// Code generated - EDITING IS FUTILE. DO NOT EDIT.

package v2alpha1

import (
	json "encoding/json"
	errors "errors"
)

// +k8s:openapi-gen=true
type DashboardAnnotationQueryKind struct {
	Kind string                       `json:"kind"`
	Spec DashboardAnnotationQuerySpec `json:"spec"`
}

// NewDashboardAnnotationQueryKind creates a new DashboardAnnotationQueryKind object.
func NewDashboardAnnotationQueryKind() *DashboardAnnotationQueryKind {
	return &DashboardAnnotationQueryKind{
		Kind: "AnnotationQuery",
		Spec: *NewDashboardAnnotationQuerySpec(),
	}
}

// +k8s:openapi-gen=true
type DashboardAnnotationQuerySpec struct {
	Query     *DashboardDataQueryKind         `json:"query,omitempty"`
	Enable    bool                            `json:"enable"`
	Hide      bool                            `json:"hide"`
	IconColor string                          `json:"iconColor"`
	Name      string                          `json:"name"`
	BuiltIn   *bool                           `json:"builtIn,omitempty"`
	Filter    *DashboardAnnotationPanelFilter `json:"filter,omitempty"`
	// Catch-all field for datasource-specific properties
	LegacyOptions map[string]interface{} `json:"legacyOptions,omitempty"`
}

// NewDashboardAnnotationQuerySpec creates a new DashboardAnnotationQuerySpec object.
func NewDashboardAnnotationQuerySpec() *DashboardAnnotationQuerySpec {
	return &DashboardAnnotationQuerySpec{
		BuiltIn: (func(input bool) *bool { return &input })(false),
	}
}

// +k8s:openapi-gen=true
type DashboardDataQueryKind struct {
	Kind    string `json:"kind"`
	Group   string `json:"group"`
	Version string `json:"version"`
	// New type for datasource reference
	// Not creating a new type until we figure out how to handle DS refs for group by, adhoc, and every place that uses DataSourceRef in TS.
	Datasource *DashboardV2alpha1DataQueryKindDatasource `json:"datasource,omitempty"`
	Spec       map[string]interface{}                    `json:"spec"`
}

// NewDashboardDataQueryKind creates a new DashboardDataQueryKind object.
func NewDashboardDataQueryKind() *DashboardDataQueryKind {
	return &DashboardDataQueryKind{
<<<<<<< HEAD
		Kind:    "DataQuery",
		Version: "v0",
=======
		Spec: map[string]interface{}{},
>>>>>>> 7bfa78c6
	}
}

// +k8s:openapi-gen=true
type DashboardAnnotationPanelFilter struct {
	// Should the specified panels be included or excluded
	Exclude *bool `json:"exclude,omitempty"`
	// Panel IDs that should be included or excluded
	Ids []uint32 `json:"ids"`
}

// NewDashboardAnnotationPanelFilter creates a new DashboardAnnotationPanelFilter object.
func NewDashboardAnnotationPanelFilter() *DashboardAnnotationPanelFilter {
	return &DashboardAnnotationPanelFilter{
		Exclude: (func(input bool) *bool { return &input })(false),
		Ids:     []uint32{},
	}
}

// "Off" for no shared crosshair or tooltip (default).
// "Crosshair" for shared crosshair.
// "Tooltip" for shared crosshair AND shared tooltip.
// +k8s:openapi-gen=true
type DashboardDashboardCursorSync string

const (
	DashboardDashboardCursorSyncCrosshair DashboardDashboardCursorSync = "Crosshair"
	DashboardDashboardCursorSyncTooltip   DashboardDashboardCursorSync = "Tooltip"
	DashboardDashboardCursorSyncOff       DashboardDashboardCursorSync = "Off"
)

// Supported dashboard elements
// |* more element types in the future
// +k8s:openapi-gen=true
type DashboardElement = DashboardPanelKindOrLibraryPanelKind

// NewDashboardElement creates a new DashboardElement object.
func NewDashboardElement() *DashboardElement {
	return NewDashboardPanelKindOrLibraryPanelKind()
}

// +k8s:openapi-gen=true
type DashboardPanelKind struct {
	Kind string             `json:"kind"`
	Spec DashboardPanelSpec `json:"spec"`
}

// NewDashboardPanelKind creates a new DashboardPanelKind object.
func NewDashboardPanelKind() *DashboardPanelKind {
	return &DashboardPanelKind{
		Kind: "Panel",
		Spec: *NewDashboardPanelSpec(),
	}
}

// +k8s:openapi-gen=true
type DashboardPanelSpec struct {
	Id          float64                 `json:"id"`
	Title       string                  `json:"title"`
	Description string                  `json:"description"`
	Links       []DashboardDataLink     `json:"links"`
	Data        DashboardQueryGroupKind `json:"data"`
	VizConfig   DashboardVizConfigKind  `json:"vizConfig"`
	Transparent *bool                   `json:"transparent,omitempty"`
}

// NewDashboardPanelSpec creates a new DashboardPanelSpec object.
func NewDashboardPanelSpec() *DashboardPanelSpec {
	return &DashboardPanelSpec{
		Links:     []DashboardDataLink{},
		Data:      *NewDashboardQueryGroupKind(),
		VizConfig: *NewDashboardVizConfigKind(),
	}
}

// +k8s:openapi-gen=true
type DashboardDataLink struct {
	Title       string `json:"title"`
	Url         string `json:"url"`
	TargetBlank *bool  `json:"targetBlank,omitempty"`
}

// NewDashboardDataLink creates a new DashboardDataLink object.
func NewDashboardDataLink() *DashboardDataLink {
	return &DashboardDataLink{}
}

// +k8s:openapi-gen=true
type DashboardQueryGroupKind struct {
	Kind string                  `json:"kind"`
	Spec DashboardQueryGroupSpec `json:"spec"`
}

// NewDashboardQueryGroupKind creates a new DashboardQueryGroupKind object.
func NewDashboardQueryGroupKind() *DashboardQueryGroupKind {
	return &DashboardQueryGroupKind{
		Kind: "QueryGroup",
		Spec: *NewDashboardQueryGroupSpec(),
	}
}

// +k8s:openapi-gen=true
type DashboardQueryGroupSpec struct {
	Queries         []DashboardPanelQueryKind     `json:"queries"`
	Transformations []DashboardTransformationKind `json:"transformations"`
	QueryOptions    DashboardQueryOptionsSpec     `json:"queryOptions"`
}

// NewDashboardQueryGroupSpec creates a new DashboardQueryGroupSpec object.
func NewDashboardQueryGroupSpec() *DashboardQueryGroupSpec {
	return &DashboardQueryGroupSpec{
		Queries:         []DashboardPanelQueryKind{},
		Transformations: []DashboardTransformationKind{},
		QueryOptions:    *NewDashboardQueryOptionsSpec(),
	}
}

// +k8s:openapi-gen=true
type DashboardPanelQueryKind struct {
	Kind string                  `json:"kind"`
	Spec DashboardPanelQuerySpec `json:"spec"`
}

// NewDashboardPanelQueryKind creates a new DashboardPanelQueryKind object.
func NewDashboardPanelQueryKind() *DashboardPanelQueryKind {
	return &DashboardPanelQueryKind{
		Kind: "PanelQuery",
		Spec: *NewDashboardPanelQuerySpec(),
	}
}

// +k8s:openapi-gen=true
type DashboardPanelQuerySpec struct {
	Query  DashboardDataQueryKind `json:"query"`
	RefId  string                 `json:"refId"`
	Hidden bool                   `json:"hidden"`
}

// NewDashboardPanelQuerySpec creates a new DashboardPanelQuerySpec object.
func NewDashboardPanelQuerySpec() *DashboardPanelQuerySpec {
	return &DashboardPanelQuerySpec{
		Query: *NewDashboardDataQueryKind(),
	}
}

// +k8s:openapi-gen=true
type DashboardTransformationKind struct {
	// The kind of a TransformationKind is the transformation ID
	Kind string                         `json:"kind"`
	Spec DashboardDataTransformerConfig `json:"spec"`
}

// NewDashboardTransformationKind creates a new DashboardTransformationKind object.
func NewDashboardTransformationKind() *DashboardTransformationKind {
	return &DashboardTransformationKind{
		Spec: *NewDashboardDataTransformerConfig(),
	}
}

// Transformations allow to manipulate data returned by a query before the system applies a visualization.
// Using transformations you can: rename fields, join time series data, perform mathematical operations across queries,
// use the output of one transformation as the input to another transformation, etc.
// +k8s:openapi-gen=true
type DashboardDataTransformerConfig struct {
	// Unique identifier of transformer
	Id string `json:"id"`
	// Disabled transformations are skipped
	Disabled *bool `json:"disabled,omitempty"`
	// Optional frame matcher. When missing it will be applied to all results
	Filter *DashboardMatcherConfig `json:"filter,omitempty"`
	// Where to pull DataFrames from as input to transformation
	Topic *DashboardDataTopic `json:"topic,omitempty"`
	// Options to be passed to the transformer
	// Valid options depend on the transformer id
	Options interface{} `json:"options"`
}

// NewDashboardDataTransformerConfig creates a new DashboardDataTransformerConfig object.
func NewDashboardDataTransformerConfig() *DashboardDataTransformerConfig {
	return &DashboardDataTransformerConfig{}
}

// Matcher is a predicate configuration. Based on the config a set of field(s) or values is filtered in order to apply override / transformation.
// It comes with in id ( to resolve implementation from registry) and a configuration that’s specific to a particular matcher type.
// +k8s:openapi-gen=true
type DashboardMatcherConfig struct {
	// The matcher id. This is used to find the matcher implementation from registry.
	Id string `json:"id"`
	// The matcher options. This is specific to the matcher implementation.
	Options interface{} `json:"options,omitempty"`
}

// NewDashboardMatcherConfig creates a new DashboardMatcherConfig object.
func NewDashboardMatcherConfig() *DashboardMatcherConfig {
	return &DashboardMatcherConfig{
		Id: "",
	}
}

// A topic is attached to DataFrame metadata in query results.
// This specifies where the data should be used.
// +k8s:openapi-gen=true
type DashboardDataTopic string

const (
	DashboardDataTopicSeries      DashboardDataTopic = "series"
	DashboardDataTopicAnnotations DashboardDataTopic = "annotations"
	DashboardDataTopicAlertStates DashboardDataTopic = "alertStates"
)

// +k8s:openapi-gen=true
type DashboardQueryOptionsSpec struct {
	TimeFrom         *string `json:"timeFrom,omitempty"`
	MaxDataPoints    *int64  `json:"maxDataPoints,omitempty"`
	TimeShift        *string `json:"timeShift,omitempty"`
	QueryCachingTTL  *int64  `json:"queryCachingTTL,omitempty"`
	Interval         *string `json:"interval,omitempty"`
	CacheTimeout     *string `json:"cacheTimeout,omitempty"`
	HideTimeOverride *bool   `json:"hideTimeOverride,omitempty"`
}

// NewDashboardQueryOptionsSpec creates a new DashboardQueryOptionsSpec object.
func NewDashboardQueryOptionsSpec() *DashboardQueryOptionsSpec {
	return &DashboardQueryOptionsSpec{}
}

// +k8s:openapi-gen=true
type DashboardVizConfigKind struct {
	// The kind of a VizConfigKind is the plugin ID
	Kind string                 `json:"kind"`
	Spec DashboardVizConfigSpec `json:"spec"`
}

// NewDashboardVizConfigKind creates a new DashboardVizConfigKind object.
func NewDashboardVizConfigKind() *DashboardVizConfigKind {
	return &DashboardVizConfigKind{
		Spec: *NewDashboardVizConfigSpec(),
	}
}

// --- Kinds ---
// +k8s:openapi-gen=true
type DashboardVizConfigSpec struct {
	PluginVersion string                     `json:"pluginVersion"`
	Options       map[string]interface{}     `json:"options"`
	FieldConfig   DashboardFieldConfigSource `json:"fieldConfig"`
}

// NewDashboardVizConfigSpec creates a new DashboardVizConfigSpec object.
func NewDashboardVizConfigSpec() *DashboardVizConfigSpec {
	return &DashboardVizConfigSpec{
		Options:     map[string]interface{}{},
		FieldConfig: *NewDashboardFieldConfigSource(),
	}
}

// The data model used in Grafana, namely the data frame, is a columnar-oriented table structure that unifies both time series and table query results.
// Each column within this structure is called a field. A field can represent a single time series or table column.
// Field options allow you to change how the data is displayed in your visualizations.
// +k8s:openapi-gen=true
type DashboardFieldConfigSource struct {
	// Defaults are the options applied to all fields.
	Defaults DashboardFieldConfig `json:"defaults"`
	// Overrides are the options applied to specific fields overriding the defaults.
	Overrides []DashboardV2alpha1FieldConfigSourceOverrides `json:"overrides"`
}

// NewDashboardFieldConfigSource creates a new DashboardFieldConfigSource object.
func NewDashboardFieldConfigSource() *DashboardFieldConfigSource {
	return &DashboardFieldConfigSource{
		Defaults:  *NewDashboardFieldConfig(),
		Overrides: []DashboardV2alpha1FieldConfigSourceOverrides{},
	}
}

// The data model used in Grafana, namely the data frame, is a columnar-oriented table structure that unifies both time series and table query results.
// Each column within this structure is called a field. A field can represent a single time series or table column.
// Field options allow you to change how the data is displayed in your visualizations.
// +k8s:openapi-gen=true
type DashboardFieldConfig struct {
	// The display value for this field.  This supports template variables blank is auto
	DisplayName *string `json:"displayName,omitempty"`
	// This can be used by data sources that return and explicit naming structure for values and labels
	// When this property is configured, this value is used rather than the default naming strategy.
	DisplayNameFromDS *string `json:"displayNameFromDS,omitempty"`
	// Human readable field metadata
	Description *string `json:"description,omitempty"`
	// An explicit path to the field in the datasource.  When the frame meta includes a path,
	// This will default to `${frame.meta.path}/${field.name}
	//
	// When defined, this value can be used as an identifier within the datasource scope, and
	// may be used to update the results
	Path *string `json:"path,omitempty"`
	// True if data source can write a value to the path. Auth/authz are supported separately
	Writeable *bool `json:"writeable,omitempty"`
	// True if data source field supports ad-hoc filters
	Filterable *bool `json:"filterable,omitempty"`
	// Unit a field should use. The unit you select is applied to all fields except time.
	// You can use the units ID availables in Grafana or a custom unit.
	// Available units in Grafana: https://github.com/grafana/grafana/blob/main/packages/grafana-data/src/valueFormats/categories.ts
	// As custom unit, you can use the following formats:
	// `suffix:<suffix>` for custom unit that should go after value.
	// `prefix:<prefix>` for custom unit that should go before value.
	// `time:<format>` For custom date time formats type for example `time:YYYY-MM-DD`.
	// `si:<base scale><unit characters>` for custom SI units. For example: `si: mF`. This one is a bit more advanced as you can specify both a unit and the source data scale. So if your source data is represented as milli (thousands of) something prefix the unit with that SI scale character.
	// `count:<unit>` for a custom count unit.
	// `currency:<unit>` for custom a currency unit.
	Unit *string `json:"unit,omitempty"`
	// Specify the number of decimals Grafana includes in the rendered value.
	// If you leave this field blank, Grafana automatically truncates the number of decimals based on the value.
	// For example 1.1234 will display as 1.12 and 100.456 will display as 100.
	// To display all decimals, set the unit to `String`.
	Decimals *float64 `json:"decimals,omitempty"`
	// The minimum value used in percentage threshold calculations. Leave blank for auto calculation based on all series and fields.
	Min *float64 `json:"min,omitempty"`
	// The maximum value used in percentage threshold calculations. Leave blank for auto calculation based on all series and fields.
	Max *float64 `json:"max,omitempty"`
	// Convert input values into a display string
	Mappings []DashboardValueMapping `json:"mappings,omitempty"`
	// Map numeric values to states
	Thresholds *DashboardThresholdsConfig `json:"thresholds,omitempty"`
	// Panel color configuration
	Color *DashboardFieldColor `json:"color,omitempty"`
	// The behavior when clicking on a result
	Links []interface{} `json:"links,omitempty"`
	// Alternative to empty string
	NoValue *string `json:"noValue,omitempty"`
	// custom is specified by the FieldConfig field
	// in panel plugin schemas.
	Custom map[string]interface{} `json:"custom,omitempty"`
}

// NewDashboardFieldConfig creates a new DashboardFieldConfig object.
func NewDashboardFieldConfig() *DashboardFieldConfig {
	return &DashboardFieldConfig{}
}

// +k8s:openapi-gen=true
type DashboardValueMapping = DashboardValueMapOrRangeMapOrRegexMapOrSpecialValueMap

// NewDashboardValueMapping creates a new DashboardValueMapping object.
func NewDashboardValueMapping() *DashboardValueMapping {
	return NewDashboardValueMapOrRangeMapOrRegexMapOrSpecialValueMap()
}

// Maps text values to a color or different display text and color.
// For example, you can configure a value mapping so that all instances of the value 10 appear as Perfection! rather than the number.
// +k8s:openapi-gen=true
type DashboardValueMap struct {
	Type DashboardMappingType `json:"type"`
	// Map with <value_to_match>: ValueMappingResult. For example: { "10": { text: "Perfection!", color: "green" } }
	Options map[string]DashboardValueMappingResult `json:"options"`
}

// NewDashboardValueMap creates a new DashboardValueMap object.
func NewDashboardValueMap() *DashboardValueMap {
	return &DashboardValueMap{
		Type:    DashboardMappingTypeValue,
		Options: map[string]DashboardValueMappingResult{},
	}
}

// Supported value mapping types
// `value`: Maps text values to a color or different display text and color. For example, you can configure a value mapping so that all instances of the value 10 appear as Perfection! rather than the number.
// `range`: Maps numerical ranges to a display text and color. For example, if a value is within a certain range, you can configure a range value mapping to display Low or High rather than the number.
// `regex`: Maps regular expressions to replacement text and a color. For example, if a value is www.example.com, you can configure a regex value mapping so that Grafana displays www and truncates the domain.
// `special`: Maps special values like Null, NaN (not a number), and boolean values like true and false to a display text and color. See SpecialValueMatch to see the list of special values. For example, you can configure a special value mapping so that null values appear as N/A.
// +k8s:openapi-gen=true
type DashboardMappingType string

const (
	DashboardMappingTypeValue   DashboardMappingType = "value"
	DashboardMappingTypeRange   DashboardMappingType = "range"
	DashboardMappingTypeRegex   DashboardMappingType = "regex"
	DashboardMappingTypeSpecial DashboardMappingType = "special"
)

// Result used as replacement with text and color when the value matches
// +k8s:openapi-gen=true
type DashboardValueMappingResult struct {
	// Text to display when the value matches
	Text *string `json:"text,omitempty"`
	// Text to use when the value matches
	Color *string `json:"color,omitempty"`
	// Icon to display when the value matches. Only specific visualizations.
	Icon *string `json:"icon,omitempty"`
	// Position in the mapping array. Only used internally.
	Index *int32 `json:"index,omitempty"`
}

// NewDashboardValueMappingResult creates a new DashboardValueMappingResult object.
func NewDashboardValueMappingResult() *DashboardValueMappingResult {
	return &DashboardValueMappingResult{}
}

// Maps numerical ranges to a display text and color.
// For example, if a value is within a certain range, you can configure a range value mapping to display Low or High rather than the number.
// +k8s:openapi-gen=true
type DashboardRangeMap struct {
	Type DashboardMappingType `json:"type"`
	// Range to match against and the result to apply when the value is within the range
	Options DashboardV2alpha1RangeMapOptions `json:"options"`
}

// NewDashboardRangeMap creates a new DashboardRangeMap object.
func NewDashboardRangeMap() *DashboardRangeMap {
	return &DashboardRangeMap{
		Type:    DashboardMappingTypeRange,
		Options: *NewDashboardV2alpha1RangeMapOptions(),
	}
}

// Maps regular expressions to replacement text and a color.
// For example, if a value is www.example.com, you can configure a regex value mapping so that Grafana displays www and truncates the domain.
// +k8s:openapi-gen=true
type DashboardRegexMap struct {
	Type DashboardMappingType `json:"type"`
	// Regular expression to match against and the result to apply when the value matches the regex
	Options DashboardV2alpha1RegexMapOptions `json:"options"`
}

// NewDashboardRegexMap creates a new DashboardRegexMap object.
func NewDashboardRegexMap() *DashboardRegexMap {
	return &DashboardRegexMap{
		Type:    DashboardMappingTypeRegex,
		Options: *NewDashboardV2alpha1RegexMapOptions(),
	}
}

// Maps special values like Null, NaN (not a number), and boolean values like true and false to a display text and color.
// See SpecialValueMatch to see the list of special values.
// For example, you can configure a special value mapping so that null values appear as N/A.
// +k8s:openapi-gen=true
type DashboardSpecialValueMap struct {
	Type    DashboardMappingType                    `json:"type"`
	Options DashboardV2alpha1SpecialValueMapOptions `json:"options"`
}

// NewDashboardSpecialValueMap creates a new DashboardSpecialValueMap object.
func NewDashboardSpecialValueMap() *DashboardSpecialValueMap {
	return &DashboardSpecialValueMap{
		Type:    DashboardMappingTypeSpecial,
		Options: *NewDashboardV2alpha1SpecialValueMapOptions(),
	}
}

// Special value types supported by the `SpecialValueMap`
// +k8s:openapi-gen=true
type DashboardSpecialValueMatch string

const (
	DashboardSpecialValueMatchTrue       DashboardSpecialValueMatch = "true"
	DashboardSpecialValueMatchFalse      DashboardSpecialValueMatch = "false"
	DashboardSpecialValueMatchNull       DashboardSpecialValueMatch = "null"
	DashboardSpecialValueMatchNaN        DashboardSpecialValueMatch = "nan"
	DashboardSpecialValueMatchNullAndNaN DashboardSpecialValueMatch = "null+nan"
	DashboardSpecialValueMatchEmpty      DashboardSpecialValueMatch = "empty"
)

// +k8s:openapi-gen=true
type DashboardThresholdsConfig struct {
	Mode  DashboardThresholdsMode `json:"mode"`
	Steps []DashboardThreshold    `json:"steps"`
}

// NewDashboardThresholdsConfig creates a new DashboardThresholdsConfig object.
func NewDashboardThresholdsConfig() *DashboardThresholdsConfig {
	return &DashboardThresholdsConfig{
		Steps: []DashboardThreshold{},
	}
}

// +k8s:openapi-gen=true
type DashboardThresholdsMode string

const (
	DashboardThresholdsModeAbsolute   DashboardThresholdsMode = "absolute"
	DashboardThresholdsModePercentage DashboardThresholdsMode = "percentage"
)

// +k8s:openapi-gen=true
type DashboardThreshold struct {
	Value float64 `json:"value"`
	Color string  `json:"color"`
}

// NewDashboardThreshold creates a new DashboardThreshold object.
func NewDashboardThreshold() *DashboardThreshold {
	return &DashboardThreshold{}
}

// Map a field to a color.
// +k8s:openapi-gen=true
type DashboardFieldColor struct {
	// The main color scheme mode.
	Mode DashboardFieldColorModeId `json:"mode"`
	// The fixed color value for fixed or shades color modes.
	FixedColor *string `json:"fixedColor,omitempty"`
	// Some visualizations need to know how to assign a series color from by value color schemes.
	SeriesBy *DashboardFieldColorSeriesByMode `json:"seriesBy,omitempty"`
}

// NewDashboardFieldColor creates a new DashboardFieldColor object.
func NewDashboardFieldColor() *DashboardFieldColor {
	return &DashboardFieldColor{}
}

// Color mode for a field. You can specify a single color, or select a continuous (gradient) color schemes, based on a value.
// Continuous color interpolates a color using the percentage of a value relative to min and max.
// Accepted values are:
// `thresholds`: From thresholds. Informs Grafana to take the color from the matching threshold
// `palette-classic`: Classic palette. Grafana will assign color by looking up a color in a palette by series index. Useful for Graphs and pie charts and other categorical data visualizations
// `palette-classic-by-name`: Classic palette (by name). Grafana will assign color by looking up a color in a palette by series name. Useful for Graphs and pie charts and other categorical data visualizations
// `continuous-GrYlRd`: ontinuous Green-Yellow-Red palette mode
// `continuous-RdYlGr`: Continuous Red-Yellow-Green palette mode
// `continuous-BlYlRd`: Continuous Blue-Yellow-Red palette mode
// `continuous-YlRd`: Continuous Yellow-Red palette mode
// `continuous-BlPu`: Continuous Blue-Purple palette mode
// `continuous-YlBl`: Continuous Yellow-Blue palette mode
// `continuous-blues`: Continuous Blue palette mode
// `continuous-reds`: Continuous Red palette mode
// `continuous-greens`: Continuous Green palette mode
// `continuous-purples`: Continuous Purple palette mode
// `shades`: Shades of a single color. Specify a single color, useful in an override rule.
// `fixed`: Fixed color mode. Specify a single color, useful in an override rule.
// +k8s:openapi-gen=true
type DashboardFieldColorModeId string

const (
	DashboardFieldColorModeIdThresholds           DashboardFieldColorModeId = "thresholds"
	DashboardFieldColorModeIdPaletteClassic       DashboardFieldColorModeId = "palette-classic"
	DashboardFieldColorModeIdPaletteClassicByName DashboardFieldColorModeId = "palette-classic-by-name"
	DashboardFieldColorModeIdContinuousGrYlRd     DashboardFieldColorModeId = "continuous-GrYlRd"
	DashboardFieldColorModeIdContinuousRdYlGr     DashboardFieldColorModeId = "continuous-RdYlGr"
	DashboardFieldColorModeIdContinuousBlYlRd     DashboardFieldColorModeId = "continuous-BlYlRd"
	DashboardFieldColorModeIdContinuousYlRd       DashboardFieldColorModeId = "continuous-YlRd"
	DashboardFieldColorModeIdContinuousBlPu       DashboardFieldColorModeId = "continuous-BlPu"
	DashboardFieldColorModeIdContinuousYlBl       DashboardFieldColorModeId = "continuous-YlBl"
	DashboardFieldColorModeIdContinuousBlues      DashboardFieldColorModeId = "continuous-blues"
	DashboardFieldColorModeIdContinuousReds       DashboardFieldColorModeId = "continuous-reds"
	DashboardFieldColorModeIdContinuousGreens     DashboardFieldColorModeId = "continuous-greens"
	DashboardFieldColorModeIdContinuousPurples    DashboardFieldColorModeId = "continuous-purples"
	DashboardFieldColorModeIdFixed                DashboardFieldColorModeId = "fixed"
	DashboardFieldColorModeIdShades               DashboardFieldColorModeId = "shades"
)

// Defines how to assign a series color from "by value" color schemes. For example for an aggregated data points like a timeseries, the color can be assigned by the min, max or last value.
// +k8s:openapi-gen=true
type DashboardFieldColorSeriesByMode string

const (
	DashboardFieldColorSeriesByModeMin  DashboardFieldColorSeriesByMode = "min"
	DashboardFieldColorSeriesByModeMax  DashboardFieldColorSeriesByMode = "max"
	DashboardFieldColorSeriesByModeLast DashboardFieldColorSeriesByMode = "last"
)

// +k8s:openapi-gen=true
type DashboardDynamicConfigValue struct {
	Id    string      `json:"id"`
	Value interface{} `json:"value,omitempty"`
}

// NewDashboardDynamicConfigValue creates a new DashboardDynamicConfigValue object.
func NewDashboardDynamicConfigValue() *DashboardDynamicConfigValue {
	return &DashboardDynamicConfigValue{
		Id: "",
	}
}

// +k8s:openapi-gen=true
type DashboardLibraryPanelKind struct {
	Kind string                        `json:"kind"`
	Spec DashboardLibraryPanelKindSpec `json:"spec"`
}

// NewDashboardLibraryPanelKind creates a new DashboardLibraryPanelKind object.
func NewDashboardLibraryPanelKind() *DashboardLibraryPanelKind {
	return &DashboardLibraryPanelKind{
		Kind: "LibraryPanel",
		Spec: *NewDashboardLibraryPanelKindSpec(),
	}
}

// +k8s:openapi-gen=true
type DashboardLibraryPanelKindSpec struct {
	// Panel ID for the library panel in the dashboard
	Id float64 `json:"id"`
	// Title for the library panel in the dashboard
	Title        string                   `json:"title"`
	LibraryPanel DashboardLibraryPanelRef `json:"libraryPanel"`
}

// NewDashboardLibraryPanelKindSpec creates a new DashboardLibraryPanelKindSpec object.
func NewDashboardLibraryPanelKindSpec() *DashboardLibraryPanelKindSpec {
	return &DashboardLibraryPanelKindSpec{
		LibraryPanel: *NewDashboardLibraryPanelRef(),
	}
}

// A library panel is a reusable panel that you can use in any dashboard.
// When you make a change to a library panel, that change propagates to all instances of where the panel is used.
// Library panels streamline reuse of panels across multiple dashboards.
// +k8s:openapi-gen=true
type DashboardLibraryPanelRef struct {
	// Library panel name
	Name string `json:"name"`
	// Library panel uid
	Uid string `json:"uid"`
}

// NewDashboardLibraryPanelRef creates a new DashboardLibraryPanelRef object.
func NewDashboardLibraryPanelRef() *DashboardLibraryPanelRef {
	return &DashboardLibraryPanelRef{}
}

// +k8s:openapi-gen=true
type DashboardGridLayoutKind struct {
	Kind string                  `json:"kind"`
	Spec DashboardGridLayoutSpec `json:"spec"`
}

// NewDashboardGridLayoutKind creates a new DashboardGridLayoutKind object.
func NewDashboardGridLayoutKind() *DashboardGridLayoutKind {
	return &DashboardGridLayoutKind{
		Kind: "GridLayout",
		Spec: *NewDashboardGridLayoutSpec(),
	}
}

// +k8s:openapi-gen=true
type DashboardGridLayoutSpec struct {
	Items []DashboardGridLayoutItemKind `json:"items"`
}

// NewDashboardGridLayoutSpec creates a new DashboardGridLayoutSpec object.
func NewDashboardGridLayoutSpec() *DashboardGridLayoutSpec {
	return &DashboardGridLayoutSpec{
		Items: []DashboardGridLayoutItemKind{},
	}
}

// +k8s:openapi-gen=true
type DashboardGridLayoutItemKind struct {
	Kind string                      `json:"kind"`
	Spec DashboardGridLayoutItemSpec `json:"spec"`
}

// NewDashboardGridLayoutItemKind creates a new DashboardGridLayoutItemKind object.
func NewDashboardGridLayoutItemKind() *DashboardGridLayoutItemKind {
	return &DashboardGridLayoutItemKind{
		Kind: "GridLayoutItem",
		Spec: *NewDashboardGridLayoutItemSpec(),
	}
}

// +k8s:openapi-gen=true
type DashboardGridLayoutItemSpec struct {
	X      int64 `json:"x"`
	Y      int64 `json:"y"`
	Width  int64 `json:"width"`
	Height int64 `json:"height"`
	// reference to a PanelKind from dashboard.spec.elements Expressed as JSON Schema reference
	Element DashboardElementReference `json:"element"`
	Repeat  *DashboardRepeatOptions   `json:"repeat,omitempty"`
}

// NewDashboardGridLayoutItemSpec creates a new DashboardGridLayoutItemSpec object.
func NewDashboardGridLayoutItemSpec() *DashboardGridLayoutItemSpec {
	return &DashboardGridLayoutItemSpec{
		Element: *NewDashboardElementReference(),
	}
}

// +k8s:openapi-gen=true
type DashboardElementReference struct {
	Kind string `json:"kind"`
	Name string `json:"name"`
}

// NewDashboardElementReference creates a new DashboardElementReference object.
func NewDashboardElementReference() *DashboardElementReference {
	return &DashboardElementReference{
		Kind: "ElementReference",
	}
}

// +k8s:openapi-gen=true
type DashboardRepeatOptions struct {
	Mode      string                           `json:"mode"`
	Value     string                           `json:"value"`
	Direction *DashboardRepeatOptionsDirection `json:"direction,omitempty"`
	MaxPerRow *int64                           `json:"maxPerRow,omitempty"`
}

// NewDashboardRepeatOptions creates a new DashboardRepeatOptions object.
func NewDashboardRepeatOptions() *DashboardRepeatOptions {
	return &DashboardRepeatOptions{}
}

// other repeat modes will be added in the future: label, frame
// +k8s:openapi-gen=true
const DashboardRepeatMode = "variable"

// +k8s:openapi-gen=true
type DashboardRowsLayoutKind struct {
	Kind string                  `json:"kind"`
	Spec DashboardRowsLayoutSpec `json:"spec"`
}

// NewDashboardRowsLayoutKind creates a new DashboardRowsLayoutKind object.
func NewDashboardRowsLayoutKind() *DashboardRowsLayoutKind {
	return &DashboardRowsLayoutKind{
		Kind: "RowsLayout",
		Spec: *NewDashboardRowsLayoutSpec(),
	}
}

// +k8s:openapi-gen=true
type DashboardRowsLayoutSpec struct {
	Rows []DashboardRowsLayoutRowKind `json:"rows"`
}

// NewDashboardRowsLayoutSpec creates a new DashboardRowsLayoutSpec object.
func NewDashboardRowsLayoutSpec() *DashboardRowsLayoutSpec {
	return &DashboardRowsLayoutSpec{
		Rows: []DashboardRowsLayoutRowKind{},
	}
}

// +k8s:openapi-gen=true
type DashboardRowsLayoutRowKind struct {
	Kind string                     `json:"kind"`
	Spec DashboardRowsLayoutRowSpec `json:"spec"`
}

// NewDashboardRowsLayoutRowKind creates a new DashboardRowsLayoutRowKind object.
func NewDashboardRowsLayoutRowKind() *DashboardRowsLayoutRowKind {
	return &DashboardRowsLayoutRowKind{
		Kind: "RowsLayoutRow",
		Spec: *NewDashboardRowsLayoutRowSpec(),
	}
}

// +k8s:openapi-gen=true
type DashboardRowsLayoutRowSpec struct {
	Title                *string                                                                     `json:"title,omitempty"`
	Collapse             *bool                                                                       `json:"collapse,omitempty"`
	HideHeader           *bool                                                                       `json:"hideHeader,omitempty"`
	FillScreen           *bool                                                                       `json:"fillScreen,omitempty"`
	ConditionalRendering *DashboardConditionalRenderingGroupKind                                     `json:"conditionalRendering,omitempty"`
	Repeat               *DashboardRowRepeatOptions                                                  `json:"repeat,omitempty"`
	Layout               DashboardGridLayoutKindOrAutoGridLayoutKindOrTabsLayoutKindOrRowsLayoutKind `json:"layout"`
}

// NewDashboardRowsLayoutRowSpec creates a new DashboardRowsLayoutRowSpec object.
func NewDashboardRowsLayoutRowSpec() *DashboardRowsLayoutRowSpec {
	return &DashboardRowsLayoutRowSpec{
		Layout: *NewDashboardGridLayoutKindOrAutoGridLayoutKindOrTabsLayoutKindOrRowsLayoutKind(),
	}
}

// +k8s:openapi-gen=true
type DashboardConditionalRenderingGroupKind struct {
	Kind string                                 `json:"kind"`
	Spec DashboardConditionalRenderingGroupSpec `json:"spec"`
}

// NewDashboardConditionalRenderingGroupKind creates a new DashboardConditionalRenderingGroupKind object.
func NewDashboardConditionalRenderingGroupKind() *DashboardConditionalRenderingGroupKind {
	return &DashboardConditionalRenderingGroupKind{
		Kind: "ConditionalRenderingGroup",
		Spec: *NewDashboardConditionalRenderingGroupSpec(),
	}
}

// +k8s:openapi-gen=true
type DashboardConditionalRenderingGroupSpec struct {
	Visibility DashboardConditionalRenderingGroupSpecVisibility                                                                 `json:"visibility"`
	Condition  DashboardConditionalRenderingGroupSpecCondition                                                                  `json:"condition"`
	Items      []DashboardConditionalRenderingVariableKindOrConditionalRenderingDataKindOrConditionalRenderingTimeRangeSizeKind `json:"items"`
}

// NewDashboardConditionalRenderingGroupSpec creates a new DashboardConditionalRenderingGroupSpec object.
func NewDashboardConditionalRenderingGroupSpec() *DashboardConditionalRenderingGroupSpec {
	return &DashboardConditionalRenderingGroupSpec{
		Items: []DashboardConditionalRenderingVariableKindOrConditionalRenderingDataKindOrConditionalRenderingTimeRangeSizeKind{},
	}
}

// +k8s:openapi-gen=true
type DashboardConditionalRenderingVariableKind struct {
	Kind string                                    `json:"kind"`
	Spec DashboardConditionalRenderingVariableSpec `json:"spec"`
}

// NewDashboardConditionalRenderingVariableKind creates a new DashboardConditionalRenderingVariableKind object.
func NewDashboardConditionalRenderingVariableKind() *DashboardConditionalRenderingVariableKind {
	return &DashboardConditionalRenderingVariableKind{
		Kind: "ConditionalRenderingVariable",
		Spec: *NewDashboardConditionalRenderingVariableSpec(),
	}
}

// +k8s:openapi-gen=true
type DashboardConditionalRenderingVariableSpec struct {
	Variable string                                            `json:"variable"`
	Operator DashboardConditionalRenderingVariableSpecOperator `json:"operator"`
	Value    string                                            `json:"value"`
}

// NewDashboardConditionalRenderingVariableSpec creates a new DashboardConditionalRenderingVariableSpec object.
func NewDashboardConditionalRenderingVariableSpec() *DashboardConditionalRenderingVariableSpec {
	return &DashboardConditionalRenderingVariableSpec{}
}

// +k8s:openapi-gen=true
type DashboardConditionalRenderingDataKind struct {
	Kind string                                `json:"kind"`
	Spec DashboardConditionalRenderingDataSpec `json:"spec"`
}

// NewDashboardConditionalRenderingDataKind creates a new DashboardConditionalRenderingDataKind object.
func NewDashboardConditionalRenderingDataKind() *DashboardConditionalRenderingDataKind {
	return &DashboardConditionalRenderingDataKind{
		Kind: "ConditionalRenderingData",
		Spec: *NewDashboardConditionalRenderingDataSpec(),
	}
}

// +k8s:openapi-gen=true
type DashboardConditionalRenderingDataSpec struct {
	Value bool `json:"value"`
}

// NewDashboardConditionalRenderingDataSpec creates a new DashboardConditionalRenderingDataSpec object.
func NewDashboardConditionalRenderingDataSpec() *DashboardConditionalRenderingDataSpec {
	return &DashboardConditionalRenderingDataSpec{}
}

// +k8s:openapi-gen=true
type DashboardConditionalRenderingTimeRangeSizeKind struct {
	Kind string                                         `json:"kind"`
	Spec DashboardConditionalRenderingTimeRangeSizeSpec `json:"spec"`
}

// NewDashboardConditionalRenderingTimeRangeSizeKind creates a new DashboardConditionalRenderingTimeRangeSizeKind object.
func NewDashboardConditionalRenderingTimeRangeSizeKind() *DashboardConditionalRenderingTimeRangeSizeKind {
	return &DashboardConditionalRenderingTimeRangeSizeKind{
		Kind: "ConditionalRenderingTimeRangeSize",
		Spec: *NewDashboardConditionalRenderingTimeRangeSizeSpec(),
	}
}

// +k8s:openapi-gen=true
type DashboardConditionalRenderingTimeRangeSizeSpec struct {
	Value string `json:"value"`
}

// NewDashboardConditionalRenderingTimeRangeSizeSpec creates a new DashboardConditionalRenderingTimeRangeSizeSpec object.
func NewDashboardConditionalRenderingTimeRangeSizeSpec() *DashboardConditionalRenderingTimeRangeSizeSpec {
	return &DashboardConditionalRenderingTimeRangeSizeSpec{}
}

// +k8s:openapi-gen=true
type DashboardRowRepeatOptions struct {
	Mode  string `json:"mode"`
	Value string `json:"value"`
}

// NewDashboardRowRepeatOptions creates a new DashboardRowRepeatOptions object.
func NewDashboardRowRepeatOptions() *DashboardRowRepeatOptions {
	return &DashboardRowRepeatOptions{}
}

// +k8s:openapi-gen=true
type DashboardAutoGridLayoutKind struct {
	Kind string                      `json:"kind"`
	Spec DashboardAutoGridLayoutSpec `json:"spec"`
}

// NewDashboardAutoGridLayoutKind creates a new DashboardAutoGridLayoutKind object.
func NewDashboardAutoGridLayoutKind() *DashboardAutoGridLayoutKind {
	return &DashboardAutoGridLayoutKind{
		Kind: "AutoGridLayout",
		Spec: *NewDashboardAutoGridLayoutSpec(),
	}
}

// +k8s:openapi-gen=true
type DashboardAutoGridLayoutSpec struct {
	MaxColumnCount  *float64                                   `json:"maxColumnCount,omitempty"`
	ColumnWidthMode DashboardAutoGridLayoutSpecColumnWidthMode `json:"columnWidthMode"`
	ColumnWidth     *float64                                   `json:"columnWidth,omitempty"`
	RowHeightMode   DashboardAutoGridLayoutSpecRowHeightMode   `json:"rowHeightMode"`
	RowHeight       *float64                                   `json:"rowHeight,omitempty"`
	FillScreen      *bool                                      `json:"fillScreen,omitempty"`
	Items           []DashboardAutoGridLayoutItemKind          `json:"items"`
}

// NewDashboardAutoGridLayoutSpec creates a new DashboardAutoGridLayoutSpec object.
func NewDashboardAutoGridLayoutSpec() *DashboardAutoGridLayoutSpec {
	return &DashboardAutoGridLayoutSpec{
		MaxColumnCount: (func(input float64) *float64 { return &input })(3),
		FillScreen:     (func(input bool) *bool { return &input })(false),
		Items:          []DashboardAutoGridLayoutItemKind{},
	}
}

// +k8s:openapi-gen=true
type DashboardAutoGridLayoutItemKind struct {
	Kind string                          `json:"kind"`
	Spec DashboardAutoGridLayoutItemSpec `json:"spec"`
}

// NewDashboardAutoGridLayoutItemKind creates a new DashboardAutoGridLayoutItemKind object.
func NewDashboardAutoGridLayoutItemKind() *DashboardAutoGridLayoutItemKind {
	return &DashboardAutoGridLayoutItemKind{
		Kind: "AutoGridLayoutItem",
		Spec: *NewDashboardAutoGridLayoutItemSpec(),
	}
}

// +k8s:openapi-gen=true
type DashboardAutoGridLayoutItemSpec struct {
	Element              DashboardElementReference               `json:"element"`
	Repeat               *DashboardAutoGridRepeatOptions         `json:"repeat,omitempty"`
	ConditionalRendering *DashboardConditionalRenderingGroupKind `json:"conditionalRendering,omitempty"`
}

// NewDashboardAutoGridLayoutItemSpec creates a new DashboardAutoGridLayoutItemSpec object.
func NewDashboardAutoGridLayoutItemSpec() *DashboardAutoGridLayoutItemSpec {
	return &DashboardAutoGridLayoutItemSpec{
		Element: *NewDashboardElementReference(),
	}
}

// +k8s:openapi-gen=true
type DashboardAutoGridRepeatOptions struct {
	Mode  string `json:"mode"`
	Value string `json:"value"`
}

// NewDashboardAutoGridRepeatOptions creates a new DashboardAutoGridRepeatOptions object.
func NewDashboardAutoGridRepeatOptions() *DashboardAutoGridRepeatOptions {
	return &DashboardAutoGridRepeatOptions{}
}

// +k8s:openapi-gen=true
type DashboardTabsLayoutKind struct {
	Kind string                  `json:"kind"`
	Spec DashboardTabsLayoutSpec `json:"spec"`
}

// NewDashboardTabsLayoutKind creates a new DashboardTabsLayoutKind object.
func NewDashboardTabsLayoutKind() *DashboardTabsLayoutKind {
	return &DashboardTabsLayoutKind{
		Kind: "TabsLayout",
		Spec: *NewDashboardTabsLayoutSpec(),
	}
}

// +k8s:openapi-gen=true
type DashboardTabsLayoutSpec struct {
	Tabs []DashboardTabsLayoutTabKind `json:"tabs"`
}

// NewDashboardTabsLayoutSpec creates a new DashboardTabsLayoutSpec object.
func NewDashboardTabsLayoutSpec() *DashboardTabsLayoutSpec {
	return &DashboardTabsLayoutSpec{
		Tabs: []DashboardTabsLayoutTabKind{},
	}
}

// +k8s:openapi-gen=true
type DashboardTabsLayoutTabKind struct {
	Kind string                     `json:"kind"`
	Spec DashboardTabsLayoutTabSpec `json:"spec"`
}

// NewDashboardTabsLayoutTabKind creates a new DashboardTabsLayoutTabKind object.
func NewDashboardTabsLayoutTabKind() *DashboardTabsLayoutTabKind {
	return &DashboardTabsLayoutTabKind{
		Kind: "TabsLayoutTab",
		Spec: *NewDashboardTabsLayoutTabSpec(),
	}
}

// +k8s:openapi-gen=true
type DashboardTabsLayoutTabSpec struct {
	Title                *string                                                                     `json:"title,omitempty"`
	Layout               DashboardGridLayoutKindOrRowsLayoutKindOrAutoGridLayoutKindOrTabsLayoutKind `json:"layout"`
	ConditionalRendering *DashboardConditionalRenderingGroupKind                                     `json:"conditionalRendering,omitempty"`
	Repeat               *DashboardTabRepeatOptions                                                  `json:"repeat,omitempty"`
}

// NewDashboardTabsLayoutTabSpec creates a new DashboardTabsLayoutTabSpec object.
func NewDashboardTabsLayoutTabSpec() *DashboardTabsLayoutTabSpec {
	return &DashboardTabsLayoutTabSpec{
		Layout: *NewDashboardGridLayoutKindOrRowsLayoutKindOrAutoGridLayoutKindOrTabsLayoutKind(),
	}
}

// +k8s:openapi-gen=true
type DashboardTabRepeatOptions struct {
	Mode  string `json:"mode"`
	Value string `json:"value"`
}

// NewDashboardTabRepeatOptions creates a new DashboardTabRepeatOptions object.
func NewDashboardTabRepeatOptions() *DashboardTabRepeatOptions {
	return &DashboardTabRepeatOptions{}
}

// Links with references to other dashboards or external resources
// +k8s:openapi-gen=true
type DashboardDashboardLink struct {
	// Title to display with the link
	Title string `json:"title"`
	// Link type. Accepted values are dashboards (to refer to another dashboard) and link (to refer to an external resource)
	// FIXME: The type is generated as `type: DashboardLinkType | dashboardLinkType.Link;` but it should be `type: DashboardLinkType`
	Type DashboardDashboardLinkType `json:"type"`
	// Icon name to be displayed with the link
	Icon string `json:"icon"`
	// Tooltip to display when the user hovers their mouse over it
	Tooltip string `json:"tooltip"`
	// Link URL. Only required/valid if the type is link
	Url *string `json:"url,omitempty"`
	// List of tags to limit the linked dashboards. If empty, all dashboards will be displayed. Only valid if the type is dashboards
	Tags []string `json:"tags"`
	// If true, all dashboards links will be displayed in a dropdown. If false, all dashboards links will be displayed side by side. Only valid if the type is dashboards
	AsDropdown bool `json:"asDropdown"`
	// If true, the link will be opened in a new tab
	TargetBlank bool `json:"targetBlank"`
	// If true, includes current template variables values in the link as query params
	IncludeVars bool `json:"includeVars"`
	// If true, includes current time range in the link as query params
	KeepTime bool `json:"keepTime"`
}

// NewDashboardDashboardLink creates a new DashboardDashboardLink object.
func NewDashboardDashboardLink() *DashboardDashboardLink {
	return &DashboardDashboardLink{
		Tags:        []string{},
		AsDropdown:  false,
		TargetBlank: false,
		IncludeVars: false,
		KeepTime:    false,
	}
}

// Dashboard Link type. Accepted values are dashboards (to refer to another dashboard) and link (to refer to an external resource)
// +k8s:openapi-gen=true
type DashboardDashboardLinkType string

const (
	DashboardDashboardLinkTypeLink       DashboardDashboardLinkType = "link"
	DashboardDashboardLinkTypeDashboards DashboardDashboardLinkType = "dashboards"
)

// Time configuration
// It defines the default time config for the time picker, the refresh picker for the specific dashboard.
// +k8s:openapi-gen=true
type DashboardTimeSettingsSpec struct {
	// Timezone of dashboard. Accepted values are IANA TZDB zone ID or "browser" or "utc".
	Timezone *string `json:"timezone,omitempty"`
	// Start time range for dashboard.
	// Accepted values are relative time strings like "now-6h" or absolute time strings like "2020-07-10T08:00:00.000Z".
	From string `json:"from"`
	// End time range for dashboard.
	// Accepted values are relative time strings like "now-6h" or absolute time strings like "2020-07-10T08:00:00.000Z".
	To string `json:"to"`
	// Refresh rate of dashboard. Represented via interval string, e.g. "5s", "1m", "1h", "1d".
	// v1: refresh
	AutoRefresh string `json:"autoRefresh"`
	// Interval options available in the refresh picker dropdown.
	// v1: timepicker.refresh_intervals
	AutoRefreshIntervals []string `json:"autoRefreshIntervals"`
	// Selectable options available in the time picker dropdown. Has no effect on provisioned dashboard.
	// v1: timepicker.quick_ranges , not exposed in the UI
	QuickRanges []DashboardTimeRangeOption `json:"quickRanges,omitempty"`
	// Whether timepicker is visible or not.
	// v1: timepicker.hidden
	HideTimepicker bool `json:"hideTimepicker"`
	// Day when the week starts. Expressed by the name of the day in lowercase, e.g. "monday".
	WeekStart *DashboardTimeSettingsSpecWeekStart `json:"weekStart,omitempty"`
	// The month that the fiscal year starts on. 0 = January, 11 = December
	FiscalYearStartMonth int64 `json:"fiscalYearStartMonth"`
	// Override the now time by entering a time delay. Use this option to accommodate known delays in data aggregation to avoid null values.
	// v1: timepicker.nowDelay
	NowDelay *string `json:"nowDelay,omitempty"`
}

// NewDashboardTimeSettingsSpec creates a new DashboardTimeSettingsSpec object.
func NewDashboardTimeSettingsSpec() *DashboardTimeSettingsSpec {
	return &DashboardTimeSettingsSpec{
		Timezone:             (func(input string) *string { return &input })("browser"),
		From:                 "now-6h",
		To:                   "now",
		AutoRefresh:          "",
		AutoRefreshIntervals: []string{"5s", "10s", "30s", "1m", "5m", "15m", "30m", "1h", "2h", "1d"},
		HideTimepicker:       false,
		FiscalYearStartMonth: 0,
	}
}

// +k8s:openapi-gen=true
type DashboardTimeRangeOption struct {
	Display string `json:"display"`
	From    string `json:"from"`
	To      string `json:"to"`
}

// NewDashboardTimeRangeOption creates a new DashboardTimeRangeOption object.
func NewDashboardTimeRangeOption() *DashboardTimeRangeOption {
	return &DashboardTimeRangeOption{
		Display: "Last 6 hours",
		From:    "now-6h",
		To:      "now",
	}
}

// +k8s:openapi-gen=true
type DashboardVariableKind = DashboardQueryVariableKindOrTextVariableKindOrConstantVariableKindOrDatasourceVariableKindOrIntervalVariableKindOrCustomVariableKindOrGroupByVariableKindOrAdhocVariableKind

// NewDashboardVariableKind creates a new DashboardVariableKind object.
func NewDashboardVariableKind() *DashboardVariableKind {
	return NewDashboardQueryVariableKindOrTextVariableKindOrConstantVariableKindOrDatasourceVariableKindOrIntervalVariableKindOrCustomVariableKindOrGroupByVariableKindOrAdhocVariableKind()
}

// Query variable kind
// +k8s:openapi-gen=true
type DashboardQueryVariableKind struct {
	Kind string                     `json:"kind"`
	Spec DashboardQueryVariableSpec `json:"spec"`
}

// NewDashboardQueryVariableKind creates a new DashboardQueryVariableKind object.
func NewDashboardQueryVariableKind() *DashboardQueryVariableKind {
	return &DashboardQueryVariableKind{
		Kind: "QueryVariable",
		Spec: *NewDashboardQueryVariableSpec(),
	}
}

// Query variable specification
// +k8s:openapi-gen=true
type DashboardQueryVariableSpec struct {
	Name             string                    `json:"name"`
	Current          DashboardVariableOption   `json:"current"`
	Label            *string                   `json:"label,omitempty"`
	Hide             DashboardVariableHide     `json:"hide"`
	Refresh          DashboardVariableRefresh  `json:"refresh"`
	SkipUrlSync      bool                      `json:"skipUrlSync"`
	Description      *string                   `json:"description,omitempty"`
	Query            DashboardDataQueryKind    `json:"query"`
	Regex            string                    `json:"regex"`
	Sort             DashboardVariableSort     `json:"sort"`
	Definition       *string                   `json:"definition,omitempty"`
	Options          []DashboardVariableOption `json:"options"`
	Multi            bool                      `json:"multi"`
	IncludeAll       bool                      `json:"includeAll"`
	AllValue         *string                   `json:"allValue,omitempty"`
	Placeholder      *string                   `json:"placeholder,omitempty"`
	AllowCustomValue bool                      `json:"allowCustomValue"`
}

// NewDashboardQueryVariableSpec creates a new DashboardQueryVariableSpec object.
func NewDashboardQueryVariableSpec() *DashboardQueryVariableSpec {
	return &DashboardQueryVariableSpec{
		Name: "",
		Current: DashboardVariableOption{
			Text: DashboardStringOrArrayOfString{
				String: (func(input string) *string { return &input })(""),
			},
			Value: DashboardStringOrArrayOfString{
				String: (func(input string) *string { return &input })(""),
			},
		},
		Hide:             DashboardVariableHideDontHide,
		Refresh:          DashboardVariableRefreshNever,
		SkipUrlSync:      false,
		Query:            *NewDashboardDataQueryKind(),
		Regex:            "",
		Options:          []DashboardVariableOption{},
		Multi:            false,
		IncludeAll:       false,
		AllowCustomValue: true,
	}
}

// Variable option specification
// +k8s:openapi-gen=true
type DashboardVariableOption struct {
	// Whether the option is selected or not
	Selected *bool `json:"selected,omitempty"`
	// Text to be displayed for the option
	Text DashboardStringOrArrayOfString `json:"text"`
	// Value of the option
	Value DashboardStringOrArrayOfString `json:"value"`
}

// NewDashboardVariableOption creates a new DashboardVariableOption object.
func NewDashboardVariableOption() *DashboardVariableOption {
	return &DashboardVariableOption{
		Text:  *NewDashboardStringOrArrayOfString(),
		Value: *NewDashboardStringOrArrayOfString(),
	}
}

// Determine if the variable shows on dashboard
// Accepted values are `dontHide` (show label and value), `hideLabel` (show value only), `hideVariable` (show nothing).
// +k8s:openapi-gen=true
type DashboardVariableHide string

const (
	DashboardVariableHideDontHide     DashboardVariableHide = "dontHide"
	DashboardVariableHideHideLabel    DashboardVariableHide = "hideLabel"
	DashboardVariableHideHideVariable DashboardVariableHide = "hideVariable"
)

// Options to config when to refresh a variable
// `never`: Never refresh the variable
// `onDashboardLoad`: Queries the data source every time the dashboard loads.
// `onTimeRangeChanged`: Queries the data source when the dashboard time range changes.
// +k8s:openapi-gen=true
type DashboardVariableRefresh string

const (
	DashboardVariableRefreshNever              DashboardVariableRefresh = "never"
	DashboardVariableRefreshOnDashboardLoad    DashboardVariableRefresh = "onDashboardLoad"
	DashboardVariableRefreshOnTimeRangeChanged DashboardVariableRefresh = "onTimeRangeChanged"
)

// Sort variable options
// Accepted values are:
// `disabled`: No sorting
// `alphabeticalAsc`: Alphabetical ASC
// `alphabeticalDesc`: Alphabetical DESC
// `numericalAsc`: Numerical ASC
// `numericalDesc`: Numerical DESC
// `alphabeticalCaseInsensitiveAsc`: Alphabetical Case Insensitive ASC
// `alphabeticalCaseInsensitiveDesc`: Alphabetical Case Insensitive DESC
// `naturalAsc`: Natural ASC
// `naturalDesc`: Natural DESC
// VariableSort enum with default value
// +k8s:openapi-gen=true
type DashboardVariableSort string

const (
	DashboardVariableSortDisabled                        DashboardVariableSort = "disabled"
	DashboardVariableSortAlphabeticalAsc                 DashboardVariableSort = "alphabeticalAsc"
	DashboardVariableSortAlphabeticalDesc                DashboardVariableSort = "alphabeticalDesc"
	DashboardVariableSortNumericalAsc                    DashboardVariableSort = "numericalAsc"
	DashboardVariableSortNumericalDesc                   DashboardVariableSort = "numericalDesc"
	DashboardVariableSortAlphabeticalCaseInsensitiveAsc  DashboardVariableSort = "alphabeticalCaseInsensitiveAsc"
	DashboardVariableSortAlphabeticalCaseInsensitiveDesc DashboardVariableSort = "alphabeticalCaseInsensitiveDesc"
	DashboardVariableSortNaturalAsc                      DashboardVariableSort = "naturalAsc"
	DashboardVariableSortNaturalDesc                     DashboardVariableSort = "naturalDesc"
)

// Text variable kind
// +k8s:openapi-gen=true
type DashboardTextVariableKind struct {
	Kind string                    `json:"kind"`
	Spec DashboardTextVariableSpec `json:"spec"`
}

// NewDashboardTextVariableKind creates a new DashboardTextVariableKind object.
func NewDashboardTextVariableKind() *DashboardTextVariableKind {
	return &DashboardTextVariableKind{
		Kind: "TextVariable",
		Spec: *NewDashboardTextVariableSpec(),
	}
}

// Text variable specification
// +k8s:openapi-gen=true
type DashboardTextVariableSpec struct {
	Name        string                  `json:"name"`
	Current     DashboardVariableOption `json:"current"`
	Query       string                  `json:"query"`
	Label       *string                 `json:"label,omitempty"`
	Hide        DashboardVariableHide   `json:"hide"`
	SkipUrlSync bool                    `json:"skipUrlSync"`
	Description *string                 `json:"description,omitempty"`
}

// NewDashboardTextVariableSpec creates a new DashboardTextVariableSpec object.
func NewDashboardTextVariableSpec() *DashboardTextVariableSpec {
	return &DashboardTextVariableSpec{
		Name: "",
		Current: DashboardVariableOption{
			Text: DashboardStringOrArrayOfString{
				String: (func(input string) *string { return &input })(""),
			},
			Value: DashboardStringOrArrayOfString{
				String: (func(input string) *string { return &input })(""),
			},
		},
		Query:       "",
		Hide:        DashboardVariableHideDontHide,
		SkipUrlSync: false,
	}
}

// Constant variable kind
// +k8s:openapi-gen=true
type DashboardConstantVariableKind struct {
	Kind string                        `json:"kind"`
	Spec DashboardConstantVariableSpec `json:"spec"`
}

// NewDashboardConstantVariableKind creates a new DashboardConstantVariableKind object.
func NewDashboardConstantVariableKind() *DashboardConstantVariableKind {
	return &DashboardConstantVariableKind{
		Kind: "ConstantVariable",
		Spec: *NewDashboardConstantVariableSpec(),
	}
}

// Constant variable specification
// +k8s:openapi-gen=true
type DashboardConstantVariableSpec struct {
	Name        string                  `json:"name"`
	Query       string                  `json:"query"`
	Current     DashboardVariableOption `json:"current"`
	Label       *string                 `json:"label,omitempty"`
	Hide        DashboardVariableHide   `json:"hide"`
	SkipUrlSync bool                    `json:"skipUrlSync"`
	Description *string                 `json:"description,omitempty"`
}

// NewDashboardConstantVariableSpec creates a new DashboardConstantVariableSpec object.
func NewDashboardConstantVariableSpec() *DashboardConstantVariableSpec {
	return &DashboardConstantVariableSpec{
		Name:  "",
		Query: "",
		Current: DashboardVariableOption{
			Text: DashboardStringOrArrayOfString{
				String: (func(input string) *string { return &input })(""),
			},
			Value: DashboardStringOrArrayOfString{
				String: (func(input string) *string { return &input })(""),
			},
		},
		Hide:        DashboardVariableHideDontHide,
		SkipUrlSync: false,
	}
}

// Datasource variable kind
// +k8s:openapi-gen=true
type DashboardDatasourceVariableKind struct {
	Kind string                          `json:"kind"`
	Spec DashboardDatasourceVariableSpec `json:"spec"`
}

// NewDashboardDatasourceVariableKind creates a new DashboardDatasourceVariableKind object.
func NewDashboardDatasourceVariableKind() *DashboardDatasourceVariableKind {
	return &DashboardDatasourceVariableKind{
		Kind: "DatasourceVariable",
		Spec: *NewDashboardDatasourceVariableSpec(),
	}
}

// Datasource variable specification
// +k8s:openapi-gen=true
type DashboardDatasourceVariableSpec struct {
	Name             string                    `json:"name"`
	PluginId         string                    `json:"pluginId"`
	Refresh          DashboardVariableRefresh  `json:"refresh"`
	Regex            string                    `json:"regex"`
	Current          DashboardVariableOption   `json:"current"`
	Options          []DashboardVariableOption `json:"options"`
	Multi            bool                      `json:"multi"`
	IncludeAll       bool                      `json:"includeAll"`
	AllValue         *string                   `json:"allValue,omitempty"`
	Label            *string                   `json:"label,omitempty"`
	Hide             DashboardVariableHide     `json:"hide"`
	SkipUrlSync      bool                      `json:"skipUrlSync"`
	Description      *string                   `json:"description,omitempty"`
	AllowCustomValue bool                      `json:"allowCustomValue"`
}

// NewDashboardDatasourceVariableSpec creates a new DashboardDatasourceVariableSpec object.
func NewDashboardDatasourceVariableSpec() *DashboardDatasourceVariableSpec {
	return &DashboardDatasourceVariableSpec{
		Name:     "",
		PluginId: "",
		Refresh:  DashboardVariableRefreshNever,
		Regex:    "",
		Current: DashboardVariableOption{
			Text: DashboardStringOrArrayOfString{
				String: (func(input string) *string { return &input })(""),
			},
			Value: DashboardStringOrArrayOfString{
				String: (func(input string) *string { return &input })(""),
			},
		},
		Options:          []DashboardVariableOption{},
		Multi:            false,
		IncludeAll:       false,
		Hide:             DashboardVariableHideDontHide,
		SkipUrlSync:      false,
		AllowCustomValue: true,
	}
}

// Interval variable kind
// +k8s:openapi-gen=true
type DashboardIntervalVariableKind struct {
	Kind string                        `json:"kind"`
	Spec DashboardIntervalVariableSpec `json:"spec"`
}

// NewDashboardIntervalVariableKind creates a new DashboardIntervalVariableKind object.
func NewDashboardIntervalVariableKind() *DashboardIntervalVariableKind {
	return &DashboardIntervalVariableKind{
		Kind: "IntervalVariable",
		Spec: *NewDashboardIntervalVariableSpec(),
	}
}

// Interval variable specification
// +k8s:openapi-gen=true
type DashboardIntervalVariableSpec struct {
	Name        string                    `json:"name"`
	Query       string                    `json:"query"`
	Current     DashboardVariableOption   `json:"current"`
	Options     []DashboardVariableOption `json:"options"`
	Auto        bool                      `json:"auto"`
	AutoMin     string                    `json:"auto_min"`
	AutoCount   int64                     `json:"auto_count"`
	Refresh     DashboardVariableRefresh  `json:"refresh"`
	Label       *string                   `json:"label,omitempty"`
	Hide        DashboardVariableHide     `json:"hide"`
	SkipUrlSync bool                      `json:"skipUrlSync"`
	Description *string                   `json:"description,omitempty"`
}

// NewDashboardIntervalVariableSpec creates a new DashboardIntervalVariableSpec object.
func NewDashboardIntervalVariableSpec() *DashboardIntervalVariableSpec {
	return &DashboardIntervalVariableSpec{
		Name:  "",
		Query: "",
		Current: DashboardVariableOption{
			Text: DashboardStringOrArrayOfString{
				String: (func(input string) *string { return &input })(""),
			},
			Value: DashboardStringOrArrayOfString{
				String: (func(input string) *string { return &input })(""),
			},
		},
		Options:     []DashboardVariableOption{},
		Auto:        false,
		AutoMin:     "",
		AutoCount:   0,
		Refresh:     DashboardVariableRefreshNever,
		Hide:        DashboardVariableHideDontHide,
		SkipUrlSync: false,
	}
}

// Custom variable kind
// +k8s:openapi-gen=true
type DashboardCustomVariableKind struct {
	Kind string                      `json:"kind"`
	Spec DashboardCustomVariableSpec `json:"spec"`
}

// NewDashboardCustomVariableKind creates a new DashboardCustomVariableKind object.
func NewDashboardCustomVariableKind() *DashboardCustomVariableKind {
	return &DashboardCustomVariableKind{
		Kind: "CustomVariable",
		Spec: *NewDashboardCustomVariableSpec(),
	}
}

// Custom variable specification
// +k8s:openapi-gen=true
type DashboardCustomVariableSpec struct {
	Name             string                    `json:"name"`
	Query            string                    `json:"query"`
	Current          DashboardVariableOption   `json:"current"`
	Options          []DashboardVariableOption `json:"options"`
	Multi            bool                      `json:"multi"`
	IncludeAll       bool                      `json:"includeAll"`
	AllValue         *string                   `json:"allValue,omitempty"`
	Label            *string                   `json:"label,omitempty"`
	Hide             DashboardVariableHide     `json:"hide"`
	SkipUrlSync      bool                      `json:"skipUrlSync"`
	Description      *string                   `json:"description,omitempty"`
	AllowCustomValue bool                      `json:"allowCustomValue"`
}

// NewDashboardCustomVariableSpec creates a new DashboardCustomVariableSpec object.
func NewDashboardCustomVariableSpec() *DashboardCustomVariableSpec {
	return &DashboardCustomVariableSpec{
		Name:             "",
		Query:            "",
		Current:          *NewDashboardVariableOption(),
		Options:          []DashboardVariableOption{},
		Multi:            false,
		IncludeAll:       false,
		Hide:             DashboardVariableHideDontHide,
		SkipUrlSync:      false,
		AllowCustomValue: true,
	}
}

// Group variable kind
// +k8s:openapi-gen=true
type DashboardGroupByVariableKind struct {
	Kind string                       `json:"kind"`
	Spec DashboardGroupByVariableSpec `json:"spec"`
}

// NewDashboardGroupByVariableKind creates a new DashboardGroupByVariableKind object.
func NewDashboardGroupByVariableKind() *DashboardGroupByVariableKind {
	return &DashboardGroupByVariableKind{
		Kind: "GroupByVariable",
		Spec: *NewDashboardGroupByVariableSpec(),
	}
}

// GroupBy variable specification
// +k8s:openapi-gen=true
type DashboardGroupByVariableSpec struct {
	Name         string                    `json:"name"`
	Datasource   *DashboardDataSourceRef   `json:"datasource,omitempty"`
	DefaultValue *DashboardVariableOption  `json:"defaultValue,omitempty"`
	Current      DashboardVariableOption   `json:"current"`
	Options      []DashboardVariableOption `json:"options"`
	Multi        bool                      `json:"multi"`
	Label        *string                   `json:"label,omitempty"`
	Hide         DashboardVariableHide     `json:"hide"`
	SkipUrlSync  bool                      `json:"skipUrlSync"`
	Description  *string                   `json:"description,omitempty"`
}

// NewDashboardGroupByVariableSpec creates a new DashboardGroupByVariableSpec object.
func NewDashboardGroupByVariableSpec() *DashboardGroupByVariableSpec {
	return &DashboardGroupByVariableSpec{
		Name: "",
		Current: DashboardVariableOption{
			Text: DashboardStringOrArrayOfString{
				String: (func(input string) *string { return &input })(""),
			},
			Value: DashboardStringOrArrayOfString{
				String: (func(input string) *string { return &input })(""),
			},
		},
		Options:     []DashboardVariableOption{},
		Multi:       false,
		Hide:        DashboardVariableHideDontHide,
		SkipUrlSync: false,
	}
}

// Keeping this for backwards compatibility for GroupByVariableSpec and AdhocVariableSpec
// This type is widely used in the codebase and changing it will have a big impact
// +k8s:openapi-gen=true
type DashboardDataSourceRef struct {
	// The plugin type-id
	Type *string `json:"type,omitempty"`
	// Specific datasource instance
	Uid *string `json:"uid,omitempty"`
}

// NewDashboardDataSourceRef creates a new DashboardDataSourceRef object.
func NewDashboardDataSourceRef() *DashboardDataSourceRef {
	return &DashboardDataSourceRef{}
}

// Adhoc variable kind
// +k8s:openapi-gen=true
type DashboardAdhocVariableKind struct {
	Kind string                     `json:"kind"`
	Spec DashboardAdhocVariableSpec `json:"spec"`
}

// NewDashboardAdhocVariableKind creates a new DashboardAdhocVariableKind object.
func NewDashboardAdhocVariableKind() *DashboardAdhocVariableKind {
	return &DashboardAdhocVariableKind{
		Kind: "AdhocVariable",
		Spec: *NewDashboardAdhocVariableSpec(),
	}
}

// Adhoc variable specification
// +k8s:openapi-gen=true
type DashboardAdhocVariableSpec struct {
	Name             string                           `json:"name"`
	Datasource       *DashboardDataSourceRef          `json:"datasource,omitempty"`
	BaseFilters      []DashboardAdHocFilterWithLabels `json:"baseFilters"`
	Filters          []DashboardAdHocFilterWithLabels `json:"filters"`
	DefaultKeys      []DashboardMetricFindValue       `json:"defaultKeys"`
	Label            *string                          `json:"label,omitempty"`
	Hide             DashboardVariableHide            `json:"hide"`
	SkipUrlSync      bool                             `json:"skipUrlSync"`
	Description      *string                          `json:"description,omitempty"`
	AllowCustomValue bool                             `json:"allowCustomValue"`
}

// NewDashboardAdhocVariableSpec creates a new DashboardAdhocVariableSpec object.
func NewDashboardAdhocVariableSpec() *DashboardAdhocVariableSpec {
	return &DashboardAdhocVariableSpec{
		Name:             "",
		BaseFilters:      []DashboardAdHocFilterWithLabels{},
		Filters:          []DashboardAdHocFilterWithLabels{},
		DefaultKeys:      []DashboardMetricFindValue{},
		Hide:             DashboardVariableHideDontHide,
		SkipUrlSync:      false,
		AllowCustomValue: true,
	}
}

// Define the AdHocFilterWithLabels type
// +k8s:openapi-gen=true
type DashboardAdHocFilterWithLabels struct {
	Key         string                 `json:"key"`
	Operator    string                 `json:"operator"`
	Value       string                 `json:"value"`
	Values      []string               `json:"values,omitempty"`
	KeyLabel    *string                `json:"keyLabel,omitempty"`
	ValueLabels []string               `json:"valueLabels,omitempty"`
	ForceEdit   *bool                  `json:"forceEdit,omitempty"`
	Origin      *DashboardFilterOrigin `json:"origin,omitempty"`
	// @deprecated
	Condition *string `json:"condition,omitempty"`
}

// NewDashboardAdHocFilterWithLabels creates a new DashboardAdHocFilterWithLabels object.
func NewDashboardAdHocFilterWithLabels() *DashboardAdHocFilterWithLabels {
	return &DashboardAdHocFilterWithLabels{}
}

// Determine the origin of the adhoc variable filter
// Accepted values are `dashboard` (filter originated from dashboard), or `scope` (filter originated from scope).
// +k8s:openapi-gen=true
type DashboardFilterOrigin string

const (
	DashboardFilterOriginDashboard DashboardFilterOrigin = "dashboard"
	DashboardFilterOriginScope     DashboardFilterOrigin = "scope"
)

// Define the MetricFindValue type
// +k8s:openapi-gen=true
type DashboardMetricFindValue struct {
	Text       string                    `json:"text"`
	Value      *DashboardStringOrFloat64 `json:"value,omitempty"`
	Group      *string                   `json:"group,omitempty"`
	Expandable *bool                     `json:"expandable,omitempty"`
}

// NewDashboardMetricFindValue creates a new DashboardMetricFindValue object.
func NewDashboardMetricFindValue() *DashboardMetricFindValue {
	return &DashboardMetricFindValue{}
}

// +k8s:openapi-gen=true
type DashboardSpec struct {
	Annotations []DashboardAnnotationQueryKind `json:"annotations"`
	// Configuration of dashboard cursor sync behavior.
	// "Off" for no shared crosshair or tooltip (default).
	// "Crosshair" for shared crosshair.
	// "Tooltip" for shared crosshair AND shared tooltip.
	CursorSync DashboardDashboardCursorSync `json:"cursorSync"`
	// Description of dashboard.
	Description *string `json:"description,omitempty"`
	// Whether a dashboard is editable or not.
	Editable *bool                                                                       `json:"editable,omitempty"`
	Elements map[string]DashboardElement                                                 `json:"elements"`
	Layout   DashboardGridLayoutKindOrRowsLayoutKindOrAutoGridLayoutKindOrTabsLayoutKind `json:"layout"`
	// Links with references to other dashboards or external websites.
	Links []DashboardDashboardLink `json:"links"`
	// When set to true, the dashboard will redraw panels at an interval matching the pixel width.
	// This will keep data "moving left" regardless of the query refresh rate. This setting helps
	// avoid dashboards presenting stale live data.
	LiveNow *bool `json:"liveNow,omitempty"`
	// When set to true, the dashboard will load all panels in the dashboard when it's loaded.
	Preload bool `json:"preload"`
	// Plugins only. The version of the dashboard installed together with the plugin.
	// This is used to determine if the dashboard should be updated when the plugin is updated.
	Revision *uint16 `json:"revision,omitempty"`
	// Tags associated with dashboard.
	Tags         []string                  `json:"tags"`
	TimeSettings DashboardTimeSettingsSpec `json:"timeSettings"`
	// Title of dashboard.
	Title string `json:"title"`
	// Configured template variables.
	Variables []DashboardVariableKind `json:"variables"`
}

// NewDashboardSpec creates a new DashboardSpec object.
func NewDashboardSpec() *DashboardSpec {
	return &DashboardSpec{
		Annotations:  []DashboardAnnotationQueryKind{},
		CursorSync:   DashboardDashboardCursorSyncOff,
		Editable:     (func(input bool) *bool { return &input })(true),
		Elements:     map[string]DashboardElement{},
		Layout:       *NewDashboardGridLayoutKindOrRowsLayoutKindOrAutoGridLayoutKindOrTabsLayoutKind(),
		Links:        []DashboardDashboardLink{},
		Preload:      false,
		Tags:         []string{},
		TimeSettings: *NewDashboardTimeSettingsSpec(),
		Variables:    []DashboardVariableKind{},
	}
}

// +k8s:openapi-gen=true
type DashboardV2alpha1DataQueryKindDatasource struct {
	Name *string `json:"name,omitempty"`
}

// NewDashboardV2alpha1DataQueryKindDatasource creates a new DashboardV2alpha1DataQueryKindDatasource object.
func NewDashboardV2alpha1DataQueryKindDatasource() *DashboardV2alpha1DataQueryKindDatasource {
	return &DashboardV2alpha1DataQueryKindDatasource{}
}

// +k8s:openapi-gen=true
type DashboardV2alpha1FieldConfigSourceOverrides struct {
	Matcher    DashboardMatcherConfig        `json:"matcher"`
	Properties []DashboardDynamicConfigValue `json:"properties"`
}

// NewDashboardV2alpha1FieldConfigSourceOverrides creates a new DashboardV2alpha1FieldConfigSourceOverrides object.
func NewDashboardV2alpha1FieldConfigSourceOverrides() *DashboardV2alpha1FieldConfigSourceOverrides {
	return &DashboardV2alpha1FieldConfigSourceOverrides{
		Matcher:    *NewDashboardMatcherConfig(),
		Properties: []DashboardDynamicConfigValue{},
	}
}

// +k8s:openapi-gen=true
type DashboardV2alpha1RangeMapOptions struct {
	// Min value of the range. It can be null which means -Infinity
	From *float64 `json:"from"`
	// Max value of the range. It can be null which means +Infinity
	To *float64 `json:"to"`
	// Config to apply when the value is within the range
	Result DashboardValueMappingResult `json:"result"`
}

// NewDashboardV2alpha1RangeMapOptions creates a new DashboardV2alpha1RangeMapOptions object.
func NewDashboardV2alpha1RangeMapOptions() *DashboardV2alpha1RangeMapOptions {
	return &DashboardV2alpha1RangeMapOptions{
		Result: *NewDashboardValueMappingResult(),
	}
}

// +k8s:openapi-gen=true
type DashboardV2alpha1RegexMapOptions struct {
	// Regular expression to match against
	Pattern string `json:"pattern"`
	// Config to apply when the value matches the regex
	Result DashboardValueMappingResult `json:"result"`
}

// NewDashboardV2alpha1RegexMapOptions creates a new DashboardV2alpha1RegexMapOptions object.
func NewDashboardV2alpha1RegexMapOptions() *DashboardV2alpha1RegexMapOptions {
	return &DashboardV2alpha1RegexMapOptions{
		Result: *NewDashboardValueMappingResult(),
	}
}

// +k8s:openapi-gen=true
type DashboardV2alpha1SpecialValueMapOptions struct {
	// Special value to match against
	Match DashboardSpecialValueMatch `json:"match"`
	// Config to apply when the value matches the special value
	Result DashboardValueMappingResult `json:"result"`
}

// NewDashboardV2alpha1SpecialValueMapOptions creates a new DashboardV2alpha1SpecialValueMapOptions object.
func NewDashboardV2alpha1SpecialValueMapOptions() *DashboardV2alpha1SpecialValueMapOptions {
	return &DashboardV2alpha1SpecialValueMapOptions{
		Result: *NewDashboardValueMappingResult(),
	}
}

// +k8s:openapi-gen=true
type DashboardRepeatOptionsDirection string

const (
	DashboardRepeatOptionsDirectionH DashboardRepeatOptionsDirection = "h"
	DashboardRepeatOptionsDirectionV DashboardRepeatOptionsDirection = "v"
)

// +k8s:openapi-gen=true
type DashboardConditionalRenderingGroupSpecVisibility string

const (
	DashboardConditionalRenderingGroupSpecVisibilityShow DashboardConditionalRenderingGroupSpecVisibility = "show"
	DashboardConditionalRenderingGroupSpecVisibilityHide DashboardConditionalRenderingGroupSpecVisibility = "hide"
)

// +k8s:openapi-gen=true
type DashboardConditionalRenderingGroupSpecCondition string

const (
	DashboardConditionalRenderingGroupSpecConditionAnd DashboardConditionalRenderingGroupSpecCondition = "and"
	DashboardConditionalRenderingGroupSpecConditionOr  DashboardConditionalRenderingGroupSpecCondition = "or"
)

// +k8s:openapi-gen=true
type DashboardConditionalRenderingVariableSpecOperator string

const (
	DashboardConditionalRenderingVariableSpecOperatorEquals    DashboardConditionalRenderingVariableSpecOperator = "equals"
	DashboardConditionalRenderingVariableSpecOperatorNotEquals DashboardConditionalRenderingVariableSpecOperator = "notEquals"
)

// +k8s:openapi-gen=true
type DashboardAutoGridLayoutSpecColumnWidthMode string

const (
	DashboardAutoGridLayoutSpecColumnWidthModeNarrow   DashboardAutoGridLayoutSpecColumnWidthMode = "narrow"
	DashboardAutoGridLayoutSpecColumnWidthModeStandard DashboardAutoGridLayoutSpecColumnWidthMode = "standard"
	DashboardAutoGridLayoutSpecColumnWidthModeWide     DashboardAutoGridLayoutSpecColumnWidthMode = "wide"
	DashboardAutoGridLayoutSpecColumnWidthModeCustom   DashboardAutoGridLayoutSpecColumnWidthMode = "custom"
)

// +k8s:openapi-gen=true
type DashboardAutoGridLayoutSpecRowHeightMode string

const (
	DashboardAutoGridLayoutSpecRowHeightModeShort    DashboardAutoGridLayoutSpecRowHeightMode = "short"
	DashboardAutoGridLayoutSpecRowHeightModeStandard DashboardAutoGridLayoutSpecRowHeightMode = "standard"
	DashboardAutoGridLayoutSpecRowHeightModeTall     DashboardAutoGridLayoutSpecRowHeightMode = "tall"
	DashboardAutoGridLayoutSpecRowHeightModeCustom   DashboardAutoGridLayoutSpecRowHeightMode = "custom"
)

// +k8s:openapi-gen=true
type DashboardTimeSettingsSpecWeekStart string

const (
	DashboardTimeSettingsSpecWeekStartSaturday DashboardTimeSettingsSpecWeekStart = "saturday"
	DashboardTimeSettingsSpecWeekStartMonday   DashboardTimeSettingsSpecWeekStart = "monday"
	DashboardTimeSettingsSpecWeekStartSunday   DashboardTimeSettingsSpecWeekStart = "sunday"
)

// +k8s:openapi-gen=true
type DashboardPanelKindOrLibraryPanelKind struct {
	PanelKind        *DashboardPanelKind        `json:"PanelKind,omitempty"`
	LibraryPanelKind *DashboardLibraryPanelKind `json:"LibraryPanelKind,omitempty"`
}

// NewDashboardPanelKindOrLibraryPanelKind creates a new DashboardPanelKindOrLibraryPanelKind object.
func NewDashboardPanelKindOrLibraryPanelKind() *DashboardPanelKindOrLibraryPanelKind {
	return &DashboardPanelKindOrLibraryPanelKind{}
}

// MarshalJSON implements a custom JSON marshalling logic to encode `DashboardPanelKindOrLibraryPanelKind` as JSON.
func (resource DashboardPanelKindOrLibraryPanelKind) MarshalJSON() ([]byte, error) {
	if resource.PanelKind != nil {
		return json.Marshal(resource.PanelKind)
	}
	if resource.LibraryPanelKind != nil {
		return json.Marshal(resource.LibraryPanelKind)
	}

	return []byte("null"), nil
}

// UnmarshalJSON implements a custom JSON unmarshalling logic to decode `DashboardPanelKindOrLibraryPanelKind` from JSON.
func (resource *DashboardPanelKindOrLibraryPanelKind) UnmarshalJSON(raw []byte) error {
	if raw == nil {
		return nil
	}

	// FIXME: this is wasteful, we need to find a more efficient way to unmarshal this.
	parsedAsMap := make(map[string]interface{})
	if err := json.Unmarshal(raw, &parsedAsMap); err != nil {
		return err
	}

	discriminator, found := parsedAsMap["kind"]
	if !found {
		return nil
	}

	switch discriminator {
	case "LibraryPanel":
		var dashboardLibraryPanelKind DashboardLibraryPanelKind
		if err := json.Unmarshal(raw, &dashboardLibraryPanelKind); err != nil {
			return err
		}

		resource.LibraryPanelKind = &dashboardLibraryPanelKind
		return nil
	case "Panel":
		var dashboardPanelKind DashboardPanelKind
		if err := json.Unmarshal(raw, &dashboardPanelKind); err != nil {
			return err
		}

		resource.PanelKind = &dashboardPanelKind
		return nil
	}

	return nil
}

// +k8s:openapi-gen=true
type DashboardValueMapOrRangeMapOrRegexMapOrSpecialValueMap struct {
	ValueMap        *DashboardValueMap        `json:"ValueMap,omitempty"`
	RangeMap        *DashboardRangeMap        `json:"RangeMap,omitempty"`
	RegexMap        *DashboardRegexMap        `json:"RegexMap,omitempty"`
	SpecialValueMap *DashboardSpecialValueMap `json:"SpecialValueMap,omitempty"`
}

// NewDashboardValueMapOrRangeMapOrRegexMapOrSpecialValueMap creates a new DashboardValueMapOrRangeMapOrRegexMapOrSpecialValueMap object.
func NewDashboardValueMapOrRangeMapOrRegexMapOrSpecialValueMap() *DashboardValueMapOrRangeMapOrRegexMapOrSpecialValueMap {
	return &DashboardValueMapOrRangeMapOrRegexMapOrSpecialValueMap{}
}

// MarshalJSON implements a custom JSON marshalling logic to encode `DashboardValueMapOrRangeMapOrRegexMapOrSpecialValueMap` as JSON.
func (resource DashboardValueMapOrRangeMapOrRegexMapOrSpecialValueMap) MarshalJSON() ([]byte, error) {
	if resource.ValueMap != nil {
		return json.Marshal(resource.ValueMap)
	}
	if resource.RangeMap != nil {
		return json.Marshal(resource.RangeMap)
	}
	if resource.RegexMap != nil {
		return json.Marshal(resource.RegexMap)
	}
	if resource.SpecialValueMap != nil {
		return json.Marshal(resource.SpecialValueMap)
	}

	return []byte("null"), nil
}

// UnmarshalJSON implements a custom JSON unmarshalling logic to decode `DashboardValueMapOrRangeMapOrRegexMapOrSpecialValueMap` from JSON.
func (resource *DashboardValueMapOrRangeMapOrRegexMapOrSpecialValueMap) UnmarshalJSON(raw []byte) error {
	if raw == nil {
		return nil
	}

	// FIXME: this is wasteful, we need to find a more efficient way to unmarshal this.
	parsedAsMap := make(map[string]interface{})
	if err := json.Unmarshal(raw, &parsedAsMap); err != nil {
		return err
	}

	discriminator, found := parsedAsMap["type"]
	if !found {
		return nil
	}

	switch discriminator {
	case "range":
		var dashboardRangeMap DashboardRangeMap
		if err := json.Unmarshal(raw, &dashboardRangeMap); err != nil {
			return err
		}

		resource.RangeMap = &dashboardRangeMap
		return nil
	case "regex":
		var dashboardRegexMap DashboardRegexMap
		if err := json.Unmarshal(raw, &dashboardRegexMap); err != nil {
			return err
		}

		resource.RegexMap = &dashboardRegexMap
		return nil
	case "special":
		var dashboardSpecialValueMap DashboardSpecialValueMap
		if err := json.Unmarshal(raw, &dashboardSpecialValueMap); err != nil {
			return err
		}

		resource.SpecialValueMap = &dashboardSpecialValueMap
		return nil
	case "value":
		var dashboardValueMap DashboardValueMap
		if err := json.Unmarshal(raw, &dashboardValueMap); err != nil {
			return err
		}

		resource.ValueMap = &dashboardValueMap
		return nil
	}

	return nil
}

// +k8s:openapi-gen=true
type DashboardGridLayoutKindOrAutoGridLayoutKindOrTabsLayoutKindOrRowsLayoutKind struct {
	GridLayoutKind     *DashboardGridLayoutKind     `json:"GridLayoutKind,omitempty"`
	AutoGridLayoutKind *DashboardAutoGridLayoutKind `json:"AutoGridLayoutKind,omitempty"`
	TabsLayoutKind     *DashboardTabsLayoutKind     `json:"TabsLayoutKind,omitempty"`
	RowsLayoutKind     *DashboardRowsLayoutKind     `json:"RowsLayoutKind,omitempty"`
}

// NewDashboardGridLayoutKindOrAutoGridLayoutKindOrTabsLayoutKindOrRowsLayoutKind creates a new DashboardGridLayoutKindOrAutoGridLayoutKindOrTabsLayoutKindOrRowsLayoutKind object.
func NewDashboardGridLayoutKindOrAutoGridLayoutKindOrTabsLayoutKindOrRowsLayoutKind() *DashboardGridLayoutKindOrAutoGridLayoutKindOrTabsLayoutKindOrRowsLayoutKind {
	return &DashboardGridLayoutKindOrAutoGridLayoutKindOrTabsLayoutKindOrRowsLayoutKind{}
}

// MarshalJSON implements a custom JSON marshalling logic to encode `DashboardGridLayoutKindOrAutoGridLayoutKindOrTabsLayoutKindOrRowsLayoutKind` as JSON.
func (resource DashboardGridLayoutKindOrAutoGridLayoutKindOrTabsLayoutKindOrRowsLayoutKind) MarshalJSON() ([]byte, error) {
	if resource.GridLayoutKind != nil {
		return json.Marshal(resource.GridLayoutKind)
	}
	if resource.AutoGridLayoutKind != nil {
		return json.Marshal(resource.AutoGridLayoutKind)
	}
	if resource.TabsLayoutKind != nil {
		return json.Marshal(resource.TabsLayoutKind)
	}
	if resource.RowsLayoutKind != nil {
		return json.Marshal(resource.RowsLayoutKind)
	}

	return []byte("null"), nil
}

// UnmarshalJSON implements a custom JSON unmarshalling logic to decode `DashboardGridLayoutKindOrAutoGridLayoutKindOrTabsLayoutKindOrRowsLayoutKind` from JSON.
func (resource *DashboardGridLayoutKindOrAutoGridLayoutKindOrTabsLayoutKindOrRowsLayoutKind) UnmarshalJSON(raw []byte) error {
	if raw == nil {
		return nil
	}

	// FIXME: this is wasteful, we need to find a more efficient way to unmarshal this.
	parsedAsMap := make(map[string]interface{})
	if err := json.Unmarshal(raw, &parsedAsMap); err != nil {
		return err
	}

	discriminator, found := parsedAsMap["kind"]
	if !found {
		return nil
	}

	switch discriminator {
	case "AutoGridLayout":
		var dashboardAutoGridLayoutKind DashboardAutoGridLayoutKind
		if err := json.Unmarshal(raw, &dashboardAutoGridLayoutKind); err != nil {
			return err
		}

		resource.AutoGridLayoutKind = &dashboardAutoGridLayoutKind
		return nil
	case "GridLayout":
		var dashboardGridLayoutKind DashboardGridLayoutKind
		if err := json.Unmarshal(raw, &dashboardGridLayoutKind); err != nil {
			return err
		}

		resource.GridLayoutKind = &dashboardGridLayoutKind
		return nil
	case "RowsLayout":
		var dashboardRowsLayoutKind DashboardRowsLayoutKind
		if err := json.Unmarshal(raw, &dashboardRowsLayoutKind); err != nil {
			return err
		}

		resource.RowsLayoutKind = &dashboardRowsLayoutKind
		return nil
	case "TabsLayout":
		var dashboardTabsLayoutKind DashboardTabsLayoutKind
		if err := json.Unmarshal(raw, &dashboardTabsLayoutKind); err != nil {
			return err
		}

		resource.TabsLayoutKind = &dashboardTabsLayoutKind
		return nil
	}

	return nil
}

// +k8s:openapi-gen=true
type DashboardConditionalRenderingVariableKindOrConditionalRenderingDataKindOrConditionalRenderingTimeRangeSizeKind struct {
	ConditionalRenderingVariableKind      *DashboardConditionalRenderingVariableKind      `json:"ConditionalRenderingVariableKind,omitempty"`
	ConditionalRenderingDataKind          *DashboardConditionalRenderingDataKind          `json:"ConditionalRenderingDataKind,omitempty"`
	ConditionalRenderingTimeRangeSizeKind *DashboardConditionalRenderingTimeRangeSizeKind `json:"ConditionalRenderingTimeRangeSizeKind,omitempty"`
}

// NewDashboardConditionalRenderingVariableKindOrConditionalRenderingDataKindOrConditionalRenderingTimeRangeSizeKind creates a new DashboardConditionalRenderingVariableKindOrConditionalRenderingDataKindOrConditionalRenderingTimeRangeSizeKind object.
func NewDashboardConditionalRenderingVariableKindOrConditionalRenderingDataKindOrConditionalRenderingTimeRangeSizeKind() *DashboardConditionalRenderingVariableKindOrConditionalRenderingDataKindOrConditionalRenderingTimeRangeSizeKind {
	return &DashboardConditionalRenderingVariableKindOrConditionalRenderingDataKindOrConditionalRenderingTimeRangeSizeKind{}
}

// MarshalJSON implements a custom JSON marshalling logic to encode `DashboardConditionalRenderingVariableKindOrConditionalRenderingDataKindOrConditionalRenderingTimeRangeSizeKind` as JSON.
func (resource DashboardConditionalRenderingVariableKindOrConditionalRenderingDataKindOrConditionalRenderingTimeRangeSizeKind) MarshalJSON() ([]byte, error) {
	if resource.ConditionalRenderingVariableKind != nil {
		return json.Marshal(resource.ConditionalRenderingVariableKind)
	}
	if resource.ConditionalRenderingDataKind != nil {
		return json.Marshal(resource.ConditionalRenderingDataKind)
	}
	if resource.ConditionalRenderingTimeRangeSizeKind != nil {
		return json.Marshal(resource.ConditionalRenderingTimeRangeSizeKind)
	}

	return []byte("null"), nil
}

// UnmarshalJSON implements a custom JSON unmarshalling logic to decode `DashboardConditionalRenderingVariableKindOrConditionalRenderingDataKindOrConditionalRenderingTimeRangeSizeKind` from JSON.
func (resource *DashboardConditionalRenderingVariableKindOrConditionalRenderingDataKindOrConditionalRenderingTimeRangeSizeKind) UnmarshalJSON(raw []byte) error {
	if raw == nil {
		return nil
	}

	// FIXME: this is wasteful, we need to find a more efficient way to unmarshal this.
	parsedAsMap := make(map[string]interface{})
	if err := json.Unmarshal(raw, &parsedAsMap); err != nil {
		return err
	}

	discriminator, found := parsedAsMap["kind"]
	if !found {
		return nil
	}

	switch discriminator {
	case "ConditionalRenderingData":
		var dashboardConditionalRenderingDataKind DashboardConditionalRenderingDataKind
		if err := json.Unmarshal(raw, &dashboardConditionalRenderingDataKind); err != nil {
			return err
		}

		resource.ConditionalRenderingDataKind = &dashboardConditionalRenderingDataKind
		return nil
	case "ConditionalRenderingTimeRangeSize":
		var dashboardConditionalRenderingTimeRangeSizeKind DashboardConditionalRenderingTimeRangeSizeKind
		if err := json.Unmarshal(raw, &dashboardConditionalRenderingTimeRangeSizeKind); err != nil {
			return err
		}

		resource.ConditionalRenderingTimeRangeSizeKind = &dashboardConditionalRenderingTimeRangeSizeKind
		return nil
	case "ConditionalRenderingVariable":
		var dashboardConditionalRenderingVariableKind DashboardConditionalRenderingVariableKind
		if err := json.Unmarshal(raw, &dashboardConditionalRenderingVariableKind); err != nil {
			return err
		}

		resource.ConditionalRenderingVariableKind = &dashboardConditionalRenderingVariableKind
		return nil
	}

	return nil
}

// +k8s:openapi-gen=true
type DashboardGridLayoutKindOrRowsLayoutKindOrAutoGridLayoutKindOrTabsLayoutKind struct {
	GridLayoutKind     *DashboardGridLayoutKind     `json:"GridLayoutKind,omitempty"`
	RowsLayoutKind     *DashboardRowsLayoutKind     `json:"RowsLayoutKind,omitempty"`
	AutoGridLayoutKind *DashboardAutoGridLayoutKind `json:"AutoGridLayoutKind,omitempty"`
	TabsLayoutKind     *DashboardTabsLayoutKind     `json:"TabsLayoutKind,omitempty"`
}

// NewDashboardGridLayoutKindOrRowsLayoutKindOrAutoGridLayoutKindOrTabsLayoutKind creates a new DashboardGridLayoutKindOrRowsLayoutKindOrAutoGridLayoutKindOrTabsLayoutKind object.
func NewDashboardGridLayoutKindOrRowsLayoutKindOrAutoGridLayoutKindOrTabsLayoutKind() *DashboardGridLayoutKindOrRowsLayoutKindOrAutoGridLayoutKindOrTabsLayoutKind {
	return &DashboardGridLayoutKindOrRowsLayoutKindOrAutoGridLayoutKindOrTabsLayoutKind{}
}

// MarshalJSON implements a custom JSON marshalling logic to encode `DashboardGridLayoutKindOrRowsLayoutKindOrAutoGridLayoutKindOrTabsLayoutKind` as JSON.
func (resource DashboardGridLayoutKindOrRowsLayoutKindOrAutoGridLayoutKindOrTabsLayoutKind) MarshalJSON() ([]byte, error) {
	if resource.GridLayoutKind != nil {
		return json.Marshal(resource.GridLayoutKind)
	}
	if resource.RowsLayoutKind != nil {
		return json.Marshal(resource.RowsLayoutKind)
	}
	if resource.AutoGridLayoutKind != nil {
		return json.Marshal(resource.AutoGridLayoutKind)
	}
	if resource.TabsLayoutKind != nil {
		return json.Marshal(resource.TabsLayoutKind)
	}

	return []byte("null"), nil
}

// UnmarshalJSON implements a custom JSON unmarshalling logic to decode `DashboardGridLayoutKindOrRowsLayoutKindOrAutoGridLayoutKindOrTabsLayoutKind` from JSON.
func (resource *DashboardGridLayoutKindOrRowsLayoutKindOrAutoGridLayoutKindOrTabsLayoutKind) UnmarshalJSON(raw []byte) error {
	if raw == nil {
		return nil
	}

	// FIXME: this is wasteful, we need to find a more efficient way to unmarshal this.
	parsedAsMap := make(map[string]interface{})
	if err := json.Unmarshal(raw, &parsedAsMap); err != nil {
		return err
	}

	discriminator, found := parsedAsMap["kind"]
	if !found {
		return nil
	}

	switch discriminator {
	case "AutoGridLayout":
		var dashboardAutoGridLayoutKind DashboardAutoGridLayoutKind
		if err := json.Unmarshal(raw, &dashboardAutoGridLayoutKind); err != nil {
			return err
		}

		resource.AutoGridLayoutKind = &dashboardAutoGridLayoutKind
		return nil
	case "GridLayout":
		var dashboardGridLayoutKind DashboardGridLayoutKind
		if err := json.Unmarshal(raw, &dashboardGridLayoutKind); err != nil {
			return err
		}

		resource.GridLayoutKind = &dashboardGridLayoutKind
		return nil
	case "RowsLayout":
		var dashboardRowsLayoutKind DashboardRowsLayoutKind
		if err := json.Unmarshal(raw, &dashboardRowsLayoutKind); err != nil {
			return err
		}

		resource.RowsLayoutKind = &dashboardRowsLayoutKind
		return nil
	case "TabsLayout":
		var dashboardTabsLayoutKind DashboardTabsLayoutKind
		if err := json.Unmarshal(raw, &dashboardTabsLayoutKind); err != nil {
			return err
		}

		resource.TabsLayoutKind = &dashboardTabsLayoutKind
		return nil
	}

	return nil
}

// +k8s:openapi-gen=true
type DashboardQueryVariableKindOrTextVariableKindOrConstantVariableKindOrDatasourceVariableKindOrIntervalVariableKindOrCustomVariableKindOrGroupByVariableKindOrAdhocVariableKind struct {
	QueryVariableKind      *DashboardQueryVariableKind      `json:"QueryVariableKind,omitempty"`
	TextVariableKind       *DashboardTextVariableKind       `json:"TextVariableKind,omitempty"`
	ConstantVariableKind   *DashboardConstantVariableKind   `json:"ConstantVariableKind,omitempty"`
	DatasourceVariableKind *DashboardDatasourceVariableKind `json:"DatasourceVariableKind,omitempty"`
	IntervalVariableKind   *DashboardIntervalVariableKind   `json:"IntervalVariableKind,omitempty"`
	CustomVariableKind     *DashboardCustomVariableKind     `json:"CustomVariableKind,omitempty"`
	GroupByVariableKind    *DashboardGroupByVariableKind    `json:"GroupByVariableKind,omitempty"`
	AdhocVariableKind      *DashboardAdhocVariableKind      `json:"AdhocVariableKind,omitempty"`
}

// NewDashboardQueryVariableKindOrTextVariableKindOrConstantVariableKindOrDatasourceVariableKindOrIntervalVariableKindOrCustomVariableKindOrGroupByVariableKindOrAdhocVariableKind creates a new DashboardQueryVariableKindOrTextVariableKindOrConstantVariableKindOrDatasourceVariableKindOrIntervalVariableKindOrCustomVariableKindOrGroupByVariableKindOrAdhocVariableKind object.
func NewDashboardQueryVariableKindOrTextVariableKindOrConstantVariableKindOrDatasourceVariableKindOrIntervalVariableKindOrCustomVariableKindOrGroupByVariableKindOrAdhocVariableKind() *DashboardQueryVariableKindOrTextVariableKindOrConstantVariableKindOrDatasourceVariableKindOrIntervalVariableKindOrCustomVariableKindOrGroupByVariableKindOrAdhocVariableKind {
	return &DashboardQueryVariableKindOrTextVariableKindOrConstantVariableKindOrDatasourceVariableKindOrIntervalVariableKindOrCustomVariableKindOrGroupByVariableKindOrAdhocVariableKind{}
}

// MarshalJSON implements a custom JSON marshalling logic to encode `DashboardQueryVariableKindOrTextVariableKindOrConstantVariableKindOrDatasourceVariableKindOrIntervalVariableKindOrCustomVariableKindOrGroupByVariableKindOrAdhocVariableKind` as JSON.
func (resource DashboardQueryVariableKindOrTextVariableKindOrConstantVariableKindOrDatasourceVariableKindOrIntervalVariableKindOrCustomVariableKindOrGroupByVariableKindOrAdhocVariableKind) MarshalJSON() ([]byte, error) {
	if resource.QueryVariableKind != nil {
		return json.Marshal(resource.QueryVariableKind)
	}
	if resource.TextVariableKind != nil {
		return json.Marshal(resource.TextVariableKind)
	}
	if resource.ConstantVariableKind != nil {
		return json.Marshal(resource.ConstantVariableKind)
	}
	if resource.DatasourceVariableKind != nil {
		return json.Marshal(resource.DatasourceVariableKind)
	}
	if resource.IntervalVariableKind != nil {
		return json.Marshal(resource.IntervalVariableKind)
	}
	if resource.CustomVariableKind != nil {
		return json.Marshal(resource.CustomVariableKind)
	}
	if resource.GroupByVariableKind != nil {
		return json.Marshal(resource.GroupByVariableKind)
	}
	if resource.AdhocVariableKind != nil {
		return json.Marshal(resource.AdhocVariableKind)
	}

	return []byte("null"), nil
}

// UnmarshalJSON implements a custom JSON unmarshalling logic to decode `DashboardQueryVariableKindOrTextVariableKindOrConstantVariableKindOrDatasourceVariableKindOrIntervalVariableKindOrCustomVariableKindOrGroupByVariableKindOrAdhocVariableKind` from JSON.
func (resource *DashboardQueryVariableKindOrTextVariableKindOrConstantVariableKindOrDatasourceVariableKindOrIntervalVariableKindOrCustomVariableKindOrGroupByVariableKindOrAdhocVariableKind) UnmarshalJSON(raw []byte) error {
	if raw == nil {
		return nil
	}

	// FIXME: this is wasteful, we need to find a more efficient way to unmarshal this.
	parsedAsMap := make(map[string]interface{})
	if err := json.Unmarshal(raw, &parsedAsMap); err != nil {
		return err
	}

	discriminator, found := parsedAsMap["kind"]
	if !found {
		return nil
	}

	switch discriminator {
	case "AdhocVariable":
		var dashboardAdhocVariableKind DashboardAdhocVariableKind
		if err := json.Unmarshal(raw, &dashboardAdhocVariableKind); err != nil {
			return err
		}

		resource.AdhocVariableKind = &dashboardAdhocVariableKind
		return nil
	case "ConstantVariable":
		var dashboardConstantVariableKind DashboardConstantVariableKind
		if err := json.Unmarshal(raw, &dashboardConstantVariableKind); err != nil {
			return err
		}

		resource.ConstantVariableKind = &dashboardConstantVariableKind
		return nil
	case "CustomVariable":
		var dashboardCustomVariableKind DashboardCustomVariableKind
		if err := json.Unmarshal(raw, &dashboardCustomVariableKind); err != nil {
			return err
		}

		resource.CustomVariableKind = &dashboardCustomVariableKind
		return nil
	case "DatasourceVariable":
		var dashboardDatasourceVariableKind DashboardDatasourceVariableKind
		if err := json.Unmarshal(raw, &dashboardDatasourceVariableKind); err != nil {
			return err
		}

		resource.DatasourceVariableKind = &dashboardDatasourceVariableKind
		return nil
	case "GroupByVariable":
		var dashboardGroupByVariableKind DashboardGroupByVariableKind
		if err := json.Unmarshal(raw, &dashboardGroupByVariableKind); err != nil {
			return err
		}

		resource.GroupByVariableKind = &dashboardGroupByVariableKind
		return nil
	case "IntervalVariable":
		var dashboardIntervalVariableKind DashboardIntervalVariableKind
		if err := json.Unmarshal(raw, &dashboardIntervalVariableKind); err != nil {
			return err
		}

		resource.IntervalVariableKind = &dashboardIntervalVariableKind
		return nil
	case "QueryVariable":
		var dashboardQueryVariableKind DashboardQueryVariableKind
		if err := json.Unmarshal(raw, &dashboardQueryVariableKind); err != nil {
			return err
		}

		resource.QueryVariableKind = &dashboardQueryVariableKind
		return nil
	case "TextVariable":
		var dashboardTextVariableKind DashboardTextVariableKind
		if err := json.Unmarshal(raw, &dashboardTextVariableKind); err != nil {
			return err
		}

		resource.TextVariableKind = &dashboardTextVariableKind
		return nil
	}

	return nil
}

// +k8s:openapi-gen=true
type DashboardStringOrArrayOfString struct {
	String        *string  `json:"String,omitempty"`
	ArrayOfString []string `json:"ArrayOfString,omitempty"`
}

// NewDashboardStringOrArrayOfString creates a new DashboardStringOrArrayOfString object.
func NewDashboardStringOrArrayOfString() *DashboardStringOrArrayOfString {
	return &DashboardStringOrArrayOfString{}
}

// MarshalJSON implements a custom JSON marshalling logic to encode `DashboardStringOrArrayOfString` as JSON.
func (resource DashboardStringOrArrayOfString) MarshalJSON() ([]byte, error) {
	if resource.String != nil {
		return json.Marshal(resource.String)
	}

	if resource.ArrayOfString != nil {
		return json.Marshal(resource.ArrayOfString)
	}

	return []byte("null"), nil
}

// UnmarshalJSON implements a custom JSON unmarshalling logic to decode `DashboardStringOrArrayOfString` from JSON.
func (resource *DashboardStringOrArrayOfString) UnmarshalJSON(raw []byte) error {
	if raw == nil {
		return nil
	}

	var errList []error

	// String
	var String string
	if err := json.Unmarshal(raw, &String); err != nil {
		errList = append(errList, err)
		resource.String = nil
	} else {
		resource.String = &String
		return nil
	}

	// ArrayOfString
	var ArrayOfString []string
	if err := json.Unmarshal(raw, &ArrayOfString); err != nil {
		errList = append(errList, err)
		resource.ArrayOfString = nil
	} else {
		resource.ArrayOfString = ArrayOfString
		return nil
	}

	return errors.Join(errList...)
}

// +k8s:openapi-gen=true
type DashboardStringOrFloat64 struct {
	String  *string  `json:"String,omitempty"`
	Float64 *float64 `json:"Float64,omitempty"`
}

// NewDashboardStringOrFloat64 creates a new DashboardStringOrFloat64 object.
func NewDashboardStringOrFloat64() *DashboardStringOrFloat64 {
	return &DashboardStringOrFloat64{}
}

// MarshalJSON implements a custom JSON marshalling logic to encode `DashboardStringOrFloat64` as JSON.
func (resource DashboardStringOrFloat64) MarshalJSON() ([]byte, error) {
	if resource.String != nil {
		return json.Marshal(resource.String)
	}

	if resource.Float64 != nil {
		return json.Marshal(resource.Float64)
	}

	return []byte("null"), nil
}

// UnmarshalJSON implements a custom JSON unmarshalling logic to decode `DashboardStringOrFloat64` from JSON.
func (resource *DashboardStringOrFloat64) UnmarshalJSON(raw []byte) error {
	if raw == nil {
		return nil
	}

	var errList []error

	// String
	var String string
	if err := json.Unmarshal(raw, &String); err != nil {
		errList = append(errList, err)
		resource.String = nil
	} else {
		resource.String = &String
		return nil
	}

	// Float64
	var Float64 float64
	if err := json.Unmarshal(raw, &Float64); err != nil {
		errList = append(errList, err)
		resource.Float64 = nil
	} else {
		resource.Float64 = &Float64
		return nil
	}

	return errors.Join(errList...)
}<|MERGE_RESOLUTION|>--- conflicted
+++ resolved
@@ -55,12 +55,8 @@
 // NewDashboardDataQueryKind creates a new DashboardDataQueryKind object.
 func NewDashboardDataQueryKind() *DashboardDataQueryKind {
 	return &DashboardDataQueryKind{
-<<<<<<< HEAD
 		Kind:    "DataQuery",
 		Version: "v0",
-=======
-		Spec: map[string]interface{}{},
->>>>>>> 7bfa78c6
 	}
 }
 
