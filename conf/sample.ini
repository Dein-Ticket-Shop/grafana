##################### Grafana Configuration Example #####################
#
# Everything has defaults so you only need to uncomment things you want to
# change

# possible values : production, development
;app_mode = production

# instance name, defaults to HOSTNAME environment variable value or hostname if HOSTNAME var is empty
;instance_name = ${HOSTNAME}

#################################### Paths ####################################
[paths]
# Path to where grafana can store temp files, sessions, and the sqlite3 db (if that is used)
;data = /var/lib/grafana

# Temporary files in `data` directory older than given duration will be removed
;temp_data_lifetime = 24h

# Directory where grafana can store logs
;logs = /var/log/grafana

# Directory where grafana will automatically scan and look for plugins
;plugins = /var/lib/grafana/plugins

# folder that contains provisioning config files that grafana will apply on startup and while running.
;provisioning = conf/provisioning

#################################### Server ####################################
[server]
# Protocol (http, https, h2, socket)
;protocol = http

# Minimum TLS version allowed. By default, this value is empty. Accepted values are: TLS1.2, TLS1.3. If nothing is set TLS1.2 would be taken
;min_tls_version = ""

# The ip address to bind to, empty will bind to all interfaces
;http_addr =

# The http port to use
;http_port = 3000

# The public facing domain name used to access grafana from a browser
;domain = localhost

# Redirect to correct domain if host header does not match domain
# Prevents DNS rebinding attacks
;enforce_domain = false

# The full public facing url you use in browser, used for redirects and emails
# If you use reverse proxy and sub path specify full url (with sub path)
;root_url = %(protocol)s://%(domain)s:%(http_port)s/

# Serve Grafana from subpath specified in `root_url` setting. By default it is set to `false` for compatibility reasons.
;serve_from_sub_path = false

# Log web requests
;router_logging = false

# the path relative working path
;static_root_path = public

# enable gzip
;enable_gzip = false

# https certs & key file
;cert_file =
;cert_key =

# optional password to be used to decrypt key file
;cert_pass =

# Certificates file watch interval
;certs_watch_interval =

# Unix socket gid
# Changing the gid of a file without privileges requires that the target group is in the group of the process and that the process is the file owner
# It is recommended to set the gid as http server user gid
# Not set when the value is -1
;socket_gid =

# Unix socket mode
;socket_mode =

# Unix socket path
;socket =

# CDN Url
;cdn_url =

# Sets the maximum time using a duration format (5s/5m/5ms) before timing out read of an incoming request and closing idle connections.
# `0` means there is no timeout for reading the request.
;read_timeout = 0

# This setting enables you to specify additional headers that the server adds to HTTP(S) responses.
[server.custom_response_headers]
#exampleHeader1 = exampleValue1
#exampleHeader2 = exampleValue2

[environment]
# Sets whether the local file system is available for Grafana to use. Default is true for backward compatibility.
;local_file_system_available = true

#################################### GRPC Server #########################
;[grpc_server]
;network = "tcp"
;address = "127.0.0.1:10000"
;use_tls = false
;cert_file =
;key_file =
;max_recv_msg_size =
;max_send_msg_size =
# this will log the request and response for each unary gRPC call
;enable_logging = false

#################################### Database ####################################
[database]
# You can configure the database connection by specifying type, host, name, user and password
# as separate properties or as on string using the url properties.

# Either "mysql", "postgres" or "sqlite3", it's your choice
;type = sqlite3
;host = 127.0.0.1:3306
;name = grafana
;user = root
# If the password contains # or ; you have to wrap it with triple quotes. Ex """#password;"""
;password =
# Use either URL or the previous fields to configure the database
# Example: mysql://user:secret@host:port/database
;url =

# Max idle conn setting default is 2
;max_idle_conn = 2

# Max conn setting default is 0 (mean not set)
;max_open_conn =

# Connection Max Lifetime default is 14400 (means 14400 seconds or 4 hours)
;conn_max_lifetime = 14400

# Set to true to log the sql calls and execution times.
;log_queries =

# For "postgres", use either "disable", "require" or "verify-full"
# For "mysql", use either "true", "false", or "skip-verify".
;ssl_mode = disable

# For "postgres", use either "1" to enable or "0" to disable SNI
;ssl_sni =

# Database drivers may support different transaction isolation levels.
# Currently, only "mysql" driver supports isolation levels.
# If the value is empty - driver's default isolation level is applied.
# For "mysql" use "READ-UNCOMMITTED", "READ-COMMITTED", "REPEATABLE-READ" or "SERIALIZABLE".
;isolation_level =

;ca_cert_path =
;client_key_path =
;client_cert_path =
;server_cert_name =

# For "sqlite3" only, path relative to data_path setting
;path = grafana.db

# For "sqlite3" only. cache mode setting used for connecting to the database. (private, shared)
;cache_mode = private

# For "sqlite3" only. Enable/disable Write-Ahead Logging, https://sqlite.org/wal.html. Default is false.
;wal = false

# For "mysql" and "postgres" only. Lock the database for the migrations, default is true.
;migration_locking = true

# For "mysql" and "postgres" only. How many seconds to wait before failing to lock the database for the migrations, default is 0.
;locking_attempt_timeout_sec = 0

# For "sqlite" only. How many times to retry query in case of database is locked failures. Default is 0 (disabled).
;query_retries = 0

# For "sqlite" only. How many times to retry transaction in case of database is locked failures. Default is 5.
;transaction_retries = 5

# Set to true to add metrics and tracing for database queries.
;instrument_queries = false

#################################### Cache server #############################
[remote_cache]
# Either "redis", "memcached" or "database" default is "database"
;type = database

# cache connectionstring options
# database: will use Grafana primary database.
# redis: config like redis server e.g. `addr=127.0.0.1:6379,pool_size=100,db=0,ssl=false`. Only addr is required. ssl may be 'true', 'false', or 'insecure'.
# memcache: 127.0.0.1:11211
;connstr =

# prefix prepended to all the keys in the remote cache
; prefix =

# This enables encryption of values stored in the remote cache
;encryption =

#################################### Data proxy ###########################
[dataproxy]

# This enables data proxy logging, default is false
;logging = false

# How long the data proxy waits to read the headers of the response before timing out, default is 30 seconds.
# This setting also applies to core backend HTTP data sources where query requests use an HTTP client with timeout set.
;timeout = 30

# How long the data proxy waits to establish a TCP connection before timing out, default is 10 seconds.
;dialTimeout = 10

# How many seconds the data proxy waits before sending a keepalive probe request.
;keep_alive_seconds = 30

# How many seconds the data proxy waits for a successful TLS Handshake before timing out.
;tls_handshake_timeout_seconds = 10

# How many seconds the data proxy will wait for a server's first response headers after
# fully writing the request headers if the request has an "Expect: 100-continue"
# header. A value of 0 will result in the body being sent immediately, without
# waiting for the server to approve.
;expect_continue_timeout_seconds = 1

# Optionally limits the total number of connections per host, including connections in the dialing,
# active, and idle states. On limit violation, dials will block.
# A value of zero (0) means no limit.
;max_conns_per_host = 0

# The maximum number of idle connections that Grafana will keep alive.
;max_idle_connections = 100

# How many seconds the data proxy keeps an idle connection open before timing out.
;idle_conn_timeout_seconds = 90

# If enabled and user is not anonymous, data proxy will add X-Grafana-User header with username into the request, default is false.
;send_user_header = false

# Limit the amount of bytes that will be read/accepted from responses of outgoing HTTP requests.
;response_limit = 0

# Limits the number of rows that Grafana will process from SQL data sources.
;row_limit = 1000000

# Sets a custom value for the `User-Agent` header for outgoing data proxy requests. If empty, the default value is `Grafana/<BuildVersion>` (for example `Grafana/9.0.0`).
;user_agent =

#################################### Analytics ####################################
[analytics]
# Server reporting, sends usage counters to stats.grafana.org every 24 hours.
# No ip addresses are being tracked, only simple counters to track
# running instances, dashboard and error counts. It is very helpful to us.
# Change this option to false to disable reporting.
;reporting_enabled = true

# The name of the distributor of the Grafana instance. Ex hosted-grafana, grafana-labs
;reporting_distributor = grafana-labs

# Set to false to disable all checks to https://grafana.com
# for new versions of grafana. The check is used
# in some UI views to notify that a grafana update exists.
# This option does not cause any auto updates, nor send any information
# only a GET request to https://grafana.com/api/grafana/versions/stable to get the latest version.
;check_for_updates = true

# Set to false to disable all checks to https://grafana.com
# for new versions of plugins. The check is used
# in some UI views to notify that a plugin update exists.
# This option does not cause any auto updates, nor send any information
# only a GET request to https://grafana.com to get the latest versions.
;check_for_plugin_updates = true

# Google Analytics universal tracking code, only enabled if you specify an id here
;google_analytics_ua_id =

# Google Analytics 4 tracking code, only enabled if you specify an id here
;google_analytics_4_id =

# When Google Analytics 4 Enhanced event measurement is enabled, we will try to avoid sending duplicate events and let Google Analytics 4 detect navigation changes, etc.
;google_analytics_4_send_manual_page_views = false

# Google Tag Manager ID, only enabled if you specify an id here
;google_tag_manager_id =

# Rudderstack write key, enabled only if rudderstack_data_plane_url is also set
;rudderstack_write_key =

# Rudderstack data plane url, enabled only if rudderstack_write_key is also set
;rudderstack_data_plane_url =

# Rudderstack SDK url, optional, only valid if rudderstack_write_key and rudderstack_data_plane_url is also set
;rudderstack_sdk_url =

# Rudderstack Config url, optional, used by Rudderstack SDK to fetch source config
;rudderstack_config_url =

# Rudderstack Integrations URL, optional. Only valid if you pass the SDK version 1.1 or higher
;rudderstack_integrations_url =

# Intercom secret, optional, used to hash user_id before passing to Intercom via Rudderstack
;intercom_secret =

# Application Insights connection string. Specify an URL string to enable this feature.
;application_insights_connection_string =

# Optional. Specifies an Application Insights endpoint URL where the endpoint string is wrapped in backticks ``.
;application_insights_endpoint_url =

# Controls if the UI contains any links to user feedback forms
;feedback_links_enabled = true

# Static context that is being added to analytics events
;reporting_static_context = grafanaInstance=12, os=linux

# Logs interaction events to the browser javascript console, intended for development only
;browser_console_reporter = false

#################################### Security ####################################
[security]
# disable creation of admin user on first start of grafana
;disable_initial_admin_creation = false

# default admin user, created on startup
;admin_user = admin

# default admin password, can be changed before first start of grafana,  or in profile settings
;admin_password = admin

# default admin email, created on startup
;admin_email = admin@localhost

# used for signing
;secret_key = SW2YcwTIb9zpOOhoPsMm

# current key provider used for envelope encryption, default to static value specified by secret_key
;encryption_provider = secretKey.v1

# list of configured key providers, space separated (Enterprise only): e.g., awskms.v1 azurekv.v1
;available_encryption_providers =

# disable gravatar profile images
;disable_gravatar = false

# data source proxy whitelist (ip_or_domain:port separated by spaces)
;data_source_proxy_whitelist =

# disable protection against brute force login attempts
;disable_brute_force_login_protection = false

# max number of failed login attempts before user gets locked
;brute_force_login_protection_max_attempts = 5

# disable protection against brute force login attempts by IP address
; disable_ip_address_login_protection = true

# set to true if you host Grafana behind HTTPS. default is false.
;cookie_secure = false

# set cookie SameSite attribute. defaults to `lax`. can be set to "lax", "strict", "none" and "disabled"
;cookie_samesite = lax

# set to true if you want to allow browsers to render Grafana in a <frame>, <iframe>, <embed> or <object>. default is false.
;allow_embedding = false

# Set to true if you want to enable http strict transport security (HSTS) response header.
# HSTS tells browsers that the site should only be accessed using HTTPS.
;strict_transport_security = false

# Sets how long a browser should cache HSTS. Only applied if strict_transport_security is enabled.
;strict_transport_security_max_age_seconds = 86400

# Set to true if to enable HSTS preloading option. Only applied if strict_transport_security is enabled.
;strict_transport_security_preload = false

# Set to true if to enable the HSTS includeSubDomains option. Only applied if strict_transport_security is enabled.
;strict_transport_security_subdomains = false

# Set to true to enable the X-Content-Type-Options response header.
# The X-Content-Type-Options response HTTP header is a marker used by the server to indicate that the MIME types advertised
# in the Content-Type headers should not be changed and be followed.
;x_content_type_options = true

# Set to true to enable the X-XSS-Protection header, which tells browsers to stop pages from loading
# when they detect reflected cross-site scripting (XSS) attacks.
;x_xss_protection = true

# Enable adding the Content-Security-Policy header to your requests.
# CSP allows to control resources the user agent is allowed to load and helps prevent XSS attacks.
;content_security_policy = false

# Set Content Security Policy template used when adding the Content-Security-Policy header to your requests.
# $NONCE in the template includes a random nonce.
# $ROOT_PATH is server.root_url without the protocol.
;content_security_policy_template = """script-src 'self' 'unsafe-eval' 'unsafe-inline' 'strict-dynamic' $NONCE;object-src 'none';font-src 'self';style-src 'self' 'unsafe-inline' blob:;img-src * data:;base-uri 'self';connect-src 'self' grafana.com ws://$ROOT_PATH wss://$ROOT_PATH;manifest-src 'self';media-src 'none';form-action 'self';"""

# Enable adding the Content-Security-Policy-Report-Only header to your requests.
# Allows you to monitor the effects of a policy without enforcing it.
;content_security_policy_report_only = false

# Set Content Security Policy Report Only template used when adding the Content-Security-Policy-Report-Only header to your requests.
# $NONCE in the template includes a random nonce.
# $ROOT_PATH is server.root_url without the protocol.
;content_security_policy_report_only_template = """script-src 'self' 'unsafe-eval' 'unsafe-inline' 'strict-dynamic' $NONCE;object-src 'none';font-src 'self';style-src 'self' 'unsafe-inline' blob:;img-src * data:;base-uri 'self';connect-src 'self' grafana.com ws://$ROOT_PATH wss://$ROOT_PATH;manifest-src 'self';media-src 'none';form-action 'self';"""

# Controls if old angular plugins are supported or not.
;angular_support_enabled = false

# List of additional allowed URLs to pass by the CSRF check, separated by spaces. Suggested when authentication comes from an IdP.
;csrf_trusted_origins = example.com

# List of allowed headers to be set by the user, separated by spaces. Suggested to use for if authentication lives behind reverse proxies.
;csrf_additional_headers =

# The CSRF check will be executed even if the request has no login cookie.
;csrf_always_check = false

# Comma-separated list of plugins ids that will be loaded inside the frontend sandbox
# Currently behind the feature flag pluginsFrontendSandbox
;enable_frontend_sandbox_for_plugins =

# Comma-separated list of paths for POST/PUT URL in actions. Empty will allow anything that is not on the same origin
;actions_allow_post_url =

[security.encryption]
# Defines the time-to-live (TTL) for decrypted data encryption keys stored in memory (cache).
# Please note that small values may cause performance issues due to a high frequency decryption operations.
;data_keys_cache_ttl = 15m

# Defines the frequency of data encryption keys cache cleanup interval.
# On every interval, decrypted data encryption keys that reached the TTL are removed from the cache.
;data_keys_cache_cleanup_interval = 1m

#################################### Snapshots ###########################
[snapshots]
# set to false to remove snapshot functionality
;enabled = true

# snapshot sharing options
;external_enabled = true
;external_snapshot_url = https://snapshots.raintank.io
;external_snapshot_name = Publish to snapshots.raintank.io

# Set to true to enable this Grafana instance act as an external snapshot server and allow unauthenticated requests for
# creating and deleting snapshots.
;public_mode = false

#################################### Dashboards ##################
[dashboards]
# Number dashboard versions to keep (per dashboard). Default: 20, Minimum: 1
;versions_to_keep = 20

# Minimum dashboard refresh interval. When set, this will restrict users to set the refresh interval of a dashboard lower than given interval. Per default this is 5 seconds.
# The interval string is a possibly signed sequence of decimal numbers, followed by a unit suffix (ms, s, m, h, d), e.g. 30s or 1m.
;min_refresh_interval = 5s

# Path to the default home dashboard. If this value is empty, then Grafana uses StaticRootPath + "dashboards/home.json"
;default_home_dashboard_path =

################################### Data sources #########################
[datasources]
# Upper limit of data sources that Grafana will return. This limit is a temporary configuration and it will be deprecated when pagination will be introduced on the list data sources API.
;datasource_limit = 5000

# Number of queries to be executed concurrently. Only for the datasource supports concurrency.
# For now only Loki and InfluxDB (with influxql) are supporting concurrency behind the feature flags.
# Check datasource documentations for enabling concurrency.
;concurrent_query_count = 10

# Default behavior for the "Manage alerts via Alerting UI" toggle when configuring a data source.
# It only works if the data source's `jsonData.manageAlerts` prop does not contain a previously configured value.
;default_manage_alerts_ui_toggle = true

################################### SQL Data Sources #####################
[sql_datasources]
# Default maximum number of open connections maintained in the connection pool
# when connecting to SQL based data sources
;max_open_conns_default = 100

# Default maximum number of idle connections maintained in the connection pool
# when connecting to SQL based data sources
;max_idle_conns_default = 100

# Default maximum connection lifetime used when connecting
# to SQL based data sources.
;max_conn_lifetime_default = 14400

#################################### Users ###############################
[users]
# disable user signup / registration
;allow_sign_up = true

# Allow non admin users to create organizations
;allow_org_create = true

# Set to true to automatically assign new users to the default organization (id 1)
;auto_assign_org = true

# Set this value to automatically add new users to the provided organization (if auto_assign_org above is set to true)
;auto_assign_org_id = 1

# Default role new users will be automatically assigned
;auto_assign_org_role = Viewer

# Require email validation before sign up completes
;verify_email_enabled = false

# Redirect to default OrgId after login
;login_default_org_id =

# Background text for the user field on the login page
;login_hint = email or username
;password_hint = password

# Default UI theme ("dark", "light" or "system")
;default_theme = dark

# Default UI language (supported IETF language tag, such as en-US)
;default_language = en-US

# Path to a custom home page. Users are only redirected to this if the default home dashboard is used. It should match a frontend route and contain a leading slash.
;home_page =

# External user management, these options affect the organization users view
;external_manage_link_url =
;external_manage_link_name =
;external_manage_info =

# Viewers can edit/inspect dashboard settings in the browser. But not save the dashboard.
;viewers_can_edit = false

# Editors can administrate dashboard, folders and teams they create
;editors_can_admin = false

# The duration in time a user invitation remains valid before expiring. This setting should be expressed as a duration. Examples: 6h (hours), 2d (days), 1w (week). Default is 24h (24 hours). The minimum supported duration is 15m (15 minutes).
;user_invite_max_lifetime_duration = 24h

# The duration in time a verification email, used to update the email address of a user, remains valid before expiring. This setting should be expressed as a duration. Examples: 6h (hours), 2d (days), 1w (week). Default is 1h (1 hour).
;verification_email_max_lifetime_duration = 1h

# Frequency of updating a user's last seen time. The minimum supported duration is 5m (5 minutes). The maximum supported duration is 1h (1 hour).
;last_seen_update_interval = 15m

# Enter a comma-separated list of users login to hide them in the Grafana UI. These users are shown to Grafana admins and themselves.
; hidden_users =

[secretscan]
# Enable secretscan feature
;enabled = false

# Interval to check for token leaks
;interval = 5m

# base URL of the grafana token leak check service
;base_url = https://secret-scanning.grafana.net

# URL to send outgoing webhooks to in case of detection
;oncall_url =

# Whether to revoke the token if a leak is detected or just send a notification
;revoke = true

[service_accounts]
# Service account maximum expiration date in days.
# When set, Grafana will not allow the creation of tokens with expiry greater than this setting.
; token_expiration_day_limit =

[auth]
# Login cookie name
;login_cookie_name = grafana_session

# Disable usage of Grafana build-in login solution.
;disable_login = false

# The maximum lifetime (duration) an authenticated user can be inactive before being required to login at next visit. Default is 7 days (7d). This setting should be expressed as a duration, e.g. 5m (minutes), 6h (hours), 10d (days), 2w (weeks), 1M (month). The lifetime resets at each successful token rotation.
;login_maximum_inactive_lifetime_duration =

# The maximum lifetime (duration) an authenticated user can be logged in since login time before being required to login. Default is 30 days (30d). This setting should be expressed as a duration, e.g. 5m (minutes), 6h (hours), 10d (days), 2w (weeks), 1M (month).
;login_maximum_lifetime_duration =

# How often should auth tokens be rotated for authenticated users when being active. The default is each 10 minutes.
;token_rotation_interval_minutes = 10

# Set to true to disable (hide) the login form, useful if you use OAuth, defaults to false
;disable_login_form = false

# Set to true to disable the sign out link in the side menu. Useful if you use auth.proxy or auth.jwt, defaults to false
;disable_signout_menu = false

# URL to redirect the user to after sign out
;signout_redirect_url =

# Set to true to attempt login with OAuth automatically, skipping the login screen.
# This setting is ignored if multiple OAuth providers are configured.
# Deprecated, use auto_login option for specific provider instead.
;oauth_auto_login = false

# Sets a custom oAuth error message. This is useful if you need to point the users to a specific location for support.
;oauth_login_error_message = oauth.login.error

# OAuth state max age cookie duration in seconds. Defaults to 600 seconds.
;oauth_state_cookie_max_age = 600

# Minimum wait time in milliseconds for the server lock retry mechanism.
# The server lock retry mechanism is used to prevent multiple Grafana instances from
# simultaneously refreshing OAuth tokens. This mechanism waits at least this amount
# of time before retrying to acquire the server lock. There are 5 retries in total.
# The wait time between retries is calculated as random(n, n + 500)
; oauth_refresh_token_server_lock_min_wait_ms = 1000

# limit of api_key seconds to live before expiration
;api_key_max_seconds_to_live = -1

# Set to true to enable SigV4 authentication option for HTTP-based datasources.
;sigv4_auth_enabled = false

# Set to true to enable verbose logging of SigV4 request signing
;sigv4_verbose_logging = false

# Set to true to enable Azure authentication option for HTTP-based datasources.
;azure_auth_enabled = false

# Use email lookup in addition to the unique ID provided by the IdP
;oauth_allow_insecure_email_lookup = false

# Set to true to include id of identity as a response header
;id_response_header_enabled = false

# Prefix used for the id response header, X-Grafana-Identity-Id
;id_response_header_prefix = X-Grafana

# List of identity namespaces to add id response headers for, separated by space.
# Available namespaces are user, api-key and service-account.
# The header value will encode the namespace ("user:<id>", "api-key:<id>", "service-account:<id>")
;id_response_header_namespaces = user api-key service-account

# Enables the use of managed service accounts for plugin authentication
# This feature currently **only supports single-organization deployments**
; managed_service_accounts_enabled = false

#################################### Anonymous Auth ######################
[auth.anonymous]
# enable anonymous access
;enabled = false

# specify organization name that should be used for unauthenticated users
;org_name = Main Org.

# specify role for unauthenticated users
;org_role = Viewer

# mask the Grafana version number for unauthenticated users
;hide_version = false

# number of devices in total
;device_limit =

#################################### GitHub Auth ##########################
[auth.github]
;name = GitHub
;icon = github
;enabled = false
;allow_sign_up = true
;auto_login = false
;client_id = some_id
;client_secret = some_secret
;scopes = user:email,read:org
;auth_url = https://github.com/login/oauth/authorize
;token_url = https://github.com/login/oauth/access_token
;api_url = https://api.github.com/user
;signout_redirect_url =
;allowed_domains =
;team_ids =
;allowed_organizations =
;role_attribute_path =
;role_attribute_strict = false
;org_mapping =
;allow_assign_grafana_admin = false
;skip_org_role_sync = false
;tls_skip_verify_insecure = false
;tls_client_cert =
;tls_client_key =
;tls_client_ca =
# GitHub OAuth apps does not provide refresh tokens and the access tokens never expires.
;use_refresh_token = false

#################################### GitLab Auth #########################
[auth.gitlab]
;name = GitLab
;icon = gitlab
;enabled = false
;allow_sign_up = true
;auto_login = false
;client_id = some_id
;client_secret = some_secret
;scopes = openid email profile
;auth_url = https://gitlab.com/oauth/authorize
;token_url = https://gitlab.com/oauth/token
;api_url = https://gitlab.com/api/v4
;signout_redirect_url =
;allowed_domains =
;allowed_groups =
;role_attribute_path =
;role_attribute_strict = false
;org_mapping =
;allow_assign_grafana_admin = false
;skip_org_role_sync = false
;tls_skip_verify_insecure = false
;tls_client_cert =
;tls_client_key =
;tls_client_ca =
;use_pkce = true
;use_refresh_token = true

#################################### Google Auth ##########################
[auth.google]
;name = Google
;icon = google
;enabled = false
;allow_sign_up = true
;auto_login = false
;client_id = some_client_id
;client_secret = some_client_secret
;scopes = openid email profile
;auth_url = https://accounts.google.com/o/oauth2/v2/auth
;token_url = https://oauth2.googleapis.com/token
;api_url = https://openidconnect.googleapis.com/v1/userinfo
;signout_redirect_url =
;allowed_domains =
;validate_hd =
;hosted_domain =
;allowed_groups =
;role_attribute_path =
;role_attribute_strict = false
;org_mapping =
;allow_assign_grafana_admin = false
;skip_org_role_sync = false
;tls_skip_verify_insecure = false
;tls_client_cert =
;tls_client_key =
;tls_client_ca =
;use_pkce = true
;use_refresh_token = true

#################################### Grafana.com Auth ####################
[auth.grafana_com]
;name = Grafana.com
;icon = grafana
;enabled = false
;allow_sign_up = true
;auto_login = false
;client_id = some_id
;client_secret = some_secret
;scopes = user:email
;allowed_organizations =
;skip_org_role_sync = false
;use_refresh_token = false

#################################### Azure AD OAuth #######################
[auth.azuread]
;name = Microsoft
;icon = microsoft
;enabled = false
;allow_sign_up = true
;auto_login = false
;client_authentication =
;client_id = some_client_id
;client_secret = some_client_secret
;managed_identity_client_id =
;federated_credential_audience =
;scopes = openid email profile
;auth_url = https://login.microsoftonline.com/<tenant-id>/oauth2/v2.0/authorize
;token_url = https://login.microsoftonline.com/<tenant-id>/oauth2/v2.0/token
;signout_redirect_url =
;allowed_domains =
;allowed_groups =
;allowed_organizations =
;role_attribute_strict = false
;org_mapping =
;allow_assign_grafana_admin = false
;use_pkce = true
# prevent synchronizing users organization roles
;skip_org_role_sync = false
;use_refresh_token = true

#################################### Okta OAuth #######################
[auth.okta]
;name = Okta
;enabled = false
;allow_sign_up = true
;auto_login = false
;client_id = some_id
;client_secret = some_secret
;scopes = openid profile email groups
;auth_url = https://<tenant-id>.okta.com/oauth2/v1/authorize
;token_url = https://<tenant-id>.okta.com/oauth2/v1/token
;api_url = https://<tenant-id>.okta.com/oauth2/v1/userinfo
;signout_redirect_url =
;allowed_domains =
;allowed_groups =
;role_attribute_path =
;role_attribute_strict = false
; org_attribute_path =
; org_mapping =
;allow_assign_grafana_admin = false
;skip_org_role_sync = false
;tls_skip_verify_insecure = false
;tls_client_cert =
;tls_client_key =
;tls_client_ca =
;use_pkce = true
;use_refresh_token = true

#################################### Generic OAuth ##########################
[auth.generic_oauth]
;name = OAuth
;icon = signin
;enabled = false
;allow_sign_up = true
;auto_login = false
;client_id = some_id
;client_secret = some_secret
;scopes = user:email,read:org
;empty_scopes = false
;email_attribute_name = email:primary
;email_attribute_path =
;login_attribute_path =
;name_attribute_path =
;role_attribute_path =
;role_attribute_strict = false
;groups_attribute_path =
;id_token_attribute_name =
;team_ids_attribute_path
;auth_url = https://foo.bar/login/oauth/authorize
;token_url = https://foo.bar/login/oauth/access_token
;api_url = https://foo.bar/user
;signout_redirect_url =
;teams_url =
;allowed_domains =
;team_ids =
;allowed_organizations =
;org_attribute_path =
;org_mapping =
;team_ids_attribute_path =
;tls_skip_verify_insecure = false
;tls_client_cert =
;tls_client_key =
;tls_client_ca =
;use_pkce = false
;auth_style =
;allow_assign_grafana_admin = false
;skip_org_role_sync = false
;use_refresh_token = false

#################################### Basic Auth ##########################
[auth.basic]
;enabled = true
;password_policy = false

#################################### Auth Proxy ##########################
[auth.proxy]
;enabled = false
;header_name = X-WEBAUTH-USER
;header_property = username
;auto_sign_up = true
;sync_ttl = 60
;whitelist = 192.168.1.1, 192.168.2.1
;headers = Email:X-User-Email, Name:X-User-Name
# Non-ASCII strings in header values are encoded using quoted-printable encoding
;headers_encoded = false
# Read the auth proxy docs for details on what the setting below enables
;enable_login_token = false

#################################### Auth JWT ##########################
[auth.jwt]
;enabled = true
;enable_login_token = false
;header_name = X-JWT-Assertion
;email_claim = sub
;username_claim = sub
;email_attribute_path = jmespath.email
;username_attribute_path = jmespath.username
;jwk_set_url = https://foo.bar/.well-known/jwks.json
;jwk_set_file = /path/to/jwks.json
;cache_ttl = 60m
;expect_claims = {"aud": ["foo", "bar"]}
;key_file = /path/to/key/file
# Use in conjunction with key_file in case the JWT token's header specifies a key ID in "kid" field
;key_id = some-key-id
;role_attribute_path =
;role_attribute_strict = false
;groups_attribute_path =
;auto_sign_up = false
;url_login = false
;allow_assign_grafana_admin = false
;skip_org_role_sync = false
;signout_redirect_url =

#################################### Auth LDAP ##########################
[auth.ldap]
;enabled = false
;config_file = /etc/grafana/ldap.toml
;allow_sign_up = true
# prevent synchronizing ldap users organization roles
;skip_org_role_sync = false

# LDAP background sync (Enterprise only)
# At 1 am every day
;sync_cron = "0 1 * * *"
;active_sync_enabled = true

#################################### AWS ###########################
[aws]
# Enter a comma-separated list of allowed AWS authentication providers.
# Options are: default (AWS SDK Default), keys (Access && secret key), credentials (Credentials field), ec2_iam_role (EC2 IAM Role)
; allowed_auth_providers = default,keys,credentials

# Allow AWS users to assume a role using temporary security credentials.
# If true, assume role will be enabled for all AWS authentication providers that are specified in aws_auth_providers
; assume_role_enabled = true

# Specify max no of pages to be returned by the ListMetricPages API
; list_metrics_page_limit = 500

# Experimental, for use in Grafana Cloud only. Please do not set.
; external_id =

# Sets the expiry duration of an assumed role.
# This setting should be expressed as a duration. Examples: 6h (hours), 10d (days), 2w (weeks), 1M (month).
; session_duration = "15m"

# Set the plugins that will receive AWS settings for each request (via plugin context)
# By default this will include all Grafana Labs owned AWS plugins, or those that make use of AWS settings (ElasticSearch, Prometheus).
; forward_settings_to_plugins = cloudwatch, grafana-athena-datasource, grafana-redshift-datasource, grafana-x-ray-datasource, grafana-timestream-datasource, grafana-iot-sitewise-datasource, grafana-iot-twinmaker-app, grafana-opensearch-datasource, aws-datasource-provisioner, elasticsearch, prometheus

#################################### Azure ###############################
[azure]
# Azure cloud environment where Grafana is hosted
# Possible values are AzureCloud, AzureChinaCloud, AzureUSGovernment and AzureGermanCloud
# Default value is AzureCloud (i.e. public cloud)
;cloud = AzureCloud

# A customized list of Azure cloud settings and properties, used by data sources which need this information when run in non-standard azure environments
# When specified, this list will replace the default cloud list of AzureCloud, AzureChinaCloud, AzureUSGovernment and AzureGermanCloud
;clouds_config = `[
;		{
;			"name":"CustomCloud1",
;			"displayName":"Custom Cloud 1",
;			"aadAuthority":"https://login.cloud1.contoso.com/",
;			"properties":{
;				"azureDataExplorerSuffix": ".kusto.windows.cloud1.contoso.com",
;				"logAnalytics":            "https://api.loganalytics.cloud1.contoso.com",
;				"portal":                  "https://portal.azure.cloud1.contoso.com",
;				"prometheusResourceId":    "https://prometheus.monitor.azure.cloud1.contoso.com",
;				"resourceManager":         "https://management.azure.cloud1.contoso.com"
;			}
;		}]`

# Specifies whether Grafana hosted in Azure service with Managed Identity configured (e.g. Azure Virtual Machines instance)
# If enabled, the managed identity can be used for authentication of Grafana in Azure services
# Disabled by default, needs to be explicitly enabled
;managed_identity_enabled = false

# Client ID to use for user-assigned managed identity
# Should be set for user-assigned identity and should be empty for system-assigned identity
;managed_identity_client_id =

# Specifies whether Azure AD Workload Identity authentication should be enabled in datasources that support it
# For more documentation on Azure AD Workload Identity, review this documentation:
# https://azure.github.io/azure-workload-identity/docs/
# Disabled by default, needs to be explicitly enabled
;workload_identity_enabled = false

# Tenant ID of the Azure AD Workload Identity
# Allows to override default tenant ID of the Azure AD identity associated with the Kubernetes service account
;workload_identity_tenant_id =

# Client ID of the Azure AD Workload Identity
# Allows to override default client ID of the Azure AD identity associated with the Kubernetes service account
;workload_identity_client_id =

# Custom path to token file for the Azure AD Workload Identity
# Allows to set a custom path to the projected service account token file
;workload_identity_token_file =

# Specifies whether user identity authentication (on behalf of currently signed-in user) should be enabled in datasources
# that support it (requires AAD authentication)
# Disabled by default, needs to be explicitly enabled
;user_identity_enabled = false

# Specifies whether user identity authentication fallback credentials should be enabled in data sources
# Enabling this allows data source creators to provide fallback credentials for backend initiated requests
# e.g. alerting, recorded queries etc.
# Enabled by default, needs to be explicitly disabled
# Will not have any effect if user identity is disabled above
;user_identity_fallback_credentials_enabled = true

# Override token URL for Azure Active Directory
# By default is the same as token URL configured for AAD authentication settings
;user_identity_token_url =

# Override client authentication method for Azure Active Directory
# By default is the same as client authentication method configured for AAD authentication settings
;user_identity_client_authentication =

# Override ADD application ID which would be used to exchange users token to an access token for the datasource
# By default is the same as used in AAD authentication or can be set to another application (for OBO flow)
;user_identity_client_id =

# Override the AAD application client secret
# By default is the same as used in AAD authentication or can be set to another application (for OBO flow)
;user_identity_client_secret =

# Override the AAD managed identity client ID
# By default is the same as used in AAD authentication or can be set to another managed identity (for OBO flow)
;user_identity_managed_identity_client_id =

# Override the AAD federated credential audience
# By default is the same as used in AAD authentication or can be set to another audience (for OBO flow)
;user_identity_federated_credential_audience =

# Allows the usage of a custom token request assertion when Grafana is behind an authentication proxy
# In most cases this will not need to be used. To enable this set the value to "username"
# The default is empty and any other value will not enable this functionality
;username_assertion =

# Set the plugins that will receive Azure settings for each request (via plugin context)
# By default this will include all Grafana Labs owned Azure plugins, or those that make use of Azure settings (Azure Monitor, Azure Data Explorer, Prometheus, MSSQL).
;forward_settings_to_plugins = grafana-azure-monitor-datasource, prometheus, grafana-azure-data-explorer-datasource, mssql

# Specifies whether Entra password auth can be used for the MSSQL data source
# Disabled by default, needs to be explicitly enabled
;azure_entra_password_credentials_enabled = false

#################################### Role-based Access Control ###########
[rbac]
;permission_cache = true

# Reset basic roles permissions on boot
# Warning left to true, basic roles permissions will be reset on every boot
#reset_basic_roles = false

# Validate permissions' action and scope on role creation and update
; permission_validation_enabled = true

#################################### SMTP / Emailing ##########################
[smtp]
;enabled = false
;host = localhost:25
;user =
# If the password contains # or ; you have to wrap it with triple quotes. Ex """#password;"""
;password =
;cert_file =
;key_file =
;skip_verify = false
;from_address = admin@grafana.localhost
;from_name = Grafana
# EHLO identity in SMTP dialog (defaults to instance_name)
;ehlo_identity = dashboard.example.com
# SMTP startTLS policy (defaults to 'OpportunisticStartTLS')
;startTLS_policy = NoStartTLS
# Enable trace propagation in e-mail headers, using the 'traceparent', 'tracestate' and (optionally) 'baggage' fields (defaults to false)
;enable_tracing = false

[smtp.static_headers]
# Include custom static headers in all outgoing emails
;Foo-Header = bar
;Foo = bar

[emails]
;welcome_email_on_sign_up = false
;templates_pattern = emails/*.html, emails/*.txt
;content_types = text/html

#################################### Logging ##########################
[log]
# Either "console", "file", "syslog". Default is console and  file
# Use space to separate multiple modes, e.g. "console file"
;mode = console file

# Either "debug", "info", "warn", "error", "critical", default is "info"
;level = info

# optional settings to set different levels for specific loggers. Ex filters = sqlstore:debug
;filters =

# Set the default error message shown to users. This message is displayed instead of sensitive backend errors which should be obfuscated. Default is the same as the sample value.
;user_facing_default_error = "please inspect Grafana server log for details"

# For "console" mode only
[log.console]
;level =

# log line format, valid options are text, console and json
;format = console

# For "file" mode only
[log.file]
;level =

# log line format, valid options are text, console and json
;format = text

# This enables automated log rotate(switch of following options), default is true
;log_rotate = true

# Max line number of single file, default is 1000000
;max_lines = 1000000

# Max size shift of single file, default is 28 means 1 << 28, 256MB
;max_size_shift = 28

# Segment log daily, default is true
;daily_rotate = true

# Expired days of log file(delete after max days), default is 7
;max_days = 7

[log.syslog]
;level =

# log line format, valid options are text, console and json
;format = text

# Syslog network type and address. This can be udp, tcp, or unix. If left blank, the default unix endpoints will be used.
;network =
;address =

# Syslog facility. user, daemon and local0 through local7 are valid.
;facility =

# Syslog tag. By default, the process' argv[0] is used.
;tag =

[log.frontend]
# Should Faro javascript agent be initialized
;enabled = false

# Custom HTTP endpoint to send events to. Default will log the events to stdout.
;custom_endpoint = /log-grafana-javascript-agent

# Requests per second limit enforced an extended period, for Grafana backend log ingestion endpoint (/log).
;log_endpoint_requests_per_second_limit = 3

# Max requests accepted per short interval of time for Grafana backend log ingestion endpoint (/log).
;log_endpoint_burst_limit = 15

# Enables all Faro default instrumentation by using `getWebInstrumentations`. Overrides other instrumentation flags.
;instrumentations_all_enabled = false

# Should error instrumentation be enabled, only affects Grafana Javascript Agent
;instrumentations_errors_enabled = true

# Should console instrumentation be enabled, only affects Grafana Javascript Agent
;instrumentations_console_enabled = false

# Should webvitals instrumentation be enabled, only affects Grafana Javascript Agent
;instrumentations_webvitals_enabled = false

# Should tracing instrumentation be enabled, only affects Grafana Javascript Agent
;instrumentations_tracing_enabled = false

# Api Key, only applies to Grafana Javascript Agent provider
;api_key = testApiKey

#################################### Usage Quotas ########################
[quota]
; enabled = false

#### set quotas to -1 to make unlimited. ####
# limit number of users per Org.
; org_user = 10

# limit number of dashboards per Org.
; org_dashboard = 100

# limit number of data_sources per Org.
; org_data_source = 10

# limit number of api_keys per Org.
; org_api_key = 10

# limit number of alerts per Org.
;org_alert_rule = 100

# limit number of orgs a user can create.
; user_org = 10

# Global limit of users.
; global_user = -1

# global limit of orgs.
; global_org = -1

# global limit of dashboards
; global_dashboard = -1

# global limit of api_keys
; global_api_key = -1

# global limit on number of logged in users.
; global_session = -1

# global limit of alerts
;global_alert_rule = -1

# global limit of files uploaded to the SQL DB
;global_file = 1000

# global limit of correlations
; global_correlations = -1

# Limit of the number of alert rules per rule group.
# This is not strictly enforced yet, but will be enforced over time.
;alerting_rule_group_rules = 100

# Limit the number of query evaluation results per alert rule.
# If the condition query of an alert rule produces more results than this limit,
# the evaluation results in an error.
;alerting_rule_evaluation_results = -1

#################################### Unified Alerting ####################
[unified_alerting]
#Enable the Unified Alerting sub-system and interface. When enabled we'll migrate all of your alert rules and notification channels to the new system. New alert rules will be created and your notification channels will be converted into an Alertmanager configuration. Previous data is preserved to enable backwards compatibility but new data is removed.```
;enabled = true

# Comma-separated list of organization IDs for which to disable unified alerting. Only supported if unified alerting is enabled.
;disabled_orgs =

# Specify how long to wait for the alerting service to initialize
;initialization_timeout = 30s

# Specify the frequency of polling for admin config changes.
# The interval string is a possibly signed sequence of decimal numbers, followed by a unit suffix (ms, s, m, h, d), e.g. 30s or 1m.
;admin_config_poll_interval = 60s

# Specify the frequency of polling for Alertmanager config changes.
# The interval string is a possibly signed sequence of decimal numbers, followed by a unit suffix (ms, s, m, h, d), e.g. 30s or 1m.
;alertmanager_config_poll_interval = 60s


# Maximum number of active and pending silences that a tenant can have at once. Default: 0 (no limit).
;alertmanager_max_silences_count =

# Maximum silence size in bytes. Default: 0 (no limit).
;alertmanager_max_silence_size_bytes =

# Set to true when using redis in cluster mode.
;ha_redis_cluster_mode_enabled = false

# The redis server address(es) that should be connected to.
# Can either be a single address, or if using redis in cluster mode,
# the cluster configuration address or a comma-separated list of addresses.
;ha_redis_address =

# The username that should be used to authenticate with the redis server.
;ha_redis_username =

# The password that should be used to authenticate with the redis server.
;ha_redis_password =

# The redis database, by default it's 0.
;ha_redis_db =

# A prefix that is used for every key or channel that is created on the redis server
# as part of HA for alerting.
;ha_redis_prefix =

# The name of the cluster peer that will be used as identifier. If none is
# provided, a random one will be generated.
;ha_redis_peer_name =

# The maximum number of simultaneous redis connections.
# ha_redis_max_conns = 5

# Enable TLS on the client used to communicate with the redis server. This should be set to true
# if using any of the other ha_redis_tls_* fields.
# ha_redis_tls_enabled = false

# Path to the PEM-encoded TLS client certificate file used to authenticate with the redis server.
# Required if using Mutual TLS.
# ha_redis_tls_cert_path =

# Path to the PEM-encoded TLS private key file. Also requires the client certificate to be configured.
# Required if using Mutual TLS.
# ha_redis_tls_key_path =

# Path to the PEM-encoded CA certificates file. If not set, the host's root CA certificates are used.
# ha_redis_tls_ca_path =

# Overrides the expected name of the redis server certificate.
# ha_redis_tls_server_name =

# Skips validating the redis server certificate.
# ha_redis_tls_insecure_skip_verify =

# Overrides the default TLS cipher suite list.
# ha_redis_tls_cipher_suites =

# Overrides the default minimum TLS version.
# Allowed values: VersionTLS10, VersionTLS11, VersionTLS12, VersionTLS13
# ha_redis_tls_min_version =

# Listen address/hostname and port to receive unified alerting messages for other Grafana instances. The port is used for both TCP and UDP. It is assumed other Grafana instances are also running on the same port. The default value is `0.0.0.0:9094`.
;ha_listen_address = "0.0.0.0:9094"

# Listen address/hostname and port to receive unified alerting messages for other Grafana instances. The port is used for both TCP and UDP. It is assumed other Grafana instances are also running on the same port. The default value is `0.0.0.0:9094`.
;ha_advertise_address = ""

# Comma-separated list of initial instances (in a format of host:port) that will form the HA cluster. Configuring this setting will enable High Availability mode for alerting.
;ha_peers = ""

# Time to wait for an instance to send a notification via the Alertmanager. In HA, each Grafana instance will
# be assigned a position (e.g. 0, 1). We then multiply this position with the timeout to indicate how long should
# each instance wait before sending the notification to take into account replication lag.
# The interval string is a possibly signed sequence of decimal numbers, followed by a unit suffix (ms, s, m, h, d), e.g. 30s or 1m.
;ha_peer_timeout = "15s"

# The label is an optional string to include on each packet and stream.
# It uniquely identifies the cluster and prevents cross-communication
# issues when sending gossip messages in an enviromenet with multiple clusters.
;ha_label =

# The interval between sending gossip messages. By lowering this value (more frequent) gossip messages are propagated
# across cluster more quickly at the expense of increased bandwidth usage.
# The interval string is a possibly signed sequence of decimal numbers, followed by a unit suffix (ms, s, m, h, d), e.g. 30s or 1m.
;ha_gossip_interval = "200ms"

# Length of time to attempt to reconnect to a lost peer. Recommended to be short (<15m) when Grafana is running in a Kubernetes cluster.
# The string is a possibly signed sequence of decimal numbers, followed by a unit suffix (ms, s, m, h, d), e.g. 30s or 1m.
;ha_reconnect_timeout = 6h

# The interval between gossip full state syncs. Setting this interval lower (more frequent) will increase convergence speeds
# across larger clusters at the expense of increased bandwidth usage.
# The interval string is a possibly signed sequence of decimal numbers, followed by a unit suffix (ms, s, m, h, d), e.g. 30s or 1m.
;ha_push_pull_interval = "60s"

# Enable or disable alerting rule execution. The alerting UI remains visible.
;execute_alerts = true

# Alert evaluation timeout when fetching data from the datasource.
# The timeout string is a possibly signed sequence of decimal numbers, followed by a unit suffix (ms, s, m, h, d), e.g. 30s or 1m.
;evaluation_timeout = 30s

# Number of times we'll attempt to evaluate an alert rule before giving up on that evaluation. The default value is 3.
;max_attempts = 3

# Minimum interval to enforce between rule evaluations. Rules will be adjusted if they are less than this value  or if they are not multiple of the scheduler interval (10s). Higher values can help with resource management as we'll schedule fewer evaluations over time.
# The interval string is a possibly signed sequence of decimal numbers, followed by a unit suffix (ms, s, m, h, d), e.g. 30s or 1m.
;min_interval = 10s

# This is an experimental option to add parallelization to saving alert states in the database.
# It configures the maximum number of concurrent queries per rule evaluated. The default value is 1
# (concurrent queries per rule disabled).
;max_state_save_concurrency = 1

# If the feature flag 'alertingSaveStatePeriodic' is enabled, this is the interval that is used to persist the alerting instances to the database.
# The interval string is a possibly signed sequence of decimal numbers, followed by a unit suffix (ms, s, m, h, d), e.g. 30s or 1m.
;state_periodic_save_interval = 5m

# If the feature flag 'alertingSaveStatePeriodic' is enabled, this is the size of the batch that is saved to the database at once.
;state_periodic_save_batch_size = 1

# Disables the smoothing of alert evaluations across their evaluation window.
# Rules will evaluate in sync.
;disable_jitter = false

# Retention period for Alertmanager notification log entries.
;notification_log_retention = 5d

# Duration for which a resolved alert state transition will continue to be sent to the Alertmanager.
;resolved_alert_retention = 15m

# Defines the limit of how many alert rule versions
# should be stored in the database for each alert rule in an organization including the current one.
# 0 value means no limit
;rule_version_record_limit= 0

[unified_alerting.screenshots]
# Enable screenshots in notifications. You must have either installed the Grafana image rendering
# plugin, or set up Grafana to use a remote rendering service.
# For more information on configuration options, refer to [rendering].
;capture = false

# The timeout for capturing screenshots. If a screenshot cannot be captured within the timeout then
# the notification is sent without a screenshot. The maximum duration is 30 seconds. This timeout
# should be less than the minimum Interval of all Evaluation Groups to avoid back pressure on alert
# rule evaluation.
;capture_timeout = 10s

# The maximum number of screenshots that can be taken at the same time. This option is different from
# concurrent_render_request_limit as max_concurrent_screenshots sets the number of concurrent screenshots
# that can be taken at the same time for all firing alerts where as concurrent_render_request_limit sets
# the total number of concurrent screenshots across all Grafana services.
;max_concurrent_screenshots = 5

# Uploads screenshots to the local Grafana server or remote storage such as Azure, S3 and GCS. Please
# see [external_image_storage] for further configuration options. If this option is false then
# screenshots will be persisted to disk for up to temp_data_lifetime.
;upload_external_image_storage = false

[unified_alerting.reserved_labels]
# Comma-separated list of reserved labels added by the Grafana Alerting engine that should be disabled.
# For example: `disabled_labels=grafana_folder`
disabled_labels =


[unified_alerting.reserved_labels]
# Comma-separated list of reserved labels added by the Grafana Alerting engine that should be disabled.
# For example: `disabled_labels=grafana_folder`
;disabled_labels =

[unified_alerting.state_history]
# Enable the state history functionality in Unified Alerting. The previous states of alert rules will be visible in panels and in the UI.
; enabled = true

# Select which pluggable state history backend to use. Either "annotations", "loki", or "multiple"
# "loki" writes state history to an external Loki instance. "multiple" allows history to be written to multiple backends at once.
# Defaults to "annotations".
; backend = "multiple"

# For "multiple" only.
# Indicates the main backend used to serve state history queries.
# Either "annotations" or "loki"
; primary = "loki"

# For "multiple" only.
# Comma-separated list of additional backends to write state history data to.
; secondaries = "annotations"

# For "loki" only.
# URL of the external Loki instance.
# Either "loki_remote_url", or both of "loki_remote_read_url" and "loki_remote_write_url" is required for the "loki" backend.
; loki_remote_url = "http://loki:3100"

# For "loki" only.
# URL of the external Loki's read path. To be used in configurations where Loki has separated read and write URLs.
# Either "loki_remote_url", or both of "loki_remote_read_url" and "loki_remote_write_url" is required for the "loki" backend.
; loki_remote_read_url = "http://loki-querier:3100"

# For "loki" only.
# URL of the external Loki's write path. To be used in configurations where Loki has separated read and write URLs.
# Either "loki_remote_url", or both of "loki_remote_read_url" and "loki_remote_write_url" is required for the "loki" backend.
; loki_remote_write_url = "http://loki-distributor:3100"

# For "loki" only.
# Optional tenant ID to attach to requests sent to Loki.
; loki_tenant_id = 123

# For "loki" only.
# Optional username for basic authentication on requests sent to Loki. Can be left blank to disable basic auth.
; loki_basic_auth_username = "myuser"

# For "loki" only.
# Optional password for basic authentication on requests sent to Loki. Can be left blank.
; loki_basic_auth_password = "mypass"

# For "loki" only.
# Optional max query length for queries sent to Loki. Default is 721h which matches the default Loki value.
; loki_max_query_length = 360h

# For "loki" only.
# Maximum size in bytes for queries sent to Loki. This limit is applied to user provided filters as well as system defined ones, e.g. applied by access control.
# If filter exceeds the limit, API returns error with code "alerting.state-history.loki.requestTooLong".
# Default is 64kb
;loki_max_query_size = 65536

[unified_alerting.state_history.external_labels]
# Optional extra labels to attach to outbound state history records or log streams.
# Any number of label key-value-pairs can be provided.
; mylabelkey = mylabelvalue

[unified_alerting.state_history.annotations]
# This section controls retention of annotations automatically created while evaluating alert rules
# when alerting state history backend is configured to be annotations (a setting [unified_alerting.state_history].backend

# Configures for how long alert annotations are stored. Default is 0, which keeps them forever.
# This setting should be expressed as an duration. Ex 6h (hours), 10d (days), 2w (weeks), 1M (month).
max_age =

# Configures max number of alert annotations that Grafana stores. Default value is 0, which keeps all alert annotations.
max_annotations_to_keep =

#################################### Recording Rules #####################
[recording_rules]
# Enable recording rules. You must provide write credentials below.
enabled = false

# Target URL (including write path) for recording rules.
url =

# Optional username for basic authentication on recording rule write requests. Can be left blank to disable basic auth
basic_auth_username =

# Optional assword for basic authentication on recording rule write requests. Can be left blank.
basic_auth_password =

# Request timeout for recording rule writes.
timeout = 30s

# Optional custom headers to include in recording rule write requests.
[recording_rules.custom_headers]
# exampleHeader = exampleValue

#################################### Annotations #########################
[annotations]
# Configures the batch size for the annotation clean-up job. This setting is used for dashboard, API, and alert annotations.
;cleanupjob_batchsize = 100

# Enforces the maximum allowed length of the tags for any newly introduced annotations. It can be between 500 and 4096 inclusive (which is the respective's column length). Default value is 500.
# Setting it to a higher value would impact performance therefore is not recommended.
;tags_length = 500

[annotations.dashboard]
# Dashboard annotations means that annotations are associated with the dashboard they are created on.

# Configures how long dashboard annotations are stored. Default is 0, which keeps them forever.
# This setting should be expressed as a duration. Examples: 6h (hours), 10d (days), 2w (weeks), 1M (month).
;max_age =

# Configures max number of dashboard annotations that Grafana stores. Default value is 0, which keeps all dashboard annotations.
;max_annotations_to_keep =

[annotations.api]
# API annotations means that the annotations have been created using the API without any
# association with a dashboard.

# Configures how long Grafana stores API annotations. Default is 0, which keeps them forever.
# This setting should be expressed as a duration. Examples: 6h (hours), 10d (days), 2w (weeks), 1M (month).
;max_age =

# Configures max number of API annotations that Grafana keeps. Default value is 0, which keeps all API annotations.
;max_annotations_to_keep =

#################################### Explore #############################
[explore]
# Enable the Explore section
;enabled = true

#################################### Help #############################
[help]
# Enable the Help section
;enabled = true

#################################### Profile #############################
[profile]
# Enable the Profile section
;enabled = true

#################################### News #############################
[news]
# Enable the news feed section
; news_feed_enabled = true

#################################### Query #############################
[query]
# Set the number of data source queries that can be executed concurrently in mixed queries. Default is the number of CPUs.
;concurrent_query_limit =

#################################### Query History #############################
[query_history]
# Enable the Query history
;enabled = true

#################################### Short Links #############################
[short_links]
# Short links which are never accessed will be deleted as cleanup. Time is in days. Default is 7 days. Max is 365. 0 means they will be deleted approximately every 10 minutes.
;expire_time = 7

#################################### Internal Grafana Metrics ##########################
# Metrics available at HTTP URL /metrics and /metrics/plugins/:pluginId
[metrics]
# Disable / Enable internal metrics
;enabled           = true
# Graphite Publish interval
;interval_seconds  = 10
# Disable total stats (stat_totals_*) metrics to be generated
;disable_total_stats = false
# The interval at which the total stats collector will update the stats. Default is 1800 seconds.
;total_stats_collector_interval_seconds = 1800

#If both are set, basic auth will be required for the metrics endpoints.
; basic_auth_username =
; basic_auth_password =

# Metrics environment info adds dimensions to the `grafana_environment_info` metric, which
# can expose more information about the Grafana instance.
[metrics.environment_info]
#exampleLabel1 = exampleValue1
#exampleLabel2 = exampleValue2

# Send internal metrics to Graphite
[metrics.graphite]
# Enable by setting the address setting (ex localhost:2003)
;address =
;prefix = prod.grafana.%(instance_name)s.

#################################### Grafana.com integration  ##########################
# Url used to import dashboards directly from Grafana.com
[grafana_com]
;url = https://grafana.com
;api_url = https://grafana.com/api
# Grafana instance - Grafana.com integration SSO API token
;sso_api_token = ""

#################################### Distributed tracing ############
# Opentracing is deprecated use opentelemetry instead
[tracing.jaeger]
# Enable by setting the address sending traces to jaeger (ex localhost:6831)
;address = localhost:6831
# Tag that will always be included in when creating new spans. ex (tag1:value1,tag2:value2)
;always_included_tag = tag1:value1
# Type specifies the type of the sampler: const, probabilistic, rateLimiting, or remote
;sampler_type = const
# jaeger samplerconfig param
# for "const" sampler, 0 or 1 for always false/true respectively
# for "probabilistic" sampler, a probability between 0 and 1
# for "rateLimiting" sampler, the number of spans per second
# for "remote" sampler, param is the same as for "probabilistic"
# and indicates the initial sampling rate before the actual one
# is received from the mothership
;sampler_param = 1
# sampling_server_url is the URL of a sampling manager providing a sampling strategy.
;sampling_server_url =
# Whether or not to use Zipkin propagation (x-b3- HTTP headers).
;zipkin_propagation = false
# Setting this to true disables shared RPC spans.
# Not disabling is the most common setting when using Zipkin elsewhere in your infrastructure.
;disable_shared_zipkin_spans = false

[tracing.opentelemetry]
# attributes that will always be included in when creating new spans. ex (key1:value1,key2:value2)
;custom_attributes = key1:value1,key2:value2
# Type specifies the type of the sampler: const, probabilistic, rateLimiting, or remote
; sampler_type = remote
# Sampler configuration parameter
# for "const" sampler, 0 or 1 for always false/true respectively
# for "probabilistic" sampler, a probability between 0.0 and 1.0
# for "rateLimiting" sampler, the number of spans per second
# for "remote" sampler, param is the same as for "probabilistic"
#   and indicates the initial sampling rate before the actual one
#   is received from the sampling server (set at sampling_server_url)
; sampler_param = 0.5
# specifies the URL of the sampling server when sampler_type is remote
; sampling_server_url = http://localhost:5778/sampling

[tracing.opentelemetry.jaeger]
# jaeger destination (ex http://localhost:14268/api/traces)
; address = http://localhost:14268/api/traces
# Propagation specifies the text map propagation format: w3c, jaeger
; propagation = jaeger

# This is a configuration for OTLP exporter with GRPC protocol
[tracing.opentelemetry.otlp]
# otlp destination (ex localhost:4317)
; address = localhost:4317
# Propagation specifies the text map propagation format: w3c, jaeger
; propagation = w3c

#################################### External image storage ##########################
[external_image_storage]
# Used for uploading images to public servers so they can be included in slack/email messages.
# you can choose between (s3, webdav, gcs, azure_blob, local)
;provider =

[external_image_storage.s3]
;endpoint =
;path_style_access =
;bucket =
;region =
;path =
;access_key =
;secret_key =

[external_image_storage.webdav]
;url =
;username =
;password =
;public_url =

[external_image_storage.gcs]
;key_file =
;bucket =
;path =
;enable_signed_urls = false
;signed_url_expiration =

[external_image_storage.azure_blob]
;account_name =
;account_key =
;container_name =
;sas_token_expiration_days =

[external_image_storage.local]
# does not require any configuration

[rendering]
# Options to configure a remote HTTP image rendering service, e.g. using https://github.com/grafana/grafana-image-renderer.
# URL to a remote HTTP image renderer service, e.g. http://localhost:8081/render, will enable Grafana to render panels and dashboards to PNG-images using HTTP requests to an external service.
;server_url =
# If the remote HTTP image renderer service runs on a different server than the Grafana server you may have to configure this to a URL where Grafana is reachable, e.g. http://grafana.domain/.
;callback_url =
# An auth token that will be sent to and verified by the renderer. The renderer will deny any request without an auth token matching the one configured on the renderer side.
;renderer_token = -
# Concurrent render request limit affects when the /render HTTP endpoint is used. Rendering many images at the same time can overload the server,
# which this setting can help protect against by only allowing a certain amount of concurrent requests.
;concurrent_render_request_limit = 30
# Determines the lifetime of the render key used by the image renderer to access and render Grafana.
# This setting should be expressed as a duration. Examples: 10s (seconds), 5m (minutes), 2h (hours).
# Default is 5m. This should be more than enough for most deployments.
# Change the value only if image rendering is failing and you see `Failed to get the render key from cache` in Grafana logs.
;render_key_lifetime = 5m
# Default width for panel screenshot
;default_image_width = 1000
# Default height for panel screenshot
;default_image_height = 500
# Default scale for panel screenshot
;default_image_scale = 1

[panels]
# If set to true Grafana will allow script tags in text panels. Not recommended as it enable XSS vulnerabilities.
;disable_sanitize_html = false

[plugins]
;enable_alpha = false
;app_tls_skip_verify_insecure = false
# Enter a comma-separated list of plugin identifiers to identify plugins to load even if they are unsigned. Plugins with modified signatures are never loaded.
;allow_loading_unsigned_plugins =
# Enable or disable installing / uninstalling / updating plugins directly from within Grafana.
;plugin_admin_enabled = false
;plugin_admin_external_manage_enabled = false
;plugin_catalog_url = https://grafana.com/grafana/plugins/
# Enter a comma-separated list of plugin identifiers to hide in the plugin catalog.
;plugin_catalog_hidden_plugins =
# Log all backend requests for core and external plugins.
;log_backend_requests = false
# Disable download of the public key for verifying plugin signature.
; public_key_retrieval_disabled = false
# Force download of the public key for verifying plugin signature on startup. If disabled, the public key will be retrieved every 10 days.
# Requires public_key_retrieval_disabled to be false to have any effect.
; public_key_retrieval_on_startup = false
# Enter a comma-separated list of plugin identifiers to avoid loading (including core plugins). These plugins will be hidden in the catalog.
; disable_plugins =

#################################### Grafana Live ##########################################
[live]
# max_connections to Grafana Live WebSocket endpoint per Grafana server instance. See Grafana Live docs
# if you are planning to make it higher than default 100 since this can require some OS and infrastructure
# tuning. 0 disables Live, -1 means unlimited connections.
;max_connections = 100

# allowed_origins is a comma-separated list of origins that can establish connection with Grafana Live.
# If not set then origin will be matched over root_url. Supports wildcard symbol "*".
;allowed_origins =

# engine defines an HA (high availability) engine to use for Grafana Live. By default no engine used - in
# this case Live features work only on a single Grafana server. Available options: "redis".
# Setting ha_engine is an EXPERIMENTAL feature.
;ha_engine =

# ha_engine_address sets a connection address for Live HA engine. Depending on engine type address format can differ.
# For now we only support Redis connection address in "host:port" format.
# This option is EXPERIMENTAL.
;ha_engine_address = "127.0.0.1:6379"

# ha_engine_password allows setting an optional password to authenticate with the engine
;ha_engine_password = ""

# ha_prefix is a prefix for keys in the HA engine. It's used to separate keys for different Grafana instances.
;ha_prefix =

#################################### Grafana Image Renderer Plugin ##########################
[plugin.grafana-image-renderer]
# Instruct headless browser instance to use a default timezone when not provided by Grafana, e.g. when rendering panel image of alert.
# See ICU’s metaZones.txt (https://cs.chromium.org/chromium/src/third_party/icu/source/data/misc/metaZones.txt) for a list of supported
# timezone IDs. Fallbacks to TZ environment variable if not set.
;rendering_timezone =

# Instruct headless browser instance to use a default language when not provided by Grafana, e.g. when rendering panel image of alert.
# Please refer to the HTTP header Accept-Language to understand how to format this value, e.g. 'fr-CH, fr;q=0.9, en;q=0.8, de;q=0.7, *;q=0.5'.
;rendering_language =

# Instruct headless browser instance to use a default device scale factor when not provided by Grafana, e.g. when rendering panel image of alert.
# Default is 1. Using a higher value will produce more detailed images (higher DPI), but will require more disk space to store an image.
;rendering_viewport_device_scale_factor =

# Instruct headless browser instance whether to ignore HTTPS errors during navigation. Per default HTTPS errors are not ignored. Due to
# the security risk it's not recommended to ignore HTTPS errors.
;rendering_ignore_https_errors =

# Instruct headless browser instance whether to capture and log verbose information when rendering an image. Default is false and will
# only capture and log error messages. When enabled, debug messages are captured and logged as well.
# For the verbose information to be included in the Grafana server log you have to adjust the rendering log level to debug, configure
# [log].filter = rendering:debug.
;rendering_verbose_logging =

# Instruct headless browser instance whether to output its debug and error messages into running process of remote rendering service.
# Default is false. This can be useful to enable (true) when troubleshooting.
;rendering_dumpio =

# Instruct headless browser instance whether to register metrics for the duration of every rendering step. Default is false.
# This can be useful to enable (true) when optimizing the rendering mode settings to improve the plugin performance or when troubleshooting.
;rendering_timing_metrics =

# Additional arguments to pass to the headless browser instance. Default is --no-sandbox. The list of Chromium flags can be found
# here (https://peter.sh/experiments/chromium-command-line-switches/). Multiple arguments is separated with comma-character.
;rendering_args =

# You can configure the plugin to use a different browser binary instead of the pre-packaged version of Chromium.
# Please note that this is not recommended, since you may encounter problems if the installed version of Chrome/Chromium is not
# compatible with the plugin.
;rendering_chrome_bin =

# Instruct how headless browser instances are created. Default is 'default' and will create a new browser instance on each request.
# Mode 'clustered' will make sure that only a maximum of browsers/incognito pages can execute concurrently.
# Mode 'reusable' will have one browser instance and will create a new incognito page on each request.
;rendering_mode =

# When rendering_mode = clustered, you can instruct how many browsers or incognito pages can execute concurrently. Default is 'browser'
# and will cluster using browser instances.
# Mode 'context' will cluster using incognito pages.
;rendering_clustering_mode =
# When rendering_mode = clustered, you can define the maximum number of browser instances/incognito pages that can execute concurrently. Default is '5'.
;rendering_clustering_max_concurrency =
# When rendering_mode = clustered, you can specify the duration a rendering request can take before it will time out. Default is `30` seconds.
;rendering_clustering_timeout =

# Limit the maximum viewport width, height and device scale factor that can be requested.
;rendering_viewport_max_width =
;rendering_viewport_max_height =
;rendering_viewport_max_device_scale_factor =

# Change the listening host and port of the gRPC server. Default host is 127.0.0.1 and default port is 0 and will automatically assign
# a port not in use.
;grpc_host =
;grpc_port =

[enterprise]
# Path to a valid Grafana Enterprise license.jwt file
;license_path =

[feature_toggles]
# there are currently two ways to enable feature toggles in the `grafana.ini`.
# you can either pass an array of feature you want to enable to the `enable` field or
# configure each toggle by setting the name of the toggle to true/false. Toggles set to true/false
# will take presidence over toggles in the `enable` list.

;enable = feature1,feature2

;feature1 = true
;feature2 = false

[date_formats]
# For information on what formatting patterns that are supported https://momentjs.com/docs/#/displaying/

# Default system date format used in time range picker and other places where full time is displayed
;full_date = YYYY-MM-DD HH:mm:ss

# Used by graph and other places where we only show small intervals
;interval_second = HH:mm:ss
;interval_minute = HH:mm
;interval_hour = MM/DD HH:mm
;interval_day = MM/DD
;interval_month = YYYY-MM
;interval_year = YYYY

# Experimental feature
;use_browser_locale = false

# Default timezone for user preferences. Options are 'browser' for the browser local timezone or a timezone name from IANA Time Zone database, e.g. 'UTC' or 'Europe/Amsterdam' etc.
;default_timezone = browser

[expressions]
# Enable or disable the expressions functionality.
;enabled = true

[geomap]
# Set the JSON configuration for the default basemap
;default_baselayer_config = `{
;  "type": "xyz",
;  "config": {
;    "attribution": "Open street map",
;    "url": "https://tile.openstreetmap.org/{z}/{x}/{y}.png"
;  }
;}`

# Enable or disable loading other base map layers
;enable_custom_baselayers = true

#################################### Support Bundles #####################################
[support_bundles]
# Enable support bundle creation (default: true)
#enabled = true
# Only server admins can generate and view support bundles (default: true)
#server_admin_only = true
# If set, bundles will be encrypted with the provided public keys separated by whitespace
#public_keys = ""

# Move an app plugin referenced by its id (including all its pages) to a specific navigation section
[navigation.app_sections]
# The following will move an app plugin with the id of `my-app-id` under the `cfg` section
# my-app-id = cfg

# Move a specific app plugin page (referenced by its `path` field) to a specific navigation section
[navigation.app_standalone_pages]
# The following will move the page with the path "/a/my-app-id/my-page" from `my-app-id` to the `cfg` section
# /a/my-app-id/my-page = cfg

#################################### Secure Socks5 Datasource Proxy #####################################
[secure_socks_datasource_proxy]
; enabled = false
; root_ca_cert =
; client_key =
; client_cert =
; server_name =
# The address of the socks5 proxy datasources should connect to
; proxy_address =
; show_ui = true
; allow_insecure = false

################################## Feature Management ##############################################
[feature_management]
# Options to configure the experimental Feature Toggle Admin Page feature, which is behind the `featureToggleAdminPage` feature toggle. Use at your own risk.
# Allow editing of feature toggles in the feature management page
;allow_editing = false
# Allow customization of URL for the controller that manages feature toggles
;update_webhook =
# Allow configuring an auth token for feature management update requests
;update_webhook_token =
# Hide specific feature toggles from the feature management page
;hidden_toggles =
# Disable updating specific feature toggles in the feature management page
;read_only_toggles =

#################################### Public Dashboards #####################################
[public_dashboards]
# Set to false to disable public dashboards
;enabled = true

###################################### Cloud Migration ######################################
[cloud_migration]
# Set to true to enable target-side migration UI
;is_target = false
# Token used to send requests to grafana com
;gcom_api_token = ""
# How long to wait for a request sent to gms to start a snapshot to complete
;start_snapshot_timeout = 5s
# How long to wait for a request sent to gms to validate a key to complete
;validate_key_timeout = 5s
# How long to wait for a request sent to gms to get a snapshot status to complete
;get_snapshot_status_timeout = 5s
# How long to wait for a request sent to gms to create a presigned upload url
;create_upload_url_timeout = 5s
# How long to wait for a request sent to gms to report an event
;report_event_timeout = 5s
# How long to wait for a request to fetch an instance to complete
;fetch_instance_timeout = 5s
# How long to wait for a request to create an access policy to complete
;create_access_policy_timeout = 5s
# How long to wait for a request to create to fetch an access policy to complete
;fetch_access_policy_timeout = 5s
# How long to wait for a request to create to delete an access policy to complete
;delete_access_policy_timeout = 5s
# The domain name used to access cms
;domain = grafana-dev.net
# Folder used to store snapshot files. Defaults to the home dir
;snapshot_folder = ""
# Link to form to give feedback on the feature
;feedback_url = ""
# How frequently should the frontend UI poll for changes while resources are migrating
;frontend_poll_interval = 2s
# Controls how the Alert Rules are migrated. Available choices: "paused" and "unchanged". Default: "paused".
# With "paused", all Alert Rules will be created in Paused state. This is helpful to avoid double notifications.
# With "unchanged", all Alert Rules will be created with the pause state unchanged coming from the source instance.
;alert_rules_state = "paused"

###################################### Secrets Manager ######################################
[secrets_manager]
# If enabled, uses an in-memory store for secrets to help with front-end development and testing.
; dev_mode = false
# How much artificial delay to add to store operations. Simulates async k8s behavior. 
; dev_stub_latency = 0

# Used for signing
;secret_key = SW2YcwTIb9zpOOhoPsMm
# Current key provider used for envelope encryption, default to static value specified by secret_key
;encryption_provider = secretKey.v1
# List of configured key providers, space separated (Enterprise only): e.g., awskms.v1 azurekv.v1
;available_encryption_providers =

[secrets_manager.encryption]
# Defines the time-to-live (TTL) for decrypted data encryption keys stored in memory (cache).
# Please note that small values may cause performance issues due to a high frequency decryption operations.
;data_keys_cache_ttl = 15m
<<<<<<< HEAD

=======
>>>>>>> 6baa0852
# Defines the frequency of data encryption keys cache cleanup interval.
# On every interval, decrypted data encryption keys that reached the TTL are removed from the cache.
;data_keys_cache_cleanup_interval = 1m

################################## Frontend development configuration ###################################
# Warning! Any settings placed in this section will be available on `process.env.frontend_dev_{foo}` within frontend code
# Any values placed here may be accessible to the UI. Do not place sensitive information here.
[frontend_dev]
# Should UI tests fail when console log/warn/erroring?
# Does not affect the result when running on CI - only for allowing devs to choose this behaviour locally
; fail_tests_on_console = true<|MERGE_RESOLUTION|>--- conflicted
+++ resolved
@@ -1994,10 +1994,6 @@
 # Defines the time-to-live (TTL) for decrypted data encryption keys stored in memory (cache).
 # Please note that small values may cause performance issues due to a high frequency decryption operations.
 ;data_keys_cache_ttl = 15m
-<<<<<<< HEAD
-
-=======
->>>>>>> 6baa0852
 # Defines the frequency of data encryption keys cache cleanup interval.
 # On every interval, decrypted data encryption keys that reached the TTL are removed from the cache.
 ;data_keys_cache_cleanup_interval = 1m
