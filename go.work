--- conflicted
+++ resolved
@@ -1,8 +1,5 @@
 go 1.22.4
 
-<<<<<<< HEAD
-toolchain go1.22.5
-=======
 use (
 	.
 	./pkg/apimachinery
@@ -21,5 +18,4 @@
 
 // this is required until a new version of k8s.io/component-base is released
 // with an update to prometheus/common v0.48.0
-replace k8s.io/component-base => k8s.io/component-base v0.0.0-20240417101527-62c04b35eff6
->>>>>>> 8c43b9ec
+replace k8s.io/component-base => k8s.io/component-base v0.0.0-20240417101527-62c04b35eff6