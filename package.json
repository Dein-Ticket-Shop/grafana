--- conflicted
+++ resolved
@@ -272,13 +272,9 @@
     "@locker/near-membrane-dom": "0.13.6",
     "@locker/near-membrane-shared": "0.13.6",
     "@locker/near-membrane-shared-dom": "0.13.6",
-<<<<<<< HEAD
-    "@opentelemetry/api": "1.8.0",
-=======
     "@msagl/core": "^1.1.19",
     "@msagl/parser": "^1.1.19",
     "@opentelemetry/api": "1.9.0",
->>>>>>> 3ede2dba
     "@opentelemetry/exporter-collector": "0.25.0",
     "@opentelemetry/semantic-conventions": "1.25.0",
     "@popperjs/core": "2.11.8",
