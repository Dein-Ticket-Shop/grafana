--- conflicted
+++ resolved
@@ -70,15 +70,9 @@
     "@types/react": "19.0.7",
     "@types/react-dom": "19.0.3",
     "@types/tinycolor2": "1.4.6",
-<<<<<<< HEAD
-    "esbuild": "0.24.2",
+    "esbuild": "0.25.0",
     "react": "19.0.0",
     "react-dom": "19.0.0",
-=======
-    "esbuild": "0.25.0",
-    "react": "18.3.1",
-    "react-dom": "18.3.1",
->>>>>>> 927f7bef
     "rimraf": "6.0.1",
     "rollup": "^4.22.4",
     "rollup-plugin-dts": "^6.1.1",
@@ -87,7 +81,7 @@
     "typescript": "5.7.3"
   },
   "peerDependencies": {
-    "react": "^18.0.0",
-    "react-dom": "^18.0.0"
+    "react": "^19.0.0",
+    "react-dom": "^19.0.0"
   }
 }