// NOTE: This file was auto generated.  DO NOT EDIT DIRECTLY!
// To change feature flags, edit:
//  pkg/services/featuremgmt/registry.go
// Then run tests in:
//  pkg/services/featuremgmt/toggles_gen_test.go

/**
 * Describes available feature toggles in Grafana. These can be configured via
 * conf/custom.ini to enable features under development or not yet available in
 * stable version.
 *
 * Only enabled values will be returned in this interface.
 *
 * NOTE: the possible values may change between versions without notice, although
 * this may cause compilation issues when depending on removed feature keys, the
 * runtime state will continue to work.
 *
 * @public
 */
export interface FeatureToggles {
  /**
  * Disable envelope encryption (emergency only)
  * @default false
  */
  disableEnvelopeEncryption?: boolean;
  /**
  * This will use a webworker thread to processes events rather than the main thread
  */
  ['live-service-web-worker']?: boolean;
  /**
  * Use Grafana Live WebSocket to execute backend queries
  */
  queryOverLive?: boolean;
  /**
  * Search for dashboards using panel title
  */
  panelTitleSearch?: boolean;
  /**
  * Enables public dashboard sharing to be restricted to only allowed emails
  */
  publicDashboardsEmailSharing?: boolean;
  /**
  * Enables public dashboard rendering using scenes
  * @default true
  */
  publicDashboardsScene?: boolean;
  /**
  * Support new streaming approach for loki (prototype, needs special loki build)
  */
  lokiExperimentalStreaming?: boolean;
  /**
  * Highlight Grafana Enterprise features
  * @default false
  */
  featureHighlights?: boolean;
  /**
  * Configurable storage for dashboards, datasources, and resources
  */
  storage?: boolean;
  /**
  * Correlations page
  * @default true
  */
  correlations?: boolean;
  /**
  * Migrate old angular panels to supported versions (graph, table-old, worldmap, etc)
  */
  autoMigrateOldPanels?: boolean;
  /**
  * Migrate old graph panel to supported time series panel - broken out from autoMigrateOldPanels to enable granular tracking
  */
  autoMigrateGraphPanel?: boolean;
  /**
  * Migrate old table panel to supported table panel - broken out from autoMigrateOldPanels to enable granular tracking
  */
  autoMigrateTablePanel?: boolean;
  /**
  * Migrate old piechart panel to supported piechart panel - broken out from autoMigrateOldPanels to enable granular tracking
  */
  autoMigratePiechartPanel?: boolean;
  /**
  * Migrate old worldmap panel to supported geomap panel - broken out from autoMigrateOldPanels to enable granular tracking
  */
  autoMigrateWorldmapPanel?: boolean;
  /**
  * Migrate old stat panel to supported stat panel - broken out from autoMigrateOldPanels to enable granular tracking
  */
  autoMigrateStatPanel?: boolean;
  /**
  * Dynamic flag to disable angular at runtime. The preferred method is to set `angular_support_enabled` to `false` in the [security] settings, which allows you to change the state at runtime.
  */
  disableAngular?: boolean;
  /**
  * Allow elements nesting
  */
  canvasPanelNesting?: boolean;
  /**
  * Disable duplicated secret storage in legacy tables
  */
  disableSecretsCompatibility?: boolean;
  /**
  * Logs the path for requests that are instrumented as unknown
  */
  logRequestsInstrumentedAsUnknown?: boolean;
  /**
  * Run the GRPC server
  */
  grpcServer?: boolean;
  /**
  * Enables cross-account querying in CloudWatch datasources
  * @default true
  */
  cloudWatchCrossAccountQuerying?: boolean;
  /**
  * Show warnings when dashboards do not validate against the schema
  */
  showDashboardValidationWarnings?: boolean;
  /**
  * Use double quotes to escape keyword in a MySQL query
  */
  mysqlAnsiQuotes?: boolean;
  /**
  * Enable folder nesting
  * @default true
  */
  nestedFolders?: boolean;
  /**
  * Rule backtesting API for alerting
  */
  alertingBacktesting?: boolean;
  /**
  * Enables drag and drop for CSV and Excel files
  */
  editPanelCSVDragAndDrop?: boolean;
  /**
  * Allow datasource to provide custom UI for context view
  * @default true
  */
  logsContextDatasourceUi?: boolean;
  /**
  * Use stream shards to split queries into smaller subqueries
  */
  lokiShardSplitting?: boolean;
  /**
  * Split large interval queries into subqueries with smaller time intervals
  * @default true
  */
  lokiQuerySplitting?: boolean;
  /**
  * Give users the option to configure split durations for Loki queries
  */
  lokiQuerySplittingConfig?: boolean;
  /**
  * Support overriding cookie preferences per user
  */
  individualCookiePreferences?: boolean;
  /**
  * Query InfluxDB InfluxQL without the proxy
  * @default true
  */
  influxdbBackendMigration?: boolean;
  /**
  * Enable streaming JSON parser for InfluxDB datasource InfluxQL query language
  */
  influxqlStreamingParser?: boolean;
  /**
  * Enables running InfluxDB Influxql queries in parallel
  */
  influxdbRunQueriesInParallel?: boolean;
  /**
  * Enables running Prometheus queries in parallel
  * @default true
  */
  prometheusRunQueriesInParallel?: boolean;
  /**
  * Changes logs responses from Loki to be compliant with the dataplane specification.
  */
  lokiLogsDataplane?: boolean;
  /**
  * Support dataplane contract field name change for transformations and field name matchers where the name is different
  * @default true
  */
  dataplaneFrontendFallback?: boolean;
  /**
  * Disables dataplane specific processing in server side expressions.
  */
  disableSSEDataplane?: boolean;
  /**
  * Enable Grafana to write alert state history to an external Loki instance in addition to Grafana annotations.
  */
  alertStateHistoryLokiSecondary?: boolean;
  /**
  * Enable a remote Loki instance as the primary source for state history reads.
  */
  alertStateHistoryLokiPrimary?: boolean;
  /**
  * Disable Grafana alerts from emitting annotations when a remote Loki instance is available.
  */
  alertStateHistoryLokiOnly?: boolean;
  /**
  * Writes error logs to the request logger
  * @default true
  */
  unifiedRequestLog?: boolean;
  /**
  * Uses JWT-based auth for rendering instead of relying on remote cache
  */
  renderAuthJWT?: boolean;
  /**
  * Refactor time range variables flow to reduce number of API calls made when query variables are chained
  */
  refactorVariablesTimeRange?: boolean;
  /**
  * Enable the data source selector within the Frontend Apps section of the Frontend Observability
  */
  faroDatasourceSelector?: boolean;
  /**
  * Enables the edit functionality in the datagrid panel
  */
  enableDatagridEditing?: boolean;
  /**
  * Enables extra themes
  */
  extraThemes?: boolean;
  /**
  * Adds predefined query operations to Loki query editor
  */
  lokiPredefinedOperations?: boolean;
  /**
  * Enables the plugins frontend sandbox
  */
  pluginsFrontendSandbox?: boolean;
  /**
  * Enables monitor only in the plugin frontend sandbox (if enabled)
  */
  frontendSandboxMonitorOnly?: boolean;
  /**
  * Enables right panel for the plugins details page
  * @default true
  */
  pluginsDetailsRightPanel?: boolean;
  /**
  * Enables previous SQL data source dataset dropdown behavior
  */
  sqlDatasourceDatabaseSelection?: boolean;
  /**
  * Enables writing multiple items from a single query within Recorded Queries
  * @default true
  */
  recordedQueriesMulti?: boolean;
  /**
  * A table visualisation for logs in Explore
  * @default true
  */
  logsExploreTableVisualisation?: boolean;
  /**
  * Support temporary security credentials in AWS plugins for Grafana Cloud customers
  */
  awsDatasourcesTempCredentials?: boolean;
  /**
  * Enables the transformations redesign
  * @default true
  */
  transformationsRedesign?: boolean;
  /**
  * Enable support for Machine Learning in server-side expressions
  */
  mlExpressions?: boolean;
  /**
  * Enables response streaming of TraceQL queries of the Tempo data source
  * @default false
  */
  traceQLStreaming?: boolean;
  /**
  * Expose some datasources as apiservers.
  */
  datasourceAPIServers?: boolean;
  /**
  * Register experimental APIs with the k8s API server, including all datasources
  */
  grafanaAPIServerWithExperimentalAPIs?: boolean;
  /**
  * Next generation provisioning... and git
  */
  provisioning?: boolean;
  /**
  * Start an additional https handler and write kubectl options
  */
  grafanaAPIServerEnsureKubectlAccess?: boolean;
  /**
  * Enable admin page for managing feature toggles from the Grafana front-end. Grafana Cloud only.
  */
  featureToggleAdminPage?: boolean;
  /**
  * Enable caching for async queries for Redshift and Athena. Requires that the datasource has caching and async query support enabled
  * @default true
  */
  awsAsyncQueryCaching?: boolean;
  /**
  * Alternative permission filter implementation that does not use subqueries for fetching the dashboard folder
  */
  permissionsFilterRemoveSubquery?: boolean;
  /**
  * Enable changing the scheduler base interval via configuration option unified_alerting.scheduler_tick_interval
  */
  configurableSchedulerTick?: boolean;
  /**
  * Display Angular warnings in dashboards and panels
  * @default true
  */
  angularDeprecationUI?: boolean;
  /**
  * Enable AI powered features in dashboards
  * @default true
  */
  dashgpt?: boolean;
  /**
  * Enable AI powered features for dashboards to auto-summary changes when saving
  */
  aiGeneratedDashboardChanges?: boolean;
  /**
  * Enables rendering retries for the reporting feature
  */
  reportingRetries?: boolean;
  /**
  * Send query to the same datasource in a single request when using server side expressions. The `cloudWatchBatchQueries` feature toggle should be enabled if this used with CloudWatch.
  */
  sseGroupByDatasource?: boolean;
  /**
  * Enables RBAC support for library panels
  */
  libraryPanelRBAC?: boolean;
  /**
  * Enables running Loki queries in parallel
  */
  lokiRunQueriesInParallel?: boolean;
  /**
  * Placeholder feature flag for internal testing
  */
  wargamesTesting?: boolean;
  /**
  * Show the new alerting insights landing page
  * @default true
  */
  alertingInsights?: boolean;
  /**
  * Allow core plugins to be loaded as external
  * @default true
  */
  externalCorePlugins?: boolean;
  /**
  * Sends metrics of public grafana packages usage by plugins
  */
  pluginsAPIMetrics?: boolean;
  /**
  * Automatic service account and token setup for plugins
  */
  externalServiceAccounts?: boolean;
  /**
  * Enables panel monitoring through logs and measurements
  * @default true
  */
  panelMonitoring?: boolean;
  /**
  * Enables native HTTP Histograms
  */
  enableNativeHTTPHistogram?: boolean;
  /**
  * Disables classic HTTP Histogram (use with enableNativeHTTPHistogram)
  */
  disableClassicHTTPHistogram?: boolean;
  /**
  * Enable format string transformer
  * @default true
  */
  formatString?: boolean;
  /**
  * Use the kubernetes API in the frontend for playlists, and route /api/playlist requests to k8s
  * @default true
  */
  kubernetesPlaylists?: boolean;
  /**
  * Routes snapshot requests from /api to the /apis endpoint
  */
  kubernetesSnapshots?: boolean;
  /**
  * Use the kubernetes API in the frontend for dashboards
  */
  kubernetesDashboards?: boolean;
  /**
  * Route the folder and dashboard service requests to k8s
  */
  kubernetesClientDashboardsFolders?: boolean;
  /**
  * Show query type endpoints in datasource API servers (currently hardcoded for testdata, expressions, and prometheus)
  */
  datasourceQueryTypes?: boolean;
  /**
  * Register /apis/query.grafana.app/ -- will eventually replace /api/ds/query
  */
  queryService?: boolean;
  /**
  * Rewrite requests targeting /ds/query to the query service
  */
  queryServiceRewrite?: boolean;
  /**
  * Routes requests to the new query service
  */
  queryServiceFromUI?: boolean;
  /**
  * Routes explore requests to the new query service
  */
  queryServiceFromExplore?: boolean;
  /**
  * Runs CloudWatch metrics queries as separate batches
  */
  cloudWatchBatchQueries?: boolean;
  /**
  * Enables feature recovery threshold (aka hysteresis) for threshold server-side expression
  * @default true
  */
  recoveryThreshold?: boolean;
  /**
  * Enables the loki data source to request structured metadata from the Loki server
  * @default true
  */
  lokiStructuredMetadata?: boolean;
  /**
  * If enabled, the caching backend gradually serializes query responses for the cache, comparing against the configured `[caching]max_value_mb` value as it goes. This can can help prevent Grafana from running out of memory while attempting to cache very large query responses.
  */
  cachingOptimizeSerializationMemoryUsage?: boolean;
  /**
  * Enables search for metric names in Code Mode, to improve performance when working with an enormous number of metric names
  */
  prometheusCodeModeMetricNamesSearch?: boolean;
  /**
  * Add cumulative and window functions to the add field from calculation transformation
  * @default true
  */
  addFieldFromCalculationStatFunctions?: boolean;
  /**
  * Enable Grafana to sync configuration and state with a remote Alertmanager.
  */
  alertmanagerRemoteSecondary?: boolean;
  /**
  * Enable Grafana to have a remote Alertmanager instance as the primary Alertmanager.
  */
  alertmanagerRemotePrimary?: boolean;
  /**
  * Disable the internal Alertmanager and only use the external one defined.
  */
  alertmanagerRemoteOnly?: boolean;
  /**
  * Change the way annotation permissions work by scoping them to folders and dashboards.
  * @default true
  */
  annotationPermissionUpdate?: boolean;
  /**
  * Make sure extracted field names are unique in the dataframe
  */
  extractFieldsNameDeduplication?: boolean;
  /**
  * Enables dashboard rendering using Scenes for viewer roles
  * @default true
  */
  dashboardSceneForViewers?: boolean;
  /**
  * Enables rendering dashboards using scenes for solo panels
  * @default true
  */
  dashboardSceneSolo?: boolean;
  /**
  * Enables dashboard rendering using scenes for all roles
  * @default true
  */
  dashboardScene?: boolean;
  /**
  * Enables experimental new dashboard layouts
  */
  dashboardNewLayouts?: boolean;
  /**
  * Enables use of the `systemPanelFilterVar` variable to filter panels in a dashboard
  */
  panelFilterVariable?: boolean;
  /**
  * Enables generating table data as PDF in reporting
  */
  pdfTables?: boolean;
  /**
  * Enables the SSO settings API and the OAuth configuration UIs in Grafana
  * @default true
  */
  ssoSettingsApi?: boolean;
  /**
  * Allow pan and zoom in canvas panel
  */
  canvasPanelPanZoom?: boolean;
  /**
  * Enables infinite scrolling for the Logs panel in Explore and Dashboards
  * @default true
  */
  logsInfiniteScrolling?: boolean;
  /**
  * Enables the new Grafana Metrics Drilldown core app
  * @default true
  */
  exploreMetrics?: boolean;
  /**
  * Enables users to easily configure alert notifications by specifying a contact point directly when editing or creating an alert rule
  * @default true
  */
  alertingSimplifiedRouting?: boolean;
  /**
  * Enable filtering menu displayed when text of a log line is selected
  * @default true
  */
  logRowsPopoverMenu?: boolean;
  /**
  * Disables passing host environment variable to plugin processes
  */
  pluginsSkipHostEnvVars?: boolean;
  /**
  * Enables shared crosshair in table panel
  */
  tableSharedCrosshair?: boolean;
  /**
  * Enables regression analysis transformation
  */
  regressionTransformation?: boolean;
  /**
  * Enables query hints for Loki
  * @default true
  */
  lokiQueryHints?: boolean;
  /**
  * Use the kubernetes API for feature toggle management in the frontend
  */
  kubernetesFeatureToggles?: boolean;
  /**
  * Enabled grafana cloud specific RBAC roles
  */
  cloudRBACRoles?: boolean;
  /**
  * Optimizes eligible queries in order to reduce load on datasources
  * @default false
  */
  alertingQueryOptimization?: boolean;
  /**
  * Enables the nested folder picker without having nested folders enabled
  */
  newFolderPicker?: boolean;
  /**
  * Distributes alert rule evaluations more evenly over time, including spreading out rules within the same group
  */
  jitterAlertRulesWithinGroups?: boolean;
  /**
  * Enable the Grafana Migration Assistant, which helps you easily migrate on-prem resources, such as dashboards, folders, and data source configurations, to your Grafana Cloud stack.
  * @default true
  */
  onPremToCloudMigrations?: boolean;
  /**
  * Enable the secrets management API and services under app platform
  */
  secretsManagementAppPlatform?: boolean;
  /**
  * Writes the state periodically to the database, asynchronous to rule evaluation
  */
  alertingSaveStatePeriodic?: boolean;
  /**
  * Enables the compressed protobuf-based alert state storage
  * @default false
  */
  alertingSaveStateCompressed?: boolean;
  /**
  * In-development feature flag for the scope api using the app platform.
  * @default false
  */
  scopeApi?: boolean;
  /**
  * In-development feature that will allow injection of labels into prometheus queries.
  * @default true
  */
  promQLScope?: boolean;
  /**
  * In-development feature that will allow injection of labels into loki queries.
  * @default false
  */
  logQLScope?: boolean;
  /**
  * Enables SQL Expressions, which can execute SQL queries against data source results.
  */
  sqlExpressions?: boolean;
  /**
  * Changed the layout algorithm for the node graph
  */
  nodeGraphDotLayout?: boolean;
  /**
  * Enables the group to nested table transformation
  * @default true
  */
  groupToNestedTableTransformation?: boolean;
  /**
  * New implementation for the dashboard-to-PDF rendering
  * @default true
  */
  newPDFRendering?: boolean;
  /**
  * Use TLS-enabled memcached in the enterprise caching feature
  * @default true
  */
  tlsMemcached?: boolean;
  /**
  * Enable grafana's embedded kube-aggregator
  */
  kubernetesAggregator?: boolean;
  /**
  * Enable new expression parser
  */
  expressionParser?: boolean;
  /**
  * Enable groupBy variable support in scenes dashboards
  */
  groupByVariable?: boolean;
  /**
  * Enables the use of scope filters in Grafana
  */
  scopeFilters?: boolean;
  /**
  * Use the new SSO Settings API to configure the SAML connector
  * @default true
  */
  ssoSettingsSAML?: boolean;
  /**
  * Require that sub claims is present in oauth tokens.
  */
  oauthRequireSubClaim?: boolean;
  /**
  * Enables filters and group by variables on all new dashboards. Variables are added only if default data source supports filtering.
  */
  newDashboardWithFiltersAndGroupBy?: boolean;
  /**
  * Updates CloudWatch label parsing to be more accurate
  * @default true
  */
  cloudWatchNewLabelParsing?: boolean;
  /**
  * In server-side expressions, disable the sorting of numeric-kind metrics by their metric name or labels.
  */
  disableNumericMetricsSortingInExpressions?: boolean;
  /**
  * Enables Grafana-managed recording rules.
  */
  grafanaManagedRecordingRules?: boolean;
  /**
  * Enables Query Library feature in Explore
  */
  queryLibrary?: boolean;
  /**
  * Sets the logs table as default visualisation in logs explore
  */
  logsExploreTableDefaultVisualization?: boolean;
  /**
  * Enables the new sharing drawer design
  * @default true
  */
  newDashboardSharingComponent?: boolean;
  /**
  * Enables the new alert list view design
  */
  alertingListViewV2?: boolean;
  /**
  * Enables deleted dashboard restore feature
  * @default false
  */
  dashboardRestore?: boolean;
  /**
  * Disables the ability to send alerts to an external Alertmanager datasource.
  */
  alertingDisableSendAlertsExternal?: boolean;
  /**
  * Enables possibility to preserve dashboard variables and time range when navigating between dashboards
  */
  preserveDashboardStateWhenNavigating?: boolean;
  /**
  * Enables the new central alert history.
  */
  alertingCentralAlertHistory?: boolean;
  /**
  * Preserve plugin proxy trailing slash.
  * @default false
  */
  pluginProxyPreserveTrailingSlash?: boolean;
  /**
  * Allows configuration of Azure Monitor as a data source that can provide Prometheus exemplars
  * @default true
  */
  azureMonitorPrometheusExemplars?: boolean;
  /**
  * Enables pinning of nav items
  * @default true
  */
  pinNavItems?: boolean;
  /**
  * Enables the gRPC server for authorization
  */
  authZGRPCServer?: boolean;
  /**
  * Use the new SSO Settings API to configure LDAP
  */
  ssoSettingsLDAP?: boolean;
  /**
  * Throws an error if a data source has an invalid UIDs
  * @default true
  */
  failWrongDSUID?: boolean;
  /**
  * Use openFGA as authorization engine.
  */
  zanzana?: boolean;
  /**
  * Enables reload of dashboards on scopes, time range and variables changes
  */
  reloadDashboardsOnParamsChange?: boolean;
  /**
  * Enables the scopes usage in Metrics Explore
  */
  enableScopesInMetricsExplore?: boolean;
  /**
  * Register Alerting APIs with the K8s API server
  * @default true
  */
  alertingApiServer?: boolean;
  /**
  * Round up end time for metric queries to the next minute to avoid missing data
  * @default true
  */
  cloudWatchRoundUpEndTime?: boolean;
  /**
  * Deprecated. Allow override default AAD audience for Azure Prometheus endpoint. Enabled by default. This feature should no longer be used and will be removed in the future.
  * @deprecated
  * @default true
  */
  prometheusAzureOverrideAudience?: boolean;
  /**
  * Enable the new alerting search experience
  */
  alertingFilterV2?: boolean;
  /**
  * Enable grafana dataplane aggregator
  */
  dataplaneAggregator?: boolean;
  /**
  * Enables new combobox style UI for the Ad hoc filters variable in scenes architecture
  * @default true
  */
  newFiltersUI?: boolean;
  /**
  * Allows access to the new react-data-grid based table component.
  */
  tableNextGen?: boolean;
  /**
  * Send dashboard and panel names to Loki when querying
  */
  lokiSendDashboardPanelNames?: boolean;
  /**
  * Uses Prometheus rules as the primary source of truth for ruler-enabled data sources
  */
  alertingPrometheusRulesPrimary?: boolean;
  /**
  * Used in Logs Drilldown to split queries into multiple queries based on the number of shards
  */
  exploreLogsShardSplitting?: boolean;
  /**
  * Used in Logs Drilldown to query by aggregated metrics
  */
  exploreLogsAggregatedMetrics?: boolean;
  /**
  * Used in Logs Drilldown to limit the time range
  */
  exploreLogsLimitedTimeRange?: boolean;
  /**
  * Used in Home for users who want to return to the onboarding flow or quickly find popular config pages
  */
  homeSetupGuide?: boolean;
  /**
  * Enables the gRPC client to authenticate with the App Platform by using ID & access tokens
  */
  appPlatformGrpcClientAuth?: boolean;
  /**
  * Enable the app sidecar feature that allows rendering 2 apps at the same time
  */
  appSidecar?: boolean;
  /**
  * Enable the groupsync extension for managing Group Attribute Sync feature
  */
  groupAttributeSync?: boolean;
  /**
  * Enables step mode for alerting queries and expressions
  * @default true
  */
  alertingQueryAndExpressionsStepMode?: boolean;
  /**
  * Enables improved support for OAuth external sessions. After enabling this feature, users might need to re-authenticate themselves.
  */
  improvedExternalSessionHandling?: boolean;
  /**
  * Use session storage for handling the redirection after login
  * @default true
  */
  useSessionStorageForRedirection?: boolean;
  /**
  * Enables the new role picker drawer design
  */
  rolePickerDrawer?: boolean;
  /**
  * Enable unified storage search
  */
  unifiedStorageSearch?: boolean;
  /**
  * Enable sprinkles on unified storage search
  */
  unifiedStorageSearchSprinkles?: boolean;
  /**
  * Enable permission filtering on unified storage search
  * @default true
  */
  unifiedStorageSearchPermissionFiltering?: boolean;
  /**
  * Pick the dual write mode from database configs
  */
  managedDualWriter?: boolean;
  /**
  * Enables SRI checks for plugin assets
  * @default false
  */
  pluginsSriChecks?: boolean;
  /**
  * Enables to save big objects in blob storage
  */
  unifiedStorageBigObjectsSupport?: boolean;
  /**
  * Enables time pickers sync
  */
  timeRangeProvider?: boolean;
  /**
  * Use new **Combobox** component for Prometheus query editor
  * @default true
  */
  prometheusUsesCombobox?: boolean;
  /**
  * Disables the log limit restriction for Azure Monitor when true. The limit is enabled by default.
  * @default false
  */
  azureMonitorDisableLogLimit?: boolean;
  /**
  * Enables automatic updates for pre-installed plugins
  * @default true
  */
  preinstallAutoUpdate?: boolean;
  /**
  * Enables experimental reconciler for playlists
  */
  playlistsReconciler?: boolean;
  /**
  * Enable passwordless login via magic link authentication
  */
  passwordlessMagicLinkAuthentication?: boolean;
  /**
  * Display Related Logs in Grafana Metrics Drilldown
  */
  exploreMetricsRelatedLogs?: boolean;
  /**
  * Adds support for quotes and special characters in label values for Prometheus queries
  */
  prometheusSpecialCharsInLabelValues?: boolean;
  /**
  * Enables the extension admin page regardless of development mode
  */
  enableExtensionsAdminPage?: boolean;
  /**
  * Enables SCIM support for user and group management
  */
  enableSCIM?: boolean;
  /**
  * Enables browser crash detection reporting to Faro.
  */
  crashDetection?: boolean;
  /**
  * Enables querying the Jaeger data source without the proxy
  */
  jaegerBackendMigration?: boolean;
  /**
  * Uses the original report or dashboard time range instead of making an absolute transformation
  * @default true
  */
  reportingUseRawTimeRange?: boolean;
  /**
  * Enables removing the reducer from the alerting UI when creating a new alert rule and using instant query
  * @default true
  */
  alertingUIOptimizeReducer?: boolean;
  /**
  * Enables user auth for Azure Monitor datasource only
  * @default true
  */
  azureMonitorEnableUserAuth?: boolean;
  /**
  * Enables simplified step mode in the notifications section
  * @default true
  */
  alertingNotificationsStepMode?: boolean;
  /**
  * Enables a button to send feedback from the Grafana UI
  */
  feedbackButton?: boolean;
  /**
  * Enable unified storage search UI
  */
  unifiedStorageSearchUI?: boolean;
  /**
  * Enables cross cluster search in the Elasticsearch datasource
  */
  elasticsearchCrossClusterSearch?: boolean;
  /**
  * Displays the navigation history so the user can navigate back to previous pages
  */
  unifiedHistory?: boolean;
  /**
  * Defaults to using the Loki `/labels` API instead of `/series`
  * @default true
  */
  lokiLabelNamesQueryApi?: boolean;
  /**
  * Enable the investigations backend API
  * @default false
  */
  investigationsBackend?: boolean;
  /**
  * Enable folder's api server counts
  * @default false
  */
  k8SFolderCounts?: boolean;
  /**
  * Enable folder's api server move
  * @default false
  */
  k8SFolderMove?: boolean;
  /**
  * Enables improved support for SAML external sessions. Ensure the NameID format is correctly configured in Grafana for SAML Single Logout to function properly.
  */
  improvedExternalSessionHandlingSAML?: boolean;
  /**
  * Enables LBAC for datasources for Mimir to apply LBAC filtering of metrics to the client requests for users in teams
  */
  teamHttpHeadersMimir?: boolean;
  /**
  * Test feature toggle to see how cohorts could be set up AB testing
  * @default false
  */
  ABTestFeatureToggleA?: boolean;
  /**
  * Use new **Combobox** component for template variables
  */
  templateVariablesUsesCombobox?: boolean;
  /**
  * Test feature toggle to see how cohorts could be set up AB testing
  * @default false
  */
  ABTestFeatureToggleB?: boolean;
  /**
  * Enables Advisor app
  */
  grafanaAdvisor?: boolean;
  /**
  * Enables less memory intensive Elasticsearch result parsing
  */
  elasticsearchImprovedParsing?: boolean;
  /**
  * Use the externalized Grafana Metrics Drilldown (formerly known as Explore Metrics) app plugin
  */
  exploreMetricsUseExternalAppPlugin?: boolean;
  /**
  * Shows defined connections for a data source in the plugins detail page
  */
  datasourceConnectionsTab?: boolean;
  /**
  * Use a POST request to list rules by passing down the namespaces user has access to
  */
  fetchRulesUsingPost?: boolean;
  /**
  * Enable the alerting conversion API
  */
  alertingConversionAPI?: boolean;
  /**
  * Enables the new logs panel in Explore
  */
  newLogsPanel?: boolean;
  /**
  * Enables the temporary themes for GrafanaCon
  */
  grafanaconThemes?: boolean;
  /**
  * Load plugins from CDN synchronously
  */
  pluginsCDNSyncLoader?: boolean;
  /**
  * Enables the new Jira integration for contact points in cloud alert managers.
  */
  alertingJiraIntegration?: boolean;
  /**
  * Use the scopes navigation endpoint instead of the dashboardbindings endpoint
  */
  useScopesNavigationEndpoint?: boolean;
  /**
  * Enables the alert rule version history restore feature
  * @default true
  */
  alertingRuleVersionHistoryRestore?: boolean;
  /**
  * Enables the report creation drawer in a dashboard
  */
  newShareReportDrawer?: boolean;
<<<<<<< HEAD
  managedPluginsInstallationImprovements?: boolean;
=======
  /**
  * Disable pre-loading app plugins when the request is coming from the renderer
  */
  rendererDisableAppPluginsPreload?: boolean;
  /**
  * Enables SRI checks for Grafana JavaScript assets
  */
  assetSriChecks?: boolean;
  /**
  * Enables the alert rule restore feature
  * @default true
  */
  alertRuleRestore?: boolean;
  /**
  * Enables writing to data sources for Grafana-managed recording rules.
  */
  grafanaManagedRecordingRulesDatasources?: boolean;
  /**
  * Enables running Infinity queries in parallel
  */
  infinityRunQueriesInParallel?: boolean;
  /**
  * Renders invite user button along the app
  */
  inviteUserExperimental?: boolean;
  /**
  * Disables backdrop blur
  */
  noBackdropBlur?: boolean;
  /**
  * Enables the alerting migration UI, to migrate datasource-managed rules to Grafana-managed rules
  */
  alertingMigrationUI?: boolean;
  /**
  * Enables the unified storage history pruner
  */
  unifiedStorageHistoryPruner?: boolean;
  /**
  * Enables the logs builder mode for the Azure Monitor data source
  * @default false
  */
  azureMonitorLogsBuilderEditor?: boolean;
  /**
  * Specify the locale so we can show the correct format for numbers and dates
  */
  localeFormatPreference?: boolean;
  /**
  * Enables the unified storage grpc connection pool
  */
  unifiedStorageGrpcConnectionPool?: boolean;
  /**
  * Enables the UI functionality to recover and view deleted alert rules
  * @default true
  */
  alertingRuleRecoverDeleted?: boolean;
  /**
  * Support Application Signals queries in the X-Ray datasource
  */
  xrayApplicationSignals?: boolean;
  /**
  * Enables localization for plugins
  */
  localizationForPlugins?: boolean;
>>>>>>> 0a1dcfc1
}<|MERGE_RESOLUTION|>--- conflicted
+++ resolved
@@ -1020,71 +1020,68 @@
   * Enables the report creation drawer in a dashboard
   */
   newShareReportDrawer?: boolean;
-<<<<<<< HEAD
+  /**
+  * Disable pre-loading app plugins when the request is coming from the renderer
+  */
+  rendererDisableAppPluginsPreload?: boolean;
+  /**
+  * Enables SRI checks for Grafana JavaScript assets
+  */
+  assetSriChecks?: boolean;
+  /**
+  * Enables the alert rule restore feature
+  * @default true
+  */
+  alertRuleRestore?: boolean;
+  /**
+  * Enables writing to data sources for Grafana-managed recording rules.
+  */
+  grafanaManagedRecordingRulesDatasources?: boolean;
+  /**
+  * Enables running Infinity queries in parallel
+  */
+  infinityRunQueriesInParallel?: boolean;
+  /**
+  * Renders invite user button along the app
+  */
+  inviteUserExperimental?: boolean;
+  /**
+  * Disables backdrop blur
+  */
+  noBackdropBlur?: boolean;
+  /**
+  * Enables the alerting migration UI, to migrate datasource-managed rules to Grafana-managed rules
+  */
+  alertingMigrationUI?: boolean;
+  /**
+  * Enables the unified storage history pruner
+  */
+  unifiedStorageHistoryPruner?: boolean;
+  /**
+  * Enables the logs builder mode for the Azure Monitor data source
+  * @default false
+  */
+  azureMonitorLogsBuilderEditor?: boolean;
+  /**
+  * Specify the locale so we can show the correct format for numbers and dates
+  */
+  localeFormatPreference?: boolean;
+  /**
+  * Enables the unified storage grpc connection pool
+  */
+  unifiedStorageGrpcConnectionPool?: boolean;
+  /**
+  * Enables the UI functionality to recover and view deleted alert rules
+  * @default true
+  */
+  alertingRuleRecoverDeleted?: boolean;
+  /**
+  * Support Application Signals queries in the X-Ray datasource
+  */
+  xrayApplicationSignals?: boolean;
+  /**
+  * Enables localization for plugins
+  */
+  localizationForPlugins?: boolean;
   managedPluginsInstallationImprovements?: boolean;
-=======
-  /**
-  * Disable pre-loading app plugins when the request is coming from the renderer
-  */
-  rendererDisableAppPluginsPreload?: boolean;
-  /**
-  * Enables SRI checks for Grafana JavaScript assets
-  */
-  assetSriChecks?: boolean;
-  /**
-  * Enables the alert rule restore feature
-  * @default true
-  */
-  alertRuleRestore?: boolean;
-  /**
-  * Enables writing to data sources for Grafana-managed recording rules.
-  */
-  grafanaManagedRecordingRulesDatasources?: boolean;
-  /**
-  * Enables running Infinity queries in parallel
-  */
-  infinityRunQueriesInParallel?: boolean;
-  /**
-  * Renders invite user button along the app
-  */
-  inviteUserExperimental?: boolean;
-  /**
-  * Disables backdrop blur
-  */
-  noBackdropBlur?: boolean;
-  /**
-  * Enables the alerting migration UI, to migrate datasource-managed rules to Grafana-managed rules
-  */
-  alertingMigrationUI?: boolean;
-  /**
-  * Enables the unified storage history pruner
-  */
-  unifiedStorageHistoryPruner?: boolean;
-  /**
-  * Enables the logs builder mode for the Azure Monitor data source
-  * @default false
-  */
-  azureMonitorLogsBuilderEditor?: boolean;
-  /**
-  * Specify the locale so we can show the correct format for numbers and dates
-  */
-  localeFormatPreference?: boolean;
-  /**
-  * Enables the unified storage grpc connection pool
-  */
-  unifiedStorageGrpcConnectionPool?: boolean;
-  /**
-  * Enables the UI functionality to recover and view deleted alert rules
-  * @default true
-  */
-  alertingRuleRecoverDeleted?: boolean;
-  /**
-  * Support Application Signals queries in the X-Ray datasource
-  */
-  xrayApplicationSignals?: boolean;
-  /**
-  * Enables localization for plugins
-  */
-  localizationForPlugins?: boolean;
->>>>>>> 0a1dcfc1
 }