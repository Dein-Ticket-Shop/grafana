// NOTE: This file was auto generated.  DO NOT EDIT DIRECTLY!
// To change feature flags, edit:
//  pkg/services/featuremgmt/registry.go
// Then run tests in:
//  pkg/services/featuremgmt/toggles_gen_test.go

/**
 * Describes available feature toggles in Grafana. These can be configured via
 * conf/custom.ini to enable features under development or not yet available in
 * stable version.
 *
 * Only enabled values will be returned in this interface.
 *
 * NOTE: the possible values may change between versions without notice, although
 * this may cause compilation issues when depending on removed feature keys, the
 * runtime state will continue to work.
 *
 * @public
 */
export interface FeatureToggles {
  /**
  * Disable envelope encryption (emergency only)
  * @default false
  */
  disableEnvelopeEncryption?: boolean;
  /**
  * This will use a webworker thread to processes events rather than the main thread
  */
  ['live-service-web-worker']?: boolean;
  /**
  * Use Grafana Live WebSocket to execute backend queries
  */
  queryOverLive?: boolean;
  /**
  * Search for dashboards using panel title
  */
  panelTitleSearch?: boolean;
  /**
  * Enables public dashboard sharing to be restricted to only allowed emails
  */
  publicDashboardsEmailSharing?: boolean;
  /**
  * Enables public dashboard rendering using scenes
  * @default true
  */
  publicDashboardsScene?: boolean;
  /**
  * Support new streaming approach for loki (prototype, needs special loki build)
  */
  lokiExperimentalStreaming?: boolean;
  /**
  * Highlight Grafana Enterprise features
  * @default false
  */
  featureHighlights?: boolean;
  /**
  * Configurable storage for dashboards, datasources, and resources
  */
  storage?: boolean;
  /**
  * Correlations page
  * @default true
  */
  correlations?: boolean;
  /**
  * Migrate old angular panels to supported versions (graph, table-old, worldmap, etc)
  */
  autoMigrateOldPanels?: boolean;
  /**
  * Migrate old graph panel to supported time series panel - broken out from autoMigrateOldPanels to enable granular tracking
  */
  autoMigrateGraphPanel?: boolean;
  /**
  * Migrate old table panel to supported table panel - broken out from autoMigrateOldPanels to enable granular tracking
  */
  autoMigrateTablePanel?: boolean;
  /**
  * Migrate old piechart panel to supported piechart panel - broken out from autoMigrateOldPanels to enable granular tracking
  */
  autoMigratePiechartPanel?: boolean;
  /**
  * Migrate old worldmap panel to supported geomap panel - broken out from autoMigrateOldPanels to enable granular tracking
  */
  autoMigrateWorldmapPanel?: boolean;
  /**
  * Migrate old stat panel to supported stat panel - broken out from autoMigrateOldPanels to enable granular tracking
  */
  autoMigrateStatPanel?: boolean;
  /**
  * Dynamic flag to disable angular at runtime. The preferred method is to set `angular_support_enabled` to `false` in the [security] settings, which allows you to change the state at runtime.
  */
  disableAngular?: boolean;
  /**
  * Allow elements nesting
  */
  canvasPanelNesting?: boolean;
  /**
  * Disable duplicated secret storage in legacy tables
  */
  disableSecretsCompatibility?: boolean;
  /**
  * Logs the path for requests that are instrumented as unknown
  */
  logRequestsInstrumentedAsUnknown?: boolean;
  /**
  * Run the GRPC server
  */
  grpcServer?: boolean;
  /**
  * Enables cross-account querying in CloudWatch datasources
  * @default true
  */
  cloudWatchCrossAccountQuerying?: boolean;
  /**
  * Show warnings when dashboards do not validate against the schema
  */
  showDashboardValidationWarnings?: boolean;
  /**
  * Use double quotes to escape keyword in a MySQL query
  */
  mysqlAnsiQuotes?: boolean;
  /**
  * Enable folder nesting
  * @default true
  */
  nestedFolders?: boolean;
  /**
  * Rule backtesting API for alerting
  */
  alertingBacktesting?: boolean;
  /**
  * Enables drag and drop for CSV and Excel files
  */
  editPanelCSVDragAndDrop?: boolean;
  /**
  * Allow datasource to provide custom UI for context view
  * @default true
  */
  logsContextDatasourceUi?: boolean;
  /**
  * Use stream shards to split queries into smaller subqueries
  */
  lokiShardSplitting?: boolean;
  /**
  * Split large interval queries into subqueries with smaller time intervals
  * @default true
  */
  lokiQuerySplitting?: boolean;
  /**
  * Give users the option to configure split durations for Loki queries
  */
  lokiQuerySplittingConfig?: boolean;
  /**
  * Support overriding cookie preferences per user
  */
  individualCookiePreferences?: boolean;
  /**
  * Query InfluxDB InfluxQL without the proxy
  * @default true
  */
  influxdbBackendMigration?: boolean;
  /**
  * Enable streaming JSON parser for InfluxDB datasource InfluxQL query language
  */
  influxqlStreamingParser?: boolean;
  /**
  * Enables running InfluxDB Influxql queries in parallel
  */
  influxdbRunQueriesInParallel?: boolean;
  /**
  * Enables running Prometheus queries in parallel
  * @default true
  */
  prometheusRunQueriesInParallel?: boolean;
  /**
  * Changes logs responses from Loki to be compliant with the dataplane specification.
  */
  lokiLogsDataplane?: boolean;
  /**
  * Support dataplane contract field name change for transformations and field name matchers where the name is different
  * @default true
  */
  dataplaneFrontendFallback?: boolean;
  /**
  * Disables dataplane specific processing in server side expressions.
  */
  disableSSEDataplane?: boolean;
  /**
  * Enable Grafana to write alert state history to an external Loki instance in addition to Grafana annotations.
  */
  alertStateHistoryLokiSecondary?: boolean;
  /**
  * Enable a remote Loki instance as the primary source for state history reads.
  */
  alertStateHistoryLokiPrimary?: boolean;
  /**
  * Disable Grafana alerts from emitting annotations when a remote Loki instance is available.
  */
  alertStateHistoryLokiOnly?: boolean;
  /**
  * Writes error logs to the request logger
  * @default true
  */
  unifiedRequestLog?: boolean;
  /**
  * Uses JWT-based auth for rendering instead of relying on remote cache
  */
  renderAuthJWT?: boolean;
  /**
  * Refactor time range variables flow to reduce number of API calls made when query variables are chained
  */
  refactorVariablesTimeRange?: boolean;
  /**
  * Enable the data source selector within the Frontend Apps section of the Frontend Observability
  */
  faroDatasourceSelector?: boolean;
  /**
  * Enables the edit functionality in the datagrid panel
  */
  enableDatagridEditing?: boolean;
  /**
  * Enables extra themes
  */
  extraThemes?: boolean;
  /**
  * Adds predefined query operations to Loki query editor
  */
  lokiPredefinedOperations?: boolean;
  /**
  * Enables the plugins frontend sandbox
  */
  pluginsFrontendSandbox?: boolean;
  /**
  * Enables monitor only in the plugin frontend sandbox (if enabled)
  */
  frontendSandboxMonitorOnly?: boolean;
  /**
  * Enables right panel for the plugins details page
  */
  pluginsDetailsRightPanel?: boolean;
  /**
  * Enables previous SQL data source dataset dropdown behavior
  */
  sqlDatasourceDatabaseSelection?: boolean;
  /**
  * Enables writing multiple items from a single query within Recorded Queries
  * @default true
  */
  recordedQueriesMulti?: boolean;
  /**
  * A table visualisation for logs in Explore
  * @default true
  */
  logsExploreTableVisualisation?: boolean;
  /**
  * Support temporary security credentials in AWS plugins for Grafana Cloud customers
  */
  awsDatasourcesTempCredentials?: boolean;
  /**
  * Enables the transformations redesign
  * @default true
  */
  transformationsRedesign?: boolean;
  /**
  * Enable support for Machine Learning in server-side expressions
  */
  mlExpressions?: boolean;
  /**
  * Enables response streaming of TraceQL queries of the Tempo data source
  * @default false
  */
  traceQLStreaming?: boolean;
  /**
  * Enables metrics summary queries in the Tempo data source
  */
  metricsSummary?: boolean;
  /**
  * Expose some datasources as apiservers.
  */
  datasourceAPIServers?: boolean;
  /**
  * Register experimental APIs with the k8s API server, including all datasources
  */
  grafanaAPIServerWithExperimentalAPIs?: boolean;
  /**
  * Next generation provisioning... and git
  */
  provisioning?: boolean;
  /**
  * Start an additional https handler and write kubectl options
  */
  grafanaAPIServerEnsureKubectlAccess?: boolean;
  /**
  * Enable admin page for managing feature toggles from the Grafana front-end. Grafana Cloud only.
  */
  featureToggleAdminPage?: boolean;
  /**
  * Enable caching for async queries for Redshift and Athena. Requires that the datasource has caching and async query support enabled
  * @default true
  */
  awsAsyncQueryCaching?: boolean;
  /**
  * Alternative permission filter implementation that does not use subqueries for fetching the dashboard folder
  */
  permissionsFilterRemoveSubquery?: boolean;
  /**
  * Enable changing the scheduler base interval via configuration option unified_alerting.scheduler_tick_interval
  */
  configurableSchedulerTick?: boolean;
  /**
  * Display Angular warnings in dashboards and panels
  * @default true
  */
  angularDeprecationUI?: boolean;
  /**
  * Enable AI powered features in dashboards
  * @default true
  */
  dashgpt?: boolean;
  /**
  * Enable AI powered features for dashboards to auto-summary changes when saving
  */
  aiGeneratedDashboardChanges?: boolean;
  /**
  * Enables rendering retries for the reporting feature
  */
  reportingRetries?: boolean;
  /**
  * Send query to the same datasource in a single request when using server side expressions. The `cloudWatchBatchQueries` feature toggle should be enabled if this used with CloudWatch.
  */
  sseGroupByDatasource?: boolean;
  /**
  * Enables RBAC support for library panels
  */
  libraryPanelRBAC?: boolean;
  /**
  * Enables running Loki queries in parallel
  */
  lokiRunQueriesInParallel?: boolean;
  /**
  * Placeholder feature flag for internal testing
  */
  wargamesTesting?: boolean;
  /**
  * Show the new alerting insights landing page
  * @default true
  */
  alertingInsights?: boolean;
  /**
  * Allow core plugins to be loaded as external
  */
  externalCorePlugins?: boolean;
  /**
  * Sends metrics of public grafana packages usage by plugins
  */
  pluginsAPIMetrics?: boolean;
  /**
  * Automatic service account and token setup for plugins
  */
  externalServiceAccounts?: boolean;
  /**
  * Enables panel monitoring through logs and measurements
  * @default true
  */
  panelMonitoring?: boolean;
  /**
  * Enables native HTTP Histograms
  */
  enableNativeHTTPHistogram?: boolean;
  /**
  * Disables classic HTTP Histogram (use with enableNativeHTTPHistogram)
  */
  disableClassicHTTPHistogram?: boolean;
  /**
  * Enable format string transformer
  * @default true
  */
  formatString?: boolean;
  /**
  * Use the kubernetes API in the frontend for playlists, and route /api/playlist requests to k8s
  * @default true
  */
  kubernetesPlaylists?: boolean;
  /**
  * Routes snapshot requests from /api to the /apis endpoint
  */
  kubernetesSnapshots?: boolean;
  /**
  * Use the kubernetes API in the frontend for dashboards
  */
  kubernetesDashboards?: boolean;
  /**
  * Allow restoring objects in k8s
  */
  kubernetesRestore?: boolean;
  /**
  * Route the folder and dashboard service requests to k8s
  */
  kubernetesClientDashboardsFolders?: boolean;
  /**
  * Show query type endpoints in datasource API servers (currently hardcoded for testdata, expressions, and prometheus)
  */
  datasourceQueryTypes?: boolean;
  /**
  * Register /apis/query.grafana.app/ -- will eventually replace /api/ds/query
  */
  queryService?: boolean;
  /**
  * Rewrite requests targeting /ds/query to the query service
  */
  queryServiceRewrite?: boolean;
  /**
  * Routes requests to the new query service
  */
  queryServiceFromUI?: boolean;
  /**
  * Runs CloudWatch metrics queries as separate batches
  */
  cloudWatchBatchQueries?: boolean;
  /**
  * Enables feature recovery threshold (aka hysteresis) for threshold server-side expression
  * @default true
  */
  recoveryThreshold?: boolean;
  /**
  * Enables the loki data source to request structured metadata from the Loki server
  * @default true
  */
  lokiStructuredMetadata?: boolean;
  /**
  * If enabled, the caching backend gradually serializes query responses for the cache, comparing against the configured `[caching]max_value_mb` value as it goes. This can can help prevent Grafana from running out of memory while attempting to cache very large query responses.
  */
  cachingOptimizeSerializationMemoryUsage?: boolean;
  /**
  * Enables search for metric names in Code Mode, to improve performance when working with an enormous number of metric names
  */
  prometheusCodeModeMetricNamesSearch?: boolean;
  /**
  * Add cumulative and window functions to the add field from calculation transformation
  * @default true
  */
  addFieldFromCalculationStatFunctions?: boolean;
  /**
  * Enable Grafana to sync configuration and state with a remote Alertmanager.
  */
  alertmanagerRemoteSecondary?: boolean;
  /**
  * Enable Grafana to have a remote Alertmanager instance as the primary Alertmanager.
  */
  alertmanagerRemotePrimary?: boolean;
  /**
  * Disable the internal Alertmanager and only use the external one defined.
  */
  alertmanagerRemoteOnly?: boolean;
  /**
  * Change the way annotation permissions work by scoping them to folders and dashboards.
  * @default true
  */
  annotationPermissionUpdate?: boolean;
  /**
  * Make sure extracted field names are unique in the dataframe
  */
  extractFieldsNameDeduplication?: boolean;
  /**
  * Enables dashboard rendering using Scenes for viewer roles
  * @default true
  */
  dashboardSceneForViewers?: boolean;
  /**
  * Enables rendering dashboards using scenes for solo panels
  * @default true
  */
  dashboardSceneSolo?: boolean;
  /**
  * Enables dashboard rendering using scenes for all roles
  * @default true
  */
  dashboardScene?: boolean;
  /**
  * Enables experimental new dashboard layouts
  */
  dashboardNewLayouts?: boolean;
  /**
  * Enables use of the `systemPanelFilterVar` variable to filter panels in a dashboard
  */
  panelFilterVariable?: boolean;
  /**
  * Enables generating table data as PDF in reporting
  */
  pdfTables?: boolean;
  /**
  * Enables the SSO settings API and the OAuth configuration UIs in Grafana
  * @default true
  */
  ssoSettingsApi?: boolean;
  /**
  * Allow pan and zoom in canvas panel
  */
  canvasPanelPanZoom?: boolean;
  /**
  * Enables infinite scrolling for the Logs panel in Explore and Dashboards
  * @default true
  */
  logsInfiniteScrolling?: boolean;
  /**
  * Enables the new Grafana Metrics Drilldown core app
  * @default true
  */
  exploreMetrics?: boolean;
  /**
  * Enables users to easily configure alert notifications by specifying a contact point directly when editing or creating an alert rule
  * @default true
  */
  alertingSimplifiedRouting?: boolean;
  /**
  * Enable filtering menu displayed when text of a log line is selected
  * @default true
  */
  logRowsPopoverMenu?: boolean;
  /**
  * Disables passing host environment variable to plugin processes
  */
  pluginsSkipHostEnvVars?: boolean;
  /**
  * Enables shared crosshair in table panel
  */
  tableSharedCrosshair?: boolean;
  /**
  * Enables regression analysis transformation
  */
  regressionTransformation?: boolean;
  /**
  * Enables query hints for Loki
  * @default true
  */
  lokiQueryHints?: boolean;
  /**
  * Use the kubernetes API for feature toggle management in the frontend
  */
  kubernetesFeatureToggles?: boolean;
  /**
  * Enabled grafana cloud specific RBAC roles
  */
  cloudRBACRoles?: boolean;
  /**
  * Optimizes eligible queries in order to reduce load on datasources
  * @default false
  */
  alertingQueryOptimization?: boolean;
  /**
  * Enables the nested folder picker without having nested folders enabled
  */
  newFolderPicker?: boolean;
  /**
  * Distributes alert rule evaluations more evenly over time, including spreading out rules within the same group
  */
  jitterAlertRulesWithinGroups?: boolean;
  /**
  * Enable the Grafana Migration Assistant, which helps you easily migrate on-prem resources, such as dashboards, folders, and data source configurations, to your Grafana Cloud stack.
  * @default true
  */
  onPremToCloudMigrations?: boolean;
  /**
  * Enable the secrets management API and services under app platform
  */
  secretsManagementAppPlatform?: boolean;
  /**
  * Writes the state periodically to the database, asynchronous to rule evaluation
  */
  alertingSaveStatePeriodic?: boolean;
  /**
  * Enables the compressed protobuf-based alert state storage
  * @default false
  */
  alertingSaveStateCompressed?: boolean;
  /**
  * In-development feature flag for the scope api using the app platform.
  * @default false
  */
  scopeApi?: boolean;
  /**
  * In-development feature that will allow injection of labels into prometheus queries.
  * @default true
  */
  promQLScope?: boolean;
  /**
  * In-development feature that will allow injection of labels into loki queries.
  * @default false
  */
  logQLScope?: boolean;
  /**
  * Enables SQL Expressions, which can execute SQL queries against data source results.
  */
  sqlExpressions?: boolean;
  /**
  * Changed the layout algorithm for the node graph
  */
  nodeGraphDotLayout?: boolean;
  /**
  * Enables the group to nested table transformation
  * @default true
  */
  groupToNestedTableTransformation?: boolean;
  /**
  * New implementation for the dashboard-to-PDF rendering
  * @default true
  */
  newPDFRendering?: boolean;
  /**
  * Use TLS-enabled memcached in the enterprise caching feature
  * @default true
  */
  tlsMemcached?: boolean;
  /**
  * Enable grafana's embedded kube-aggregator
  */
  kubernetesAggregator?: boolean;
  /**
  * Enable new expression parser
  */
  expressionParser?: boolean;
  /**
  * Enable groupBy variable support in scenes dashboards
  */
  groupByVariable?: boolean;
  /**
  * Enables the use of scope filters in Grafana
  */
  scopeFilters?: boolean;
  /**
  * Use the new SSO Settings API to configure the SAML connector
  * @default true
  */
  ssoSettingsSAML?: boolean;
  /**
  * Require that sub claims is present in oauth tokens.
  */
  oauthRequireSubClaim?: boolean;
  /**
  * Enables filters and group by variables on all new dashboards. Variables are added only if default data source supports filtering.
  */
  newDashboardWithFiltersAndGroupBy?: boolean;
  /**
  * Updates CloudWatch label parsing to be more accurate
  * @default true
  */
  cloudWatchNewLabelParsing?: boolean;
  /**
  * In server-side expressions, disable the sorting of numeric-kind metrics by their metric name or labels.
  */
  disableNumericMetricsSortingInExpressions?: boolean;
  /**
  * Enables Grafana-managed recording rules.
  */
  grafanaManagedRecordingRules?: boolean;
  /**
  * Enables Query Library feature in Explore
  */
  queryLibrary?: boolean;
  /**
  * Sets the logs table as default visualisation in logs explore
  */
  logsExploreTableDefaultVisualization?: boolean;
  /**
  * Enables the new sharing drawer design
  * @default true
  */
  newDashboardSharingComponent?: boolean;
  /**
  * Enables the new alert list view design
  */
  alertingListViewV2?: boolean;
  /**
  * Enables deleted dashboard restore feature
  * @default false
  */
  dashboardRestore?: boolean;
  /**
  * Disables the ability to send alerts to an external Alertmanager datasource.
  */
  alertingDisableSendAlertsExternal?: boolean;
  /**
  * Enables possibility to preserve dashboard variables and time range when navigating between dashboards
  */
  preserveDashboardStateWhenNavigating?: boolean;
  /**
  * Enables the new central alert history.
  */
  alertingCentralAlertHistory?: boolean;
  /**
  * Preserve plugin proxy trailing slash.
  * @default false
  */
  pluginProxyPreserveTrailingSlash?: boolean;
  /**
  * Allows configuration of Azure Monitor as a data source that can provide Prometheus exemplars
  */
  azureMonitorPrometheusExemplars?: boolean;
  /**
  * Enables pinning of nav items
  * @default true
  */
  pinNavItems?: boolean;
  /**
  * Enables the gRPC server for authorization
  */
  authZGRPCServer?: boolean;
  /**
  * Use the new SSO Settings API to configure LDAP
  */
  ssoSettingsLDAP?: boolean;
  /**
  * Throws an error if a datasource has an invalid UIDs
  */
  failWrongDSUID?: boolean;
  /**
  * Use openFGA as authorization engine.
  */
  zanzana?: boolean;
  /**
  * Enables reload of dashboards on scopes, time range and variables changes
  */
  reloadDashboardsOnParamsChange?: boolean;
  /**
  * Enables the scopes usage in Metrics Explore
  */
  enableScopesInMetricsExplore?: boolean;
  /**
  * Register Alerting APIs with the K8s API server
  * @default true
  */
  alertingApiServer?: boolean;
  /**
  * Round up end time for metric queries to the next minute to avoid missing data
  * @default true
  */
  cloudWatchRoundUpEndTime?: boolean;
  /**
  * Deprecated. Allow override default AAD audience for Azure Prometheus endpoint. Enabled by default. This feature should no longer be used and will be removed in the future.
  * @deprecated
  * @default true
  */
  prometheusAzureOverrideAudience?: boolean;
  /**
  * Enable the new alerting search experience
  */
  alertingFilterV2?: boolean;
  /**
  * Enable grafana dataplane aggregator
  */
  dataplaneAggregator?: boolean;
  /**
  * Enables new combobox style UI for the Ad hoc filters variable in scenes architecture
  * @default true
  */
  newFiltersUI?: boolean;
  /**
  * Send dashboard and panel names to Loki when querying
  */
  lokiSendDashboardPanelNames?: boolean;
  /**
  * Uses Prometheus rules as the primary source of truth for ruler-enabled data sources
  */
  alertingPrometheusRulesPrimary?: boolean;
  /**
  * Used in Logs Drilldown to split queries into multiple queries based on the number of shards
  */
  exploreLogsShardSplitting?: boolean;
  /**
  * Used in Logs Drilldown to query by aggregated metrics
  */
  exploreLogsAggregatedMetrics?: boolean;
  /**
  * Used in Logs Drilldown to limit the time range
  */
  exploreLogsLimitedTimeRange?: boolean;
  /**
  * Used in Home for users who want to return to the onboarding flow or quickly find popular config pages
  */
  homeSetupGuide?: boolean;
  /**
  * Enables the gRPC client to authenticate with the App Platform by using ID & access tokens
  */
  appPlatformGrpcClientAuth?: boolean;
  /**
  * Enable the app sidecar feature that allows rendering 2 apps at the same time
  */
  appSidecar?: boolean;
  /**
  * Enable the groupsync extension for managing Group Attribute Sync feature
  */
  groupAttributeSync?: boolean;
  /**
  * Enables step mode for alerting queries and expressions
  * @default true
  */
  alertingQueryAndExpressionsStepMode?: boolean;
  /**
  * Enables improved support for OAuth external sessions. After enabling this feature, users might need to re-authenticate themselves.
  */
  improvedExternalSessionHandling?: boolean;
  /**
  * Use session storage for handling the redirection after login
  * @default true
  */
  useSessionStorageForRedirection?: boolean;
  /**
  * Enables the new role picker drawer design
  */
  rolePickerDrawer?: boolean;
  /**
  * Enable unified storage search
  */
  unifiedStorageSearch?: boolean;
  /**
  * Enable sprinkles on unified storage search
  */
  unifiedStorageSearchSprinkles?: boolean;
  /**
  * Enable permission filtering on unified storage search
  */
  unifiedStorageSearchPermissionFiltering?: boolean;
  /**
  * Pick the dual write mode from database configs
  */
  managedDualWriter?: boolean;
  /**
  * Enables SRI checks for plugin assets
  * @default false
  */
  pluginsSriChecks?: boolean;
  /**
  * Enables to save big objects in blob storage
  */
  unifiedStorageBigObjectsSupport?: boolean;
  /**
  * Enables time pickers sync
  */
  timeRangeProvider?: boolean;
  /**
  * Use new combobox component for Prometheus query editor
  */
  prometheusUsesCombobox?: boolean;
  /**
  * Enables the user storage API
  * @default true
  */
  userStorageAPI?: boolean;
  /**
  * Disables the log limit restriction for Azure Monitor when true. The limit is enabled by default.
  * @default false
  */
  azureMonitorDisableLogLimit?: boolean;
  /**
  * Enables automatic updates for pre-installed plugins
  * @default true
  */
  preinstallAutoUpdate?: boolean;
  /**
  * Enables experimental reconciler for playlists
  */
  playlistsReconciler?: boolean;
  /**
  * Enable passwordless login via magic link authentication
  */
  passwordlessMagicLinkAuthentication?: boolean;
  /**
  * Display Related Logs in Grafana Metrics Drilldown
  */
  exploreMetricsRelatedLogs?: boolean;
  /**
  * Adds support for quotes and special characters in label values for Prometheus queries
  */
  prometheusSpecialCharsInLabelValues?: boolean;
  /**
  * Enables the extension admin page regardless of development mode
  */
  enableExtensionsAdminPage?: boolean;
  /**
  * Enables SCIM support for user and group management
  */
  enableSCIM?: boolean;
  /**
  * Enables browser crash detection reporting to Faro.
  */
  crashDetection?: boolean;
  /**
  * Enables querying the Jaeger data source without the proxy
  */
  jaegerBackendMigration?: boolean;
  /**
  * Uses the original report or dashboard time range instead of making an absolute transformation
  * @default true
  */
  reportingUseRawTimeRange?: boolean;
  /**
  * Enables removing the reducer from the alerting UI when creating a new alert rule and using instant query
  * @default true
  */
  alertingUIOptimizeReducer?: boolean;
  /**
  * Enables user auth for Azure Monitor datasource only
  * @default true
  */
  azureMonitorEnableUserAuth?: boolean;
  /**
  * Enables simplified step mode in the notifications section
  * @default true
  */
  alertingNotificationsStepMode?: boolean;
  /**
  * Enables a button to send feedback from the Grafana UI
  */
  feedbackButton?: boolean;
  /**
  * Enable unified storage search UI
  */
  unifiedStorageSearchUI?: boolean;
  /**
  * Enables cross cluster search in the Elasticsearch datasource
  */
  elasticsearchCrossClusterSearch?: boolean;
  /**
  * Displays the navigation history so the user can navigate back to previous pages
  */
  unifiedHistory?: boolean;
  /**
  * Defaults to using the Loki `/labels` API instead of `/series`
  * @default true
  */
  lokiLabelNamesQueryApi?: boolean;
  /**
  * Enable the investigations backend API
  * @default false
  */
  investigationsBackend?: boolean;
  /**
  * Enable folder's api server counts
  * @default false
  */
  k8SFolderCounts?: boolean;
  /**
  * Enable folder's api server move
  * @default false
  */
  k8SFolderMove?: boolean;
  /**
  * Enables improved support for SAML external sessions. Ensure the NameID format is correctly configured in Grafana for SAML Single Logout to function properly.
  */
  improvedExternalSessionHandlingSAML?: boolean;
  /**
  * Enables LBAC for datasources for Mimir to apply LBAC filtering of metrics to the client requests for users in teams
  */
  teamHttpHeadersMimir?: boolean;
  /**
  * Test feature toggle to see how cohorts could be set up AB testing
  * @default false
  */
  ABTestFeatureToggleA?: boolean;
  /**
  * Use new combobox component for template variables
  */
  templateVariablesUsesCombobox?: boolean;
  /**
  * Test feature toggle to see how cohorts could be set up AB testing
  * @default false
  */
  ABTestFeatureToggleB?: boolean;
  /**
  * Enables Advisor app
  */
  grafanaAdvisor?: boolean;
  /**
  * Enables less memory intensive Elasticsearch result parsing
  */
  elasticsearchImprovedParsing?: boolean;
  /**
  * Use the externalized Grafana Metrics Drilldown (formerly known as Explore Metrics) app plugin
  */
  exploreMetricsUseExternalAppPlugin?: boolean;
  /**
  * Shows defined connections for a data source in the plugins detail page
  */
  datasourceConnectionsTab?: boolean;
  /**
  * Use a POST request to list rules by passing down the namespaces user has access to
  */
  fetchRulesUsingPost?: boolean;
  /**
  * Enable the alerting conversion API
  */
  alertingConversionAPI?: boolean;
  /**
  * enables extra deduplication stage in alertmanager that checks that timestamps of the pipeline and the current state are matching
  */
  alertingAlertmanagerExtraDedupStage?: boolean;
  /**
  * works together with alertingAlertmanagerExtraDedupStage, if enabled, it will stop the pipeline if the timestamps are not matching. Otherwise, it will emit a warning
  */
  alertingAlertmanagerExtraDedupStageStopPipeline?: boolean;
  /**
  * Enables the new logs panel in Explore
  */
  newLogsPanel?: boolean;
  /**
  * Enables the temporary themes for GrafanaCon
  */
  grafanaconThemes?: boolean;
  /**
  * Load plugins from CDN synchronously
  */
  pluginsCDNSyncLoader?: boolean;
  /**
  * Enables the new Jira integration for contact points in cloud alert managers.
  */
  alertingJiraIntegration?: boolean;
  /**
  * Enables the alert rule version history restore feature
  * @default true
  */
  alertingRuleVersionHistoryRestore?: boolean;
  /**
  * Enables the report creation drawer in a dashboard
  */
  newShareReportDrawer?: boolean;
  /**
  * Disable pre-loading app plugins when the request is coming from the renderer
  */
  rendererDisableAppPluginsPreload?: boolean;
  /**
  * Enables SRI checks for Grafana JavaScript assets
  */
  assetSriChecks?: boolean;
  /**
  * Enables the alert rule restore feature
  * @default true
  */
  alertRuleRestore?: boolean;
  /**
  * Enables writing to data sources for Grafana-managed recording rules.
  */
  grafanaManagedRecordingRulesDatasources?: boolean;
  /**
  * Enables running Infinity queries in parallel
  */
  infinityRunQueriesInParallel?: boolean;
  /**
  * Renders invite user button along the app
  */
  inviteUserExperimental?: boolean;
  /**
  * Enables additional languages
  */
  extraLanguages?: boolean;
<<<<<<< HEAD
  azureMonitorEnableLogsBuilderMode?: boolean;
=======
  /**
  * Disables backdrop blur
  */
  noBackdropBlur?: boolean;
  /**
  * Enables the alerting migration UI, to migrate datasource-managed rules to Grafana-managed rules
  */
  alertingMigrationUI?: boolean;
  /**
  * Enables the unified storage history pruner
  */
  unifiedStorageHistoryPruner?: boolean;
>>>>>>> a29e49f4
}<|MERGE_RESOLUTION|>--- conflicted
+++ resolved
@@ -1052,9 +1052,6 @@
   * Enables additional languages
   */
   extraLanguages?: boolean;
-<<<<<<< HEAD
-  azureMonitorEnableLogsBuilderMode?: boolean;
-=======
   /**
   * Disables backdrop blur
   */
@@ -1067,5 +1064,4 @@
   * Enables the unified storage history pruner
   */
   unifiedStorageHistoryPruner?: boolean;
->>>>>>> a29e49f4
 }