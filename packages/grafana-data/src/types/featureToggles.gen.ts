// NOTE: This file was auto generated.  DO NOT EDIT DIRECTLY!
// To change feature flags, edit:
//  pkg/services/featuremgmt/registry.go
// Then run tests in:
//  pkg/services/featuremgmt/toggles_gen_test.go

/**
 * Describes available feature toggles in Grafana. These can be configured via
 * conf/custom.ini to enable features under development or not yet available in
 * stable version.
 *
 * Only enabled values will be returned in this interface.
 *
 * NOTE: the possible values may change between versions without notice, although
 * this may cause compilation issues when depending on removed feature keys, the
 * runtime state will continue to work.
 *
 * @public
 */
export interface FeatureToggles {
  /**
  * Disable envelope encryption (emergency only)
  * @default false
  */
  disableEnvelopeEncryption?: boolean;
  /**
  * Search for dashboards using panel title
  */
  panelTitleSearch?: boolean;
  /**
  * Enables public dashboard sharing to be restricted to only allowed emails
  */
  publicDashboardsEmailSharing?: boolean;
  /**
  * Enables public dashboard rendering using scenes
  * @default true
  */
  publicDashboardsScene?: boolean;
  /**
  * Support new streaming approach for loki (prototype, needs special loki build)
  */
  lokiExperimentalStreaming?: boolean;
  /**
  * Highlight Grafana Enterprise features
  * @default false
  */
  featureHighlights?: boolean;
  /**
  * Configurable storage for dashboards, datasources, and resources
  */
  storage?: boolean;
  /**
  * Correlations page
  * @default true
  */
  correlations?: boolean;
  /**
  * Allow elements nesting
  */
  canvasPanelNesting?: boolean;
  /**
  * Logs the path for requests that are instrumented as unknown
  */
  logRequestsInstrumentedAsUnknown?: boolean;
  /**
  * Run the GRPC server
  */
  grpcServer?: boolean;
  /**
  * Enables cross-account querying in CloudWatch datasources
  * @default true
  */
  cloudWatchCrossAccountQuerying?: boolean;
  /**
  * Show warnings when dashboards do not validate against the schema
  */
  showDashboardValidationWarnings?: boolean;
  /**
  * Use double quotes to escape keyword in a MySQL query
  */
  mysqlAnsiQuotes?: boolean;
  /**
  * Enable folder nesting
  * @default true
  */
  nestedFolders?: boolean;
  /**
  * Rule backtesting API for alerting
  */
  alertingBacktesting?: boolean;
  /**
  * Enables drag and drop for CSV and Excel files
  */
  editPanelCSVDragAndDrop?: boolean;
  /**
  * Allow datasource to provide custom UI for context view
  * @default true
  */
  logsContextDatasourceUi?: boolean;
  /**
  * Use stream shards to split queries into smaller subqueries
  */
  lokiShardSplitting?: boolean;
  /**
  * Split large interval queries into subqueries with smaller time intervals
  * @default true
  */
  lokiQuerySplitting?: boolean;
  /**
  * Give users the option to configure split durations for Loki queries
  */
  lokiQuerySplittingConfig?: boolean;
  /**
  * Support overriding cookie preferences per user
  */
  individualCookiePreferences?: boolean;
  /**
  * Query InfluxDB InfluxQL without the proxy
  * @default true
  */
  influxdbBackendMigration?: boolean;
  /**
  * Enable streaming JSON parser for InfluxDB datasource InfluxQL query language
  */
  influxqlStreamingParser?: boolean;
  /**
  * Enables running InfluxDB Influxql queries in parallel
  */
  influxdbRunQueriesInParallel?: boolean;
  /**
  * Changes logs responses from Loki to be compliant with the dataplane specification.
  */
  lokiLogsDataplane?: boolean;
  /**
  * Support dataplane contract field name change for transformations and field name matchers where the name is different
  * @default true
  */
  dataplaneFrontendFallback?: boolean;
  /**
  * Disables dataplane specific processing in server side expressions.
  */
  disableSSEDataplane?: boolean;
  /**
  * Writes error logs to the request logger
  * @default true
  */
  unifiedRequestLog?: boolean;
  /**
  * Uses JWT-based auth for rendering instead of relying on remote cache
  */
  renderAuthJWT?: boolean;
  /**
  * Refactor time range variables flow to reduce number of API calls made when query variables are chained
  */
  refactorVariablesTimeRange?: boolean;
  /**
  * Enable the data source selector within the Frontend Apps section of the Frontend Observability
  */
  faroDatasourceSelector?: boolean;
  /**
  * Enables the edit functionality in the datagrid panel
  */
  enableDatagridEditing?: boolean;
  /**
  * Enables extra themes
  */
  extraThemes?: boolean;
  /**
  * Adds predefined query operations to Loki query editor
  */
  lokiPredefinedOperations?: boolean;
  /**
  * Enables the plugins frontend sandbox
  */
  pluginsFrontendSandbox?: boolean;
  /**
  * Enables right panel for the plugins details page
  * @default true
  */
  pluginsDetailsRightPanel?: boolean;
  /**
  * Enables previous SQL data source dataset dropdown behavior
  */
  sqlDatasourceDatabaseSelection?: boolean;
  /**
  * Enables writing multiple items from a single query within Recorded Queries
  * @default true
  */
  recordedQueriesMulti?: boolean;
  /**
  * A table visualisation for logs in Explore
  * @default true
  */
  logsExploreTableVisualisation?: boolean;
  /**
  * Support temporary security credentials in AWS plugins for Grafana Cloud customers
  */
  awsDatasourcesTempCredentials?: boolean;
  /**
  * Enables the transformations redesign
  * @default true
  */
  transformationsRedesign?: boolean;
  /**
  * Enable support for Machine Learning in server-side expressions
  */
  mlExpressions?: boolean;
  /**
  * Expose some datasources as apiservers.
  */
  datasourceAPIServers?: boolean;
  /**
  * Register experimental APIs with the k8s API server, including all datasources
  */
  grafanaAPIServerWithExperimentalAPIs?: boolean;
  /**
  * Next generation provisioning... and git
  */
  provisioning?: boolean;
  /**
  * Start an additional https handler and write kubectl options
  */
  grafanaAPIServerEnsureKubectlAccess?: boolean;
  /**
  * Enable admin page for managing feature toggles from the Grafana front-end. Grafana Cloud only.
  */
  featureToggleAdminPage?: boolean;
  /**
  * Enable caching for async queries for Redshift and Athena. Requires that the datasource has caching and async query support enabled
  * @default true
  */
  awsAsyncQueryCaching?: boolean;
  /**
  * Alternative permission filter implementation that does not use subqueries for fetching the dashboard folder
  */
  permissionsFilterRemoveSubquery?: boolean;
  /**
  * Enable changing the scheduler base interval via configuration option unified_alerting.scheduler_tick_interval
  */
  configurableSchedulerTick?: boolean;
  /**
  * Display Angular warnings in dashboards and panels
  * @default true
  */
  angularDeprecationUI?: boolean;
  /**
  * Enable AI powered features in dashboards
  * @default true
  */
  dashgpt?: boolean;
  /**
  * Enable AI powered features for dashboards to auto-summary changes when saving
  */
  aiGeneratedDashboardChanges?: boolean;
  /**
  * Enables rendering retries for the reporting feature
  */
  reportingRetries?: boolean;
  /**
  * Send query to the same datasource in a single request when using server side expressions. The `cloudWatchBatchQueries` feature toggle should be enabled if this used with CloudWatch.
  */
  sseGroupByDatasource?: boolean;
  /**
  * Enables RBAC support for library panels
  */
  libraryPanelRBAC?: boolean;
  /**
  * Enables running Loki queries in parallel
  */
  lokiRunQueriesInParallel?: boolean;
  /**
  * Allow core plugins to be loaded as external
  * @default true
  */
  externalCorePlugins?: boolean;
  /**
  * Automatic service account and token setup for plugins
  */
  externalServiceAccounts?: boolean;
  /**
  * Enables panel monitoring through logs and measurements
  * @default true
  */
  panelMonitoring?: boolean;
  /**
  * Enables native HTTP Histograms
  */
  enableNativeHTTPHistogram?: boolean;
  /**
  * Disables classic HTTP Histogram (use with enableNativeHTTPHistogram)
  */
  disableClassicHTTPHistogram?: boolean;
  /**
  * Enable format string transformer
  * @default true
  */
  formatString?: boolean;
  /**
  * Routes snapshot requests from /api to the /apis endpoint
  */
  kubernetesSnapshots?: boolean;
  /**
  * Use the kubernetes API in the frontend for dashboards
  */
  kubernetesDashboards?: boolean;
  /**
  * Route the folder and dashboard service requests to k8s
  * @default true
  */
  kubernetesClientDashboardsFolders?: boolean;
  /**
  * Disable schema validation for dashboards/v1
  */
  dashboardDisableSchemaValidationV1?: boolean;
  /**
  * Disable schema validation for dashboards/v2
  */
  dashboardDisableSchemaValidationV2?: boolean;
  /**
  * Log schema validation errors so they can be analyzed later
  */
  dashboardSchemaValidationLogging?: boolean;
  /**
  * Show query type endpoints in datasource API servers (currently hardcoded for testdata, expressions, and prometheus)
  */
  datasourceQueryTypes?: boolean;
  /**
  * Register /apis/query.grafana.app/ -- will eventually replace /api/ds/query
  */
  queryService?: boolean;
  /**
  * Rewrite requests targeting /ds/query to the query service
  */
  queryServiceRewrite?: boolean;
  /**
  * Routes requests to the new query service
  */
  queryServiceFromUI?: boolean;
  /**
  * Routes explore requests to the new query service
  */
  queryServiceFromExplore?: boolean;
  /**
  * Runs CloudWatch metrics queries as separate batches
  */
  cloudWatchBatchQueries?: boolean;
  /**
  * Enables the loki data source to request structured metadata from the Loki server
  * @default true
  */
  lokiStructuredMetadata?: boolean;
  /**
  * If enabled, the caching backend gradually serializes query responses for the cache, comparing against the configured `[caching]max_value_mb` value as it goes. This can can help prevent Grafana from running out of memory while attempting to cache very large query responses.
  */
  cachingOptimizeSerializationMemoryUsage?: boolean;
  /**
  * Enables search for metric names in Code Mode, to improve performance when working with an enormous number of metric names
  */
  prometheusCodeModeMetricNamesSearch?: boolean;
  /**
  * Add cumulative and window functions to the add field from calculation transformation
  * @default true
  */
  addFieldFromCalculationStatFunctions?: boolean;
  /**
  * Enable Grafana to sync configuration and state with a remote Alertmanager.
  */
  alertmanagerRemoteSecondary?: boolean;
  /**
  * Enable Grafana to have a remote Alertmanager instance as the primary Alertmanager.
  */
  alertmanagerRemotePrimary?: boolean;
  /**
  * Change the way annotation permissions work by scoping them to folders and dashboards.
  * @default true
  */
  annotationPermissionUpdate?: boolean;
  /**
  * Make sure extracted field names are unique in the dataframe
  */
  extractFieldsNameDeduplication?: boolean;
  /**
  * Enables dashboard rendering using Scenes for viewer roles
  * @default true
  */
  dashboardSceneForViewers?: boolean;
  /**
  * Enables rendering dashboards using scenes for solo panels
  * @default true
  */
  dashboardSceneSolo?: boolean;
  /**
  * Enables dashboard rendering using scenes for all roles
  * @default true
  */
  dashboardScene?: boolean;
  /**
  * Enables experimental new dashboard layouts
  */
  dashboardNewLayouts?: boolean;
  /**
  * Enables use of the `systemPanelFilterVar` variable to filter panels in a dashboard
  */
  panelFilterVariable?: boolean;
  /**
  * Enables generating table data as PDF in reporting
  */
  pdfTables?: boolean;
  /**
  * Enables the SSO settings API and the OAuth configuration UIs in Grafana
  * @default true
  */
  ssoSettingsApi?: boolean;
  /**
  * Allow pan and zoom in canvas panel
  */
  canvasPanelPanZoom?: boolean;
  /**
  * Enables infinite scrolling for the Logs panel in Explore and Dashboards
  * @default true
  */
  logsInfiniteScrolling?: boolean;
  /**
  * Enable filtering menu displayed when text of a log line is selected
  * @default true
  */
  logRowsPopoverMenu?: boolean;
  /**
  * Disables passing host environment variable to plugin processes
  */
  pluginsSkipHostEnvVars?: boolean;
  /**
  * Enables shared crosshair in table panel
  */
  tableSharedCrosshair?: boolean;
  /**
  * Enables regression analysis transformation
  */
  regressionTransformation?: boolean;
  /**
  * Enables query hints for Loki
  * @default true
  */
  lokiQueryHints?: boolean;
  /**
  * Use the kubernetes API for feature toggle management in the frontend
  */
  kubernetesFeatureToggles?: boolean;
  /**
  * Enabled grafana cloud specific RBAC roles
  */
  cloudRBACRoles?: boolean;
  /**
  * Optimizes eligible queries in order to reduce load on datasources
  * @default false
  */
  alertingQueryOptimization?: boolean;
  /**
  * Enables the nested folder picker without having nested folders enabled
  */
  newFolderPicker?: boolean;
  /**
  * Distributes alert rule evaluations more evenly over time, including spreading out rules within the same group. Disables sequential evaluation if enabled.
  */
  jitterAlertRulesWithinGroups?: boolean;
  /**
  * Enable the Grafana Migration Assistant, which helps you easily migrate various on-prem resources to your Grafana Cloud stack.
  * @default true
  */
  onPremToCloudMigrations?: boolean;
  /**
  * Enable the secrets management API and services under app platform
  */
  secretsManagementAppPlatform?: boolean;
  /**
  * Writes the state periodically to the database, asynchronous to rule evaluation
  */
  alertingSaveStatePeriodic?: boolean;
  /**
  * Enables the compressed protobuf-based alert state storage
  * @default false
  */
  alertingSaveStateCompressed?: boolean;
  /**
  * In-development feature flag for the scope api using the app platform.
  * @default false
  */
  scopeApi?: boolean;
  /**
  * In-development feature that will allow injection of labels into prometheus queries.
  * @default true
  */
  promQLScope?: boolean;
  /**
  * In-development feature that will allow injection of labels into loki queries.
  * @default false
  */
  logQLScope?: boolean;
  /**
  * Enables SQL Expressions, which can execute SQL queries against data source results.
  */
  sqlExpressions?: boolean;
  /**
  * Enables the group to nested table transformation
  * @default true
  */
  groupToNestedTableTransformation?: boolean;
  /**
  * New implementation for the dashboard-to-PDF rendering
  * @default true
  */
  newPDFRendering?: boolean;
  /**
  * Use TLS-enabled memcached in the enterprise caching feature
  * @default true
  */
  tlsMemcached?: boolean;
  /**
  * Enable grafana's embedded kube-aggregator
  */
  kubernetesAggregator?: boolean;
  /**
  * Enable CAP token based authentication in grafana's embedded kube-aggregator
  */
  kubernetesAggregatorCapTokenAuth?: boolean;
  /**
  * Enable new expression parser
  */
  expressionParser?: boolean;
  /**
  * Enable groupBy variable support in scenes dashboards
  */
  groupByVariable?: boolean;
  /**
  * Enables the use of scope filters in Grafana
  */
  scopeFilters?: boolean;
  /**
  * Use the new SSO Settings API to configure the SAML connector
  * @default true
  */
  ssoSettingsSAML?: boolean;
  /**
  * Require that sub claims is present in oauth tokens.
  */
  oauthRequireSubClaim?: boolean;
  /**
  * Enables filters and group by variables on all new dashboards. Variables are added only if default data source supports filtering.
  */
  newDashboardWithFiltersAndGroupBy?: boolean;
  /**
  * Updates CloudWatch label parsing to be more accurate
  * @default true
  */
  cloudWatchNewLabelParsing?: boolean;
  /**
  * In server-side expressions, disable the sorting of numeric-kind metrics by their metric name or labels.
  */
  disableNumericMetricsSortingInExpressions?: boolean;
  /**
  * Enables Grafana-managed recording rules.
  */
  grafanaManagedRecordingRules?: boolean;
  /**
  * Enables Query Library feature in Explore
  */
  queryLibrary?: boolean;
  /**
  * Sets the logs table as default visualisation in logs explore
  */
  logsExploreTableDefaultVisualization?: boolean;
  /**
  * Enables the new sharing drawer design
  * @default true
  */
  newDashboardSharingComponent?: boolean;
  /**
  * Enables the new alert list view design
  */
  alertingListViewV2?: boolean;
  /**
  * Disables the ability to send alerts to an external Alertmanager datasource.
  */
  alertingDisableSendAlertsExternal?: boolean;
  /**
  * Enables possibility to preserve dashboard variables and time range when navigating between dashboards
  */
  preserveDashboardStateWhenNavigating?: boolean;
  /**
  * Enables the new central alert history.
  */
  alertingCentralAlertHistory?: boolean;
  /**
  * Preserve plugin proxy trailing slash.
  * @default false
  */
  pluginProxyPreserveTrailingSlash?: boolean;
  /**
  * Allows configuration of Azure Monitor as a data source that can provide Prometheus exemplars
  * @default true
  */
  azureMonitorPrometheusExemplars?: boolean;
  /**
  * Enables pinning of nav items
  * @default true
  */
  pinNavItems?: boolean;
  /**
  * Enables the gRPC server for authorization
  */
  authZGRPCServer?: boolean;
  /**
  * Use the new SSO Settings API to configure LDAP
  */
  ssoSettingsLDAP?: boolean;
  /**
  * Throws an error if a data source has an invalid UIDs
  * @default true
  */
  failWrongDSUID?: boolean;
  /**
  * Use openFGA as authorization engine.
  */
  zanzana?: boolean;
  /**
  * Enables reload of dashboards on scopes, time range and variables changes
  */
  reloadDashboardsOnParamsChange?: boolean;
  /**
  * Enables the scopes usage in Metrics Explore
  */
  enableScopesInMetricsExplore?: boolean;
  /**
  * Round up end time for metric queries to the next minute to avoid missing data
  * @default true
  */
  cloudWatchRoundUpEndTime?: boolean;
  /**
  * Deprecated. Allow override default AAD audience for Azure Prometheus endpoint. Enabled by default. This feature should no longer be used and will be removed in the future.
  * @deprecated
  * @default true
  */
  prometheusAzureOverrideAudience?: boolean;
  /**
  * Enable the new alerting search experience
  */
  alertingFilterV2?: boolean;
  /**
  * Enable grafana dataplane aggregator
  */
  dataplaneAggregator?: boolean;
  /**
  * Enables new combobox style UI for the Ad hoc filters variable in scenes architecture
  * @default true
  */
  newFiltersUI?: boolean;
  /**
  * Allows access to the new react-data-grid based table component.
  */
  tableNextGen?: boolean;
  /**
  * Send dashboard and panel names to Loki when querying
  */
  lokiSendDashboardPanelNames?: boolean;
  /**
  * Uses Prometheus rules as the primary source of truth for ruler-enabled data sources
  */
  alertingPrometheusRulesPrimary?: boolean;
  /**
  * Used in Logs Drilldown to split queries into multiple queries based on the number of shards
  */
  exploreLogsShardSplitting?: boolean;
  /**
  * Used in Logs Drilldown to query by aggregated metrics
  */
  exploreLogsAggregatedMetrics?: boolean;
  /**
  * Used in Logs Drilldown to limit the time range
  */
  exploreLogsLimitedTimeRange?: boolean;
  /**
  * Enables the gRPC client to authenticate with the App Platform by using ID & access tokens
  */
  appPlatformGrpcClientAuth?: boolean;
  /**
  * Enable the groupsync extension for managing Group Attribute Sync feature
  */
  groupAttributeSync?: boolean;
  /**
  * Enables step mode for alerting queries and expressions
  * @default true
  */
  alertingQueryAndExpressionsStepMode?: boolean;
  /**
  * Enables improved support for OAuth external sessions. After enabling this feature, users might need to re-authenticate themselves.
  */
  improvedExternalSessionHandling?: boolean;
  /**
  * Use session storage for handling the redirection after login
  * @default true
  */
  useSessionStorageForRedirection?: boolean;
  /**
  * Enables the new role picker drawer design
  */
  rolePickerDrawer?: boolean;
  /**
  * Enable unified storage search
  */
  unifiedStorageSearch?: boolean;
  /**
  * Enable sprinkles on unified storage search
  */
  unifiedStorageSearchSprinkles?: boolean;
  /**
  * Enable permission filtering on unified storage search
  * @default true
  */
  unifiedStorageSearchPermissionFiltering?: boolean;
  /**
  * Pick the dual write mode from database configs
  */
  managedDualWriter?: boolean;
  /**
  * Enables SRI checks for plugin assets
  * @default false
  */
  pluginsSriChecks?: boolean;
  /**
  * Enables to save big objects in blob storage
  */
  unifiedStorageBigObjectsSupport?: boolean;
  /**
  * Enables time pickers sync
  */
  timeRangeProvider?: boolean;
  /**
  * Disables the log limit restriction for Azure Monitor when true. The limit is enabled by default.
  * @default false
  */
  azureMonitorDisableLogLimit?: boolean;
  /**
  * Enables automatic updates for pre-installed plugins
  * @default true
  */
  preinstallAutoUpdate?: boolean;
  /**
  * Enables experimental reconciler for playlists
  */
  playlistsReconciler?: boolean;
  /**
  * Enable passwordless login via magic link authentication
  */
  passwordlessMagicLinkAuthentication?: boolean;
  /**
  * Display Related Logs in Grafana Metrics Drilldown
  */
  exploreMetricsRelatedLogs?: boolean;
  /**
  * Adds support for quotes and special characters in label values for Prometheus queries
  */
  prometheusSpecialCharsInLabelValues?: boolean;
  /**
  * Enables the extension admin page regardless of development mode
  */
  enableExtensionsAdminPage?: boolean;
  /**
  * Enables SCIM support for user and group management
  */
  enableSCIM?: boolean;
  /**
  * Enables browser crash detection reporting to Faro.
  */
  crashDetection?: boolean;
  /**
  * Enables querying the Jaeger data source without the proxy
  */
  jaegerBackendMigration?: boolean;
  /**
  * Enables removing the reducer from the alerting UI when creating a new alert rule and using instant query
  * @default true
  */
  alertingUIOptimizeReducer?: boolean;
  /**
  * Enables user auth for Azure Monitor datasource only
  * @default true
  */
  azureMonitorEnableUserAuth?: boolean;
  /**
  * Enables simplified step mode in the notifications section
  * @default true
  */
  alertingNotificationsStepMode?: boolean;
  /**
  * Enables a button to send feedback from the Grafana UI
  */
  feedbackButton?: boolean;
  /**
  * Enable unified storage search UI
  */
  unifiedStorageSearchUI?: boolean;
  /**
  * Enables cross cluster search in the Elasticsearch datasource
  */
  elasticsearchCrossClusterSearch?: boolean;
  /**
  * Displays the navigation history so the user can navigate back to previous pages
  */
  unifiedHistory?: boolean;
  /**
  * Defaults to using the Loki `/labels` API instead of `/series`
  * @default true
  */
  lokiLabelNamesQueryApi?: boolean;
  /**
  * Enable the investigations backend API
  * @default false
  */
  investigationsBackend?: boolean;
  /**
  * Enable folder's api server counts
  * @default false
  */
  k8SFolderCounts?: boolean;
  /**
  * Enable folder's api server move
  * @default false
  */
  k8SFolderMove?: boolean;
  /**
  * Enables improved support for SAML external sessions. Ensure the NameID format is correctly configured in Grafana for SAML Single Logout to function properly.
  */
  improvedExternalSessionHandlingSAML?: boolean;
  /**
  * Enables LBAC for datasources for Mimir to apply LBAC filtering of metrics to the client requests for users in teams
  */
  teamHttpHeadersMimir?: boolean;
  /**
  * Enables LBAC for datasources for Tempo to apply LBAC filtering of traces to the client requests for users in teams
  */
  teamHttpHeadersTempo?: boolean;
  /**
  * Use new **Combobox** component for template variables
  */
  templateVariablesUsesCombobox?: boolean;
  /**
  * Enables Advisor app
  */
  grafanaAdvisor?: boolean;
  /**
  * Enables less memory intensive Elasticsearch result parsing
  */
  elasticsearchImprovedParsing?: boolean;
  /**
  * Shows defined connections for a data source in the plugins detail page
  */
  datasourceConnectionsTab?: boolean;
  /**
  * Use a POST request to list rules by passing down the namespaces user has access to
  */
  fetchRulesUsingPost?: boolean;
  /**
  * Enables the new logs panel in Explore
  */
  newLogsPanel?: boolean;
  /**
  * Enables the temporary themes for GrafanaCon
  * @default true
  */
  grafanaconThemes?: boolean;
  /**
  * Loads plugins from CDN synchronously
  */
  pluginsCDNSyncLoader?: boolean;
  /**
  * Enables the new Jira integration for contact points in cloud alert managers.
  */
  alertingJiraIntegration?: boolean;
  /**
  * Use the scopes navigation endpoint instead of the dashboardbindings endpoint
  */
  useScopesNavigationEndpoint?: boolean;
  /**
  * Enable scope search to include all levels of the scope node tree
  */
  scopeSearchAllLevels?: boolean;
  /**
  * Enables the alert rule version history restore feature
  * @default true
  */
  alertingRuleVersionHistoryRestore?: boolean;
  /**
  * Enables the report creation drawer in a dashboard
  */
  newShareReportDrawer?: boolean;
  /**
  * Disable pre-loading app plugins when the request is coming from the renderer
  */
  rendererDisableAppPluginsPreload?: boolean;
  /**
  * Enables SRI checks for Grafana JavaScript assets
  */
  assetSriChecks?: boolean;
  /**
  * Enables the alert rule restore feature
  * @default true
  */
  alertRuleRestore?: boolean;
  /**
  * Enables running Infinity queries in parallel
  */
  infinityRunQueriesInParallel?: boolean;
  /**
  * Renders invite user button along the app
  */
  inviteUserExperimental?: boolean;
  /**
  * Enables the alerting migration UI, to migrate data source-managed rules to Grafana-managed rules
  * @default true
  */
  alertingMigrationUI?: boolean;
  /**
  * Enables a UI feature for importing rules from a Prometheus file to Grafana-managed rules
  * @default true
  */
  alertingImportYAMLUI?: boolean;
  /**
  * Enables the unified storage history pruner
  * @default true
  */
  unifiedStorageHistoryPruner?: boolean;
  /**
  * Enables the logs builder mode for the Azure Monitor data source
  * @default false
  */
  azureMonitorLogsBuilderEditor?: boolean;
  /**
  * Specifies the locale so the correct format for numbers and dates can be shown
  */
  localeFormatPreference?: boolean;
  /**
  * Enables the unified storage grpc connection pool
  */
  unifiedStorageGrpcConnectionPool?: boolean;
  /**
  * Enables the extension sidebar
  */
  extensionSidebar?: boolean;
  /**
  * Enables UI functionality to permanently delete alert rules
  * @default true
  */
  alertingRulePermanentlyDelete?: boolean;
  /**
  * Enables the UI functionality to recover and view deleted alert rules
  * @default true
  */
  alertingRuleRecoverDeleted?: boolean;
  /**
  * Support Application Signals queries in the X-Ray datasource
  */
  xrayApplicationSignals?: boolean;
  /**
  * use multi-tenant path for awsTempCredentials
  */
  multiTenantTempCredentials?: boolean;
  /**
  * Enables localization for plugins
  */
  localizationForPlugins?: boolean;
  /**
  * Enables unified navbars
  * @default false
  */
  unifiedNavbars?: boolean;
  /**
  * Enables a control component for the logs panel in Explore
  * @default true
  */
  logsPanelControls?: boolean;
  /**
  * Enables creating metrics from profiles and storing them as recording rules
  */
  metricsFromProfiles?: boolean;
  /**
  * Enables auto-updating of users installed plugins
  */
  pluginsAutoUpdate?: boolean;
  /**
  * Register MT frontend
  */
  multiTenantFrontend?: boolean;
  /**
  * Enables the alerting list view v2 preview toggle
  */
  alertingListViewV2PreviewToggle?: boolean;
  /**
  * Use FiredAt for StartsAt when sending alerts to Alertmaanger
  * @default false
  */
  alertRuleUseFiredAtForStartsAt?: boolean;
  /**
  * Enables the alerting bulk actions in the UI
  * @default true
  */
  alertingBulkActionsInUI?: boolean;
  /**
  * Use proxy-based read-only objects for plugin extensions instead of deep cloning
  */
  extensionsReadOnlyProxy?: boolean;
  /**
<<<<<<< HEAD
  * Enables the plugins app
  */
  pluginsApp?: boolean;
=======
  * Enables restore deleted dashboards feature
  * @default false
  */
  restoreDashboards?: boolean;
  /**
  * Skip token rotation if it was already rotated less than 5 seconds ago
  * @default false
  */
  skipTokenRotationIfRecent?: boolean;
>>>>>>> 40164cb0
}<|MERGE_RESOLUTION|>--- conflicted
+++ resolved
@@ -1009,19 +1009,17 @@
   */
   extensionsReadOnlyProxy?: boolean;
   /**
-<<<<<<< HEAD
+  * Enables restore deleted dashboards feature
+  * @default false
+  */
+  restoreDashboards?: boolean;
+  /**
+  * Skip token rotation if it was already rotated less than 5 seconds ago
+  * @default false
+  */
+  skipTokenRotationIfRecent?: boolean;
+  /**
   * Enables the plugins app
   */
   pluginsApp?: boolean;
-=======
-  * Enables restore deleted dashboards feature
-  * @default false
-  */
-  restoreDashboards?: boolean;
-  /**
-  * Skip token rotation if it was already rotated less than 5 seconds ago
-  * @default false
-  */
-  skipTokenRotationIfRecent?: boolean;
->>>>>>> 40164cb0
 }