--- conflicted
+++ resolved
@@ -1037,19 +1037,17 @@
   */
   foldersAppPlatformAPI?: boolean;
   /**
-<<<<<<< HEAD
+  * Set this to true to use the new PluginImporter functionality
+  * @default false
+  */
+  enablePluginImporter?: boolean;
+  /**
+  * Applies OTel formatting templates to displayed logs
+  */
+  otelLogsFormatting?: boolean;
+  /**
   * Starts Grafana in remote secondary mode pulling the latest state from the remote Alertmanager to avoid duplicate notifications.
   * @default false
   */
   alertmanagerRemoteSecondaryWithRemoteState?: boolean;
-=======
-  * Set this to true to use the new PluginImporter functionality
-  * @default false
-  */
-  enablePluginImporter?: boolean;
-  /**
-  * Applies OTel formatting templates to displayed logs
-  */
-  otelLogsFormatting?: boolean;
->>>>>>> 3e29ca78
 }