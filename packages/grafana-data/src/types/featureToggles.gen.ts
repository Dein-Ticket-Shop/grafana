--- conflicted
+++ resolved
@@ -1032,12 +1032,11 @@
   */
   alertingImportAlertmanagerAPI?: boolean;
   /**
-<<<<<<< HEAD
   * Enables new API for folders
   * @default false
   */
   foldersNewApi?: boolean;
-=======
+  /**
   * Prefer library panel title over viz panel title.
   * @default false
   */
@@ -1052,5 +1051,4 @@
   * @default false
   */
   newInfluxDSConfigPageDesign?: boolean;
->>>>>>> e5d73b0c
 }