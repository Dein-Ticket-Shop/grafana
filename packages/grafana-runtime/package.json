--- conflicted
+++ resolved
@@ -59,15 +59,9 @@
     "@types/angular": "1.8.9",
     "@types/history": "4.7.11",
     "@types/jest": "29.5.14",
-<<<<<<< HEAD
-    "@types/lodash": "4.17.14",
+    "@types/lodash": "4.17.15",
     "@types/react": "19.0.7",
     "@types/react-dom": "19.0.3",
-=======
-    "@types/lodash": "4.17.15",
-    "@types/react": "18.3.18",
-    "@types/react-dom": "18.3.5",
->>>>>>> 927f7bef
     "@types/systemjs": "6.15.1",
     "esbuild": "0.25.0",
     "lodash": "4.17.21",
@@ -82,7 +76,7 @@
     "typescript": "5.7.3"
   },
   "peerDependencies": {
-    "react": "^18.0.0",
-    "react-dom": "^18.0.0"
+    "react": "^19.0.0",
+    "react-dom": "^19.0.0"
   }
 }