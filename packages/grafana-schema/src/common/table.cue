package common

// Internally, this is the "type" of cell that's being displayed
// in the table such as colored text, JSON, gauge, etc.
// The color-background-solid, gradient-gauge, and lcd-gauge
// modes are deprecated in favor of new cell subOptions
<<<<<<< HEAD
TableCellDisplayMode: "auto" | "color-text" | "color-background" | "color-background-solid" | "gradient-gauge" | "lcd-gauge" | "json-view" | "basic" | "image" | "gauge" | "sparkline" | "data-links" | "custom" | "actions" | "markdown" @cuetsy(kind="enum",memberNames="Auto|ColorText|ColorBackground|ColorBackgroundSolid|GradientGauge|LcdGauge|JSONView|BasicGauge|Image|Gauge|Sparkline|DataLinks|Custom|Actions|Markdown")
=======
TableCellDisplayMode: "auto" | "color-text" | "color-background" | "color-background-solid" | "gradient-gauge" | "lcd-gauge" | "json-view" | "basic" | "image" | "gauge" | "sparkline" | "data-links" | "custom" | "actions" | "pill" @cuetsy(kind="enum",memberNames="Auto|ColorText|ColorBackground|ColorBackgroundSolid|GradientGauge|LcdGauge|JSONView|BasicGauge|Image|Gauge|Sparkline|DataLinks|Custom|Actions|Pill")
>>>>>>> 68ee251c

// Display mode to the "Colored Background" display
// mode for table cells. Either displays a solid color (basic mode)
// or a gradient.
TableCellBackgroundDisplayMode: "basic" | "gradient" @cuetsy(kind="enum",memberNames="Basic|Gradient")

// Sort by field state
TableSortByFieldState: {
	// Sets the display name of the field to sort by
	displayName: string
	// Flag used to indicate descending sort order
	desc?:       bool
} @cuetsy(kind="interface")

// Footer options
TableFooterOptions: {
	show: bool
  reducer: [...string] // actually 1 value
  fields?: [...string]
  enablePagination?: bool
  countRows?: bool
} @cuetsy(kind="interface")

// Auto mode table cell options
TableAutoCellOptions: {
	type: TableCellDisplayMode & "auto"
	wrapText?: bool
} @cuetsy(kind="interface")

// Colored text cell options
TableColorTextCellOptions: {
	type: TableCellDisplayMode & "color-text"
	wrapText?: bool
} @cuetsy(kind="interface")

// Json view cell options
TableJsonViewCellOptions: {
	type: TableCellDisplayMode & "json-view"
} @cuetsy(kind="interface")

// Json view cell options
TableImageCellOptions: {
	type: TableCellDisplayMode & "image"
	alt?: string
	title?: string
} @cuetsy(kind="interface")

// Show data links in the cell
TableDataLinksCellOptions: {
	type: TableCellDisplayMode & "data-links"
} @cuetsy(kind="interface")

// Show actions in the cell
TableActionsCellOptions: {
	type: TableCellDisplayMode & "actions"
} @cuetsy(kind="interface")

// Gauge cell options
TableBarGaugeCellOptions: {
	type: TableCellDisplayMode & "gauge"
	mode?: BarGaugeDisplayMode
	valueDisplayMode?: BarGaugeValueMode
} @cuetsy(kind="interface")

// Sparkline cell options
TableSparklineCellOptions: {
	GraphFieldConfig
	type: TableCellDisplayMode & "sparkline"
  hideValue?: bool
} @cuetsy(kind="interface")

// Colored background cell options
TableColoredBackgroundCellOptions: {
	type: TableCellDisplayMode & "color-background"
	mode?: TableCellBackgroundDisplayMode
	applyToRow?: bool
	wrapText?: bool
} @cuetsy(kind="interface")

// Markdown options
TableMarkdownCellOptions: {
	type: TableCellDisplayMode & "markdown"
} @cuetsy(kind="interface")

// Height of a table cell
TableCellHeight: "sm" | "md" | "lg" | "custom" | "auto" @cuetsy(kind="enum")

// Table cell options. Each cell has a display mode
// and other potential options for that display.
<<<<<<< HEAD
TableCellOptions: TableAutoCellOptions | TableSparklineCellOptions | TableBarGaugeCellOptions | TableColoredBackgroundCellOptions | TableColorTextCellOptions | TableImageCellOptions | TableDataLinksCellOptions | TableActionsCellOptions | TableJsonViewCellOptions | TableMarkdownCellOptions @cuetsy(kind="type")
=======
TableCellOptions: TableAutoCellOptions | TableSparklineCellOptions | TableBarGaugeCellOptions | TableColoredBackgroundCellOptions | TableColorTextCellOptions | TableImageCellOptions | TablePillCellOptions | TableDataLinksCellOptions | TableActionsCellOptions | TableJsonViewCellOptions @cuetsy(kind="type")
>>>>>>> 68ee251c

// Field options for each field within a table (e.g 10, "The String", 64.20, etc.)
// Generally defines alignment, filtering capabilties, display options, etc.
TableFieldOptions: {
	width?:      number
	minWidth?:   number
	align: FieldTextAlignment & (*"auto" | _)
	// This field is deprecated in favor of using cellOptions
	displayMode?: TableCellDisplayMode
	cellOptions: TableCellOptions
	hidden?:     bool // ?? default is missing or false ??
	inspect: bool | *false
	filterable?: bool
	// Hides any header for a column, useful for columns that show some static content or buttons.
	hideHeader?: bool
  // Enables text wrapping for column headers
  wrapHeaderText?: bool
} @cuetsy(kind="interface")

TablePillCellOptions: {
  type: TableCellDisplayMode & "pill"
  color?: string
  colorMode?: "auto" | "fixed" | "mapped"
} @cuetsy(kind="interface")
<|MERGE_RESOLUTION|>--- conflicted
+++ resolved
@@ -4,11 +4,7 @@
 // in the table such as colored text, JSON, gauge, etc.
 // The color-background-solid, gradient-gauge, and lcd-gauge
 // modes are deprecated in favor of new cell subOptions
-<<<<<<< HEAD
-TableCellDisplayMode: "auto" | "color-text" | "color-background" | "color-background-solid" | "gradient-gauge" | "lcd-gauge" | "json-view" | "basic" | "image" | "gauge" | "sparkline" | "data-links" | "custom" | "actions" | "markdown" @cuetsy(kind="enum",memberNames="Auto|ColorText|ColorBackground|ColorBackgroundSolid|GradientGauge|LcdGauge|JSONView|BasicGauge|Image|Gauge|Sparkline|DataLinks|Custom|Actions|Markdown")
-=======
-TableCellDisplayMode: "auto" | "color-text" | "color-background" | "color-background-solid" | "gradient-gauge" | "lcd-gauge" | "json-view" | "basic" | "image" | "gauge" | "sparkline" | "data-links" | "custom" | "actions" | "pill" @cuetsy(kind="enum",memberNames="Auto|ColorText|ColorBackground|ColorBackgroundSolid|GradientGauge|LcdGauge|JSONView|BasicGauge|Image|Gauge|Sparkline|DataLinks|Custom|Actions|Pill")
->>>>>>> 68ee251c
+TableCellDisplayMode: "auto" | "color-text" | "color-background" | "color-background-solid" | "gradient-gauge" | "lcd-gauge" | "json-view" | "basic" | "image" | "gauge" | "sparkline" | "data-links" | "custom" | "actions" | "pill" | "markdown" @cuetsy(kind="enum",memberNames="Auto|ColorText|ColorBackground|ColorBackgroundSolid|GradientGauge|LcdGauge|JSONView|BasicGauge|Image|Gauge|Sparkline|DataLinks|Custom|Actions|Pill|Markdown")
 
 // Display mode to the "Colored Background" display
 // mode for table cells. Either displays a solid color (basic mode)
@@ -88,6 +84,13 @@
 	wrapText?: bool
 } @cuetsy(kind="interface")
 
+// Pill options
+TablePillCellOptions: {
+  type: TableCellDisplayMode & "pill"
+  color?: string
+  colorMode?: "auto" | "fixed" | "mapped"
+} @cuetsy(kind="interface")
+
 // Markdown options
 TableMarkdownCellOptions: {
 	type: TableCellDisplayMode & "markdown"
@@ -98,11 +101,7 @@
 
 // Table cell options. Each cell has a display mode
 // and other potential options for that display.
-<<<<<<< HEAD
-TableCellOptions: TableAutoCellOptions | TableSparklineCellOptions | TableBarGaugeCellOptions | TableColoredBackgroundCellOptions | TableColorTextCellOptions | TableImageCellOptions | TableDataLinksCellOptions | TableActionsCellOptions | TableJsonViewCellOptions | TableMarkdownCellOptions @cuetsy(kind="type")
-=======
-TableCellOptions: TableAutoCellOptions | TableSparklineCellOptions | TableBarGaugeCellOptions | TableColoredBackgroundCellOptions | TableColorTextCellOptions | TableImageCellOptions | TablePillCellOptions | TableDataLinksCellOptions | TableActionsCellOptions | TableJsonViewCellOptions @cuetsy(kind="type")
->>>>>>> 68ee251c
+TableCellOptions: TableAutoCellOptions | TableSparklineCellOptions | TableBarGaugeCellOptions | TableColoredBackgroundCellOptions | TableColorTextCellOptions | TableImageCellOptions | TablePillCellOptions | TableDataLinksCellOptions | TableActionsCellOptions | TableJsonViewCellOptions | TableMarkdownCellOptions @cuetsy(kind="type")
 
 // Field options for each field within a table (e.g 10, "The String", 64.20, etc.)
 // Generally defines alignment, filtering capabilties, display options, etc.
@@ -120,10 +119,4 @@
 	hideHeader?: bool
   // Enables text wrapping for column headers
   wrapHeaderText?: bool
-} @cuetsy(kind="interface")
-
-TablePillCellOptions: {
-  type: TableCellDisplayMode & "pill"
-  color?: string
-  colorMode?: "auto" | "fixed" | "mapped"
-} @cuetsy(kind="interface")
+} @cuetsy(kind="interface")