import { DataSourceSettings } from '@grafana/data';
import { useTranslate, Trans } from '@grafana/i18n';
import { ConfigSubSection } from '@grafana/plugin-ui';
import { config } from '@grafana/runtime';
import { Field, Icon, InlineLabel, Label, Stack, Switch, Tooltip } from '@grafana/ui';

import { SQLConnectionLimits, SQLOptions } from '../../types';

import { MaxLifetimeField } from './MaxLifetimeField';
import { MaxOpenConnectionsField } from './MaxOpenConnectionsField';
import { NumberInput } from './NumberInput';

interface Props<T> {
  onOptionsChange: Function;
  options: DataSourceSettings<SQLOptions>;
}

export const ConnectionLimits = <T extends SQLConnectionLimits>(props: Props<T>) => {
  const { t } = useTranslate();
  const { onOptionsChange, options } = props;
  const jsonData = options.jsonData;
  const autoIdle = jsonData.maxIdleConnsAuto !== undefined ? jsonData.maxIdleConnsAuto : false;

  // Update JSON data with new values
  const updateJsonData = (values: {}) => {
    const newOpts = {
      ...options,
      jsonData: {
        ...jsonData,
        ...values,
      },
    };

    return onOptionsChange(newOpts);
  };

  // For the case of idle connections and connection lifetime
  // use a shared function to update respective properties
  const onJSONDataNumberChanged = (property: keyof SQLConnectionLimits) => {
    return (number?: number) => {
      updateJsonData({ [property]: number });
    };
  };

  // When the maximum number of connections is changed
  // see if we have the automatic idle option enabled
  const onMaxConnectionsChanged = (number?: number) => {
    if (autoIdle && number) {
      updateJsonData({
        maxOpenConns: number,
        maxIdleConns: number,
      });
    } else {
      updateJsonData({
        maxOpenConns: number,
      });
    }
  };

  // Update auto idle setting when control is toggled
  // and set minimum idle connections if automatic
  // is selected
  const onConnectionIdleAutoChanged = () => {
    let idleConns = undefined;
    let maxConns = undefined;

    // If the maximum number of open connections is undefined
    // and we're setting auto idle then set the default amount
    // otherwise take the numeric amount and get the value from that
    if (!autoIdle) {
      if (jsonData.maxOpenConns !== undefined) {
        maxConns = jsonData.maxOpenConns;
        idleConns = jsonData.maxOpenConns;
      }
    } else {
      maxConns = jsonData.maxOpenConns;
      idleConns = jsonData.maxIdleConns;
    }

    updateJsonData({
      maxIdleConnsAuto: !autoIdle,
      maxIdleConns: idleConns,
      maxOpenConns: maxConns,
    });
  };

  const labelWidth = 40;

  return (
<<<<<<< HEAD
    <ConfigSubSection title={t('components.connection-limits.title-connection-limits', 'Connection limits')}>
      <Field
        label={
          <Label>
            <Stack gap={0.5}>
              <span>
                <Trans i18nKey="components.connection-limits.max-open">Max open</Trans>
              </span>
              <Tooltip
                content={
                  <span>
                    <Trans i18nKey="components.connection-limits.content-max-open">
                      The maximum number of open connections to the database. If <i>Max idle connections</i> is greater
                      than 0 and the <i>Max open connections</i> is less than <i>Max idle connections</i>, then
                      <i>Max idle connections</i> will be reduced to match the <i>Max open connections</i> limit. If set
                      to 0, there is no limit on the number of open connections.
                    </Trans>
                  </span>
                }
              >
                <Icon name="info-circle" size="sm" />
              </Tooltip>
            </Stack>
          </Label>
        }
      >
        <NumberInput
          value={jsonData.maxOpenConns}
          defaultValue={config.sqlConnectionLimits.maxOpenConns}
          onChange={(value) => {
            onMaxConnectionsChanged(value);
          }}
          width={labelWidth}
        />
      </Field>
=======
    <ConfigSubSection title="Connection limits">
      <MaxOpenConnectionsField
        labelWidth={labelWidth}
        onMaxConnectionsChanged={onMaxConnectionsChanged}
        jsonData={jsonData}
      />
>>>>>>> 087934fa

      <Field
        label={
          <Label>
            <Stack gap={0.5}>
              <span>
                <Trans i18nKey="components.connection-limits.auto-max-idle">Auto max idle</Trans>
              </span>
              <Tooltip
                content={
                  <span>
                    <Trans
                      i18nKey="components.connection-limits.content-auto-max-idle"
                      values={{ defaultMaxIdle: config.sqlConnectionLimits.maxIdleConns }}
                    >
                      If enabled, automatically set the number of <i>Maximum idle connections</i> to the same value as
                      <i> Max open connections</i>. If the number of maximum open connections is not set it will be set
                      to the default ({'{{defaultMaxIdle}}'}).
                    </Trans>
                  </span>
                }
              >
                <Icon name="info-circle" size="sm" />
              </Tooltip>
            </Stack>
          </Label>
        }
      >
        <Switch value={autoIdle} onChange={onConnectionIdleAutoChanged} />
      </Field>

      <Field
        label={
          <Label>
            <Stack gap={0.5}>
              <span>
                <Trans i18nKey="components.connection-limits.max-idle">Max idle</Trans>
              </span>
              <Tooltip
                content={
                  <span>
                    <Trans i18nKey="components.connection-limits.content-max-idle">
                      The maximum number of connections in the idle connection pool.If <i>Max open connections</i> is
                      greater than 0 but less than the <i>Max idle connections</i>, then the <i>Max idle connections</i>{' '}
                      will be reduced to match the <i>Max open connections</i> limit. If set to 0, no idle connections
                      are retained.
                    </Trans>
                  </span>
                }
              >
                <Icon name="info-circle" size="sm" />
              </Tooltip>
            </Stack>
          </Label>
        }
      >
        {autoIdle ? (
          <InlineLabel width={labelWidth}>{options.jsonData.maxIdleConns}</InlineLabel>
        ) : (
          <NumberInput
            value={jsonData.maxIdleConns}
            defaultValue={config.sqlConnectionLimits.maxIdleConns}
            onChange={(value) => {
              onJSONDataNumberChanged('maxIdleConns')(value);
            }}
            width={labelWidth}
          />
        )}
      </Field>

<<<<<<< HEAD
      <Field
        label={
          <Label>
            <Stack gap={0.5}>
              <span>
                <Trans i18nKey="components.connection-limits.max-lifetime">Max lifetime</Trans>
              </span>
              <Tooltip
                content={
                  <span>
                    <Trans i18nKey="components.connection-limits.content-max-lifetime">
                      The maximum amount of time in seconds a connection may be reused. If set to 0, connections are
                      reused forever.
                    </Trans>
                  </span>
                }
              >
                <Icon name="info-circle" size="sm" />
              </Tooltip>
            </Stack>
          </Label>
        }
      >
        <NumberInput
          value={jsonData.connMaxLifetime}
          defaultValue={config.sqlConnectionLimits.connMaxLifetime}
          onChange={(value) => {
            onJSONDataNumberChanged('connMaxLifetime')(value);
          }}
          width={labelWidth}
        />
      </Field>
=======
      <MaxLifetimeField
        labelWidth={labelWidth}
        onMaxLifetimeChanged={onJSONDataNumberChanged('connMaxLifetime')}
        jsonData={jsonData}
      />
>>>>>>> 087934fa
    </ConfigSubSection>
  );
};<|MERGE_RESOLUTION|>--- conflicted
+++ resolved
@@ -87,50 +87,12 @@
   const labelWidth = 40;
 
   return (
-<<<<<<< HEAD
-    <ConfigSubSection title={t('components.connection-limits.title-connection-limits', 'Connection limits')}>
-      <Field
-        label={
-          <Label>
-            <Stack gap={0.5}>
-              <span>
-                <Trans i18nKey="components.connection-limits.max-open">Max open</Trans>
-              </span>
-              <Tooltip
-                content={
-                  <span>
-                    <Trans i18nKey="components.connection-limits.content-max-open">
-                      The maximum number of open connections to the database. If <i>Max idle connections</i> is greater
-                      than 0 and the <i>Max open connections</i> is less than <i>Max idle connections</i>, then
-                      <i>Max idle connections</i> will be reduced to match the <i>Max open connections</i> limit. If set
-                      to 0, there is no limit on the number of open connections.
-                    </Trans>
-                  </span>
-                }
-              >
-                <Icon name="info-circle" size="sm" />
-              </Tooltip>
-            </Stack>
-          </Label>
-        }
-      >
-        <NumberInput
-          value={jsonData.maxOpenConns}
-          defaultValue={config.sqlConnectionLimits.maxOpenConns}
-          onChange={(value) => {
-            onMaxConnectionsChanged(value);
-          }}
-          width={labelWidth}
-        />
-      </Field>
-=======
     <ConfigSubSection title="Connection limits">
       <MaxOpenConnectionsField
         labelWidth={labelWidth}
         onMaxConnectionsChanged={onMaxConnectionsChanged}
         jsonData={jsonData}
       />
->>>>>>> 087934fa
 
       <Field
         label={
@@ -201,46 +163,11 @@
         )}
       </Field>
 
-<<<<<<< HEAD
-      <Field
-        label={
-          <Label>
-            <Stack gap={0.5}>
-              <span>
-                <Trans i18nKey="components.connection-limits.max-lifetime">Max lifetime</Trans>
-              </span>
-              <Tooltip
-                content={
-                  <span>
-                    <Trans i18nKey="components.connection-limits.content-max-lifetime">
-                      The maximum amount of time in seconds a connection may be reused. If set to 0, connections are
-                      reused forever.
-                    </Trans>
-                  </span>
-                }
-              >
-                <Icon name="info-circle" size="sm" />
-              </Tooltip>
-            </Stack>
-          </Label>
-        }
-      >
-        <NumberInput
-          value={jsonData.connMaxLifetime}
-          defaultValue={config.sqlConnectionLimits.connMaxLifetime}
-          onChange={(value) => {
-            onJSONDataNumberChanged('connMaxLifetime')(value);
-          }}
-          width={labelWidth}
-        />
-      </Field>
-=======
       <MaxLifetimeField
         labelWidth={labelWidth}
         onMaxLifetimeChanged={onJSONDataNumberChanged('connMaxLifetime')}
         jsonData={jsonData}
       />
->>>>>>> 087934fa
     </ConfigSubSection>
   );
 };