--- conflicted
+++ resolved
@@ -1,14 +1,12 @@
+import { isFunction } from 'lodash';
+
 import { ThresholdsConfig, ThresholdsMode, VizOrientation, getFieldConfigWithMinMax } from '@grafana/data';
 import { BarGaugeDisplayMode, BarGaugeValueMode, TableCellDisplayMode } from '@grafana/schema';
 
 import { BarGauge } from '../../../BarGauge/BarGauge';
 import { DataLinksContextMenu, DataLinksContextMenuApi } from '../../../DataLinks/DataLinksContextMenu';
 import { BarGaugeCellProps } from '../types';
-<<<<<<< HEAD
-import { getCellLinks } from '../utils';
-=======
-import { extractPixelValue, getCellOptions, getAlignmentFactor } from '../utils';
->>>>>>> 72568a25
+import { extractPixelValue, getCellOptions, getAlignmentFactor, getCellLinks } from '../utils';
 
 const defaultScale: ThresholdsConfig = {
   mode: ThresholdsMode.Absolute,
