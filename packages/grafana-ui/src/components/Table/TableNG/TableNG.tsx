--- conflicted
+++ resolved
@@ -1,11 +1,7 @@
 import 'react-data-grid/lib/styles.css';
 import { css } from '@emotion/css';
 import { useMemo, useState, useLayoutEffect, useCallback, useRef, useEffect } from 'react';
-<<<<<<< HEAD
 import DataGrid, { DataGridHandle, RenderCellProps, RenderRowProps, Row, SortColumn } from 'react-data-grid';
-=======
-import DataGrid, { RenderCellProps, RenderRowProps, Row, SortColumn, DataGridHandle } from 'react-data-grid';
->>>>>>> f5baf611
 import { useMeasure } from 'react-use';
 
 import {
@@ -38,11 +34,8 @@
   ColumnTypes,
   TableColumnResizeActionCallback,
   TableColumn,
-<<<<<<< HEAD
   TableFieldOptionsType,
-=======
   ScrollPosition,
->>>>>>> f5baf611
 } from './types';
 import {
   frameToRecords,
@@ -90,12 +83,8 @@
   const [sortColumns, setSortColumns] = useState<readonly SortColumn[]>([]);
   const [expandedRows, setExpandedRows] = useState<number[]>([]);
   const [isNestedTable, setIsNestedTable] = useState(false);
-<<<<<<< HEAD
   const [hasScroll, setHasScroll] = useState(false);
-=======
   const scrollPositionRef = useRef<ScrollPosition>({ x: 0, y: 0 });
-  const dataGridRef = useRef<DataGridHandle>(null);
->>>>>>> f5baf611
 
   /* ------------------------------- Local refs ------------------------------- */
   const crossFilterOrder = useRef<string[]>([]);
@@ -382,7 +371,7 @@
           onColumnResize: onColumnResize!,
         },
         // Adjust table width to account for the scroll bar width
-        availableWidth: width - (hasScroll ? TABLE.SCROLL_BAR_WIDTH + 2 : 0),
+        availableWidth: width - (hasScroll ? TABLE.SCROLL_BAR_WIDTH + TABLE.SCROLL_BAR_MARGIN : 0),
       }),
     [props.data, calcsRef, filter, expandedRows, expandedRows.length, footerOptions, width, hasScroll] // eslint-disable-line react-hooks/exhaustive-deps
   );
@@ -438,15 +427,14 @@
 
   // Restore scroll position after re-renders
   useEffect(() => {
-    if (dataGridRef.current?.element) {
-      dataGridRef.current.element.scrollLeft = scrollPositionRef.current.x;
-      dataGridRef.current.element.scrollTop = scrollPositionRef.current.y;
+    if (tableRef.current?.element) {
+      tableRef.current.element.scrollLeft = scrollPositionRef.current.x;
+      tableRef.current.element.scrollTop = scrollPositionRef.current.y;
     }
   }, [revId]);
 
   return (
     <>
-<<<<<<< HEAD
       <DataGrid<TableRow, TableSummaryRow>
         ref={tableRef}
         className={styles.dataGrid}
@@ -464,6 +452,7 @@
         // TODO: This doesn't follow current table behavior
         style={{ width, height: height - (enablePagination ? paginationHeight : 0) }}
         renderers={{ renderRow: (key, props) => myRowRenderer(key, props, expandedRows) }}
+        onScroll={handleScroll}
         onCellContextMenu={({ row, column }, event) => {
           event.preventGridDefault();
           // Do not show the default context menu
@@ -493,57 +482,6 @@
           }
         }}
       />
-=======
-      <ScrollContainer>
-        <DataGrid<TableRow, TableSummaryRow>
-          ref={dataGridRef}
-          className={styles.dataGrid}
-          // Default to true, overridden to false for testing
-          enableVirtualization={enableVirtualization}
-          key={`DataGrid${revId}`}
-          rows={enablePagination ? paginatedRows : sortedRows}
-          columns={columns}
-          headerRowHeight={noHeader ? 0 : undefined}
-          defaultColumnOptions={{
-            sortable: true,
-            resizable: true,
-          }}
-          rowHeight={textWrap || isNestedTable ? calculateRowHeight : defaultRowHeight}
-          // TODO: This doesn't follow current table behavior
-          style={{ width, height: height - (enablePagination ? paginationHeight : 0) }}
-          renderers={{ renderRow: (key, props) => myRowRenderer(key, props, expandedRows) }}
-          onScroll={handleScroll}
-          onCellContextMenu={({ row, column }, event) => {
-            event.preventGridDefault();
-            // Do not show the default context menu
-            event.preventDefault();
-
-            const cellValue = row[column.key];
-            setContextMenuProps({
-              // rowIdx: rows.indexOf(row),
-              value: String(cellValue ?? ''),
-              top: event.clientY,
-              left: event.clientX,
-            });
-            setIsContextMenuOpen(true);
-          }}
-          // sorting
-          sortColumns={sortColumns}
-          // footer
-          // TODO figure out exactly how this works - some array needs to be here for it to render regardless of renderSummaryCell()
-          bottomSummaryRows={isFooterVisible ? [{}] : undefined}
-          onColumnResize={() => {
-            // NOTE: This method is called continuously during the column resize drag operation,
-            // providing the current column width. There is no separate event for the end of the drag operation.
-            if (textWrap) {
-              // This is needed only when textWrap is enabled
-              // TODO: this is a hack to force rowHeight re-calculation
-              setResizeTrigger((prev) => prev + 1);
-            }
-          }}
-        />
-      </ScrollContainer>
->>>>>>> f5baf611
 
       {enablePagination && (
         <div className={styles.paginationContainer} ref={paginationWrapperRef}>
