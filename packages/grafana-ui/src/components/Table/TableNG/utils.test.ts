--- conflicted
+++ resolved
@@ -11,7 +11,6 @@
   LinkModel,
   ValueLinkConfig,
 } from '@grafana/data';
-import { Trans } from '@grafana/i18n';
 import {
   BarGaugeDisplayMode,
   TableCellBackgroundDisplayMode,
@@ -19,15 +18,7 @@
   TableCellHeight,
 } from '@grafana/schema';
 
-<<<<<<< HEAD
 import { TABLE } from './constants';
-=======
-import { PanelContext } from '../../PanelChrome';
-
-import { mapFrameToDataGrid, myRowRenderer } from './TableNG';
-import { COLUMN, TABLE } from './constants';
-import { TableColumn } from './types';
->>>>>>> 9a17e9ab
 import {
   convertRGBAToHex,
   extractPixelValue,
@@ -634,154 +625,6 @@
     });
   });
 
-  /*
-  describe('shouldTextOverflow', () => {
-    const mockContext = {
-      font: '',
-      measureText: (text: string) => ({
-        // Each character is 8px wide in our mock context
-        width: text.length * 8,
-      }),
-    };
-    const ctx = mockContext as unknown as CanvasRenderingContext2D;
-
-    const headerCellRefs = {
-      current: {
-        column1: {
-          getBoundingClientRect: () => ({ width: 100 }),
-          offsetWidth: 100,
-        },
-      } as unknown as Record<string, HTMLDivElement>,
-    };
-
-    it('should return true when text exceeds cell width', () => {
-      const row = {
-        __depth: 0,
-        __index: 0,
-        // 43*8 = 344px wide cell, it should overflow as it's greater than 100px
-        column1: 'This is a very long text that should overflow',
-      };
-      const columnTypes = { column1: FieldType.string };
-
-      const result = shouldTextOverflow(
-        'column1',
-        row,
-        columnTypes,
-        headerCellRefs,
-        ctx,
-        20, // lineHeight
-        40, // defaultRowHeight
-        8, // padding
-        false, // textWrap
-        {
-          config: {
-            custom: {
-              inspect: false,
-            },
-          },
-        } as Field,
-        TableCellDisplayMode.Auto // cellType
-      );
-
-      expect(result).toBe(true);
-    });
-
-    it('should return false when text fits cell width', () => {
-      const row = {
-        __depth: 0,
-        __index: 0,
-        // 9*8 = 72px wide cell, it should fit as it's less than 100px
-        column1: 'Short text',
-      };
-      const columnTypes = { column1: FieldType.string };
-
-      const result = shouldTextOverflow(
-        'column1',
-        row,
-        columnTypes,
-        headerCellRefs,
-        ctx,
-        20, // lineHeight
-        40, // defaultRowHeight
-        8, // padding
-        false, // textWrap
-        {
-          config: {
-            custom: {
-              inspect: false,
-            },
-          },
-        } as Field,
-        TableCellDisplayMode.Auto // cellType
-      );
-
-      expect(result).toBe(false);
-    });
-
-    it('should return false when text wrapping is enabled', () => {
-      const row = {
-        __depth: 0,
-        __index: 0,
-        column1: 'This is a very long text that should wrap instead of overflow',
-      };
-      const columnTypes = { column1: FieldType.string };
-
-      const result = shouldTextOverflow(
-        'column1',
-        row,
-        columnTypes,
-        headerCellRefs,
-        ctx,
-        20, // lineHeight
-        40, // defaultRowHeight
-        8, // padding
-        true, // textWrap ENABLED
-        {
-          config: {
-            custom: {
-              inspect: true,
-            },
-          },
-        } as Field,
-        TableCellDisplayMode.Auto // cellType
-      );
-
-      expect(result).toBe(false);
-    });
-
-    it('should return false when cell inspection is enabled', () => {
-      const row = {
-        __depth: 0,
-        __index: 0,
-        column1: 'This is a very long text',
-      };
-      const columnTypes = { column1: FieldType.string };
-
-      const result = shouldTextOverflow(
-        'column1',
-        row,
-        columnTypes,
-        headerCellRefs,
-        ctx,
-        20, // lineHeight
-        40, // defaultRowHeight
-        8, // padding
-        false, // textWrap
-        {
-          config: {
-            custom: {
-              inspect: true,
-            },
-          },
-        } as Field,
-        TableCellDisplayMode.Auto // cellType
-      );
-
-      expect(result).toBe(false);
-    });
-  });
-*/
-
   describe('migrateTableDisplayModeToCellOptions', () => {
     it('should migrate basic to gauge mode', () => {
       const result = migrateTableDisplayModeToCellOptions(TableCellDisplayMode.BasicGauge);
