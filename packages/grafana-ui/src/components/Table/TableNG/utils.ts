--- conflicted
+++ resolved
@@ -13,28 +13,18 @@
   DataFrame,
   DisplayProcessor,
 } from '@grafana/data';
-<<<<<<< HEAD
-import { BarGaugeDisplayMode, TableCellBackgroundDisplayMode, TableCellDisplayMode } from '@grafana/schema';
-=======
 import {
   BarGaugeDisplayMode,
   FieldTextAlignment,
   TableCellBackgroundDisplayMode,
   TableCellDisplayMode,
-  TableCellHeight,
 } from '@grafana/schema';
->>>>>>> 26d26f67
 
 import { getTextColorForAlphaBackground } from '../../../utils/colors';
 import { TableCellOptions } from '../types';
 
-<<<<<<< HEAD
 import { COLUMN } from './constants';
-import { CellColors, TableRow, TableFieldOptionsType, ColumnTypes, FrameToRowsConverter, Comparator } from './types';
-=======
-import { COLUMN, TABLE } from './constants';
 import { CellColors, TableRow, ColumnTypes, FrameToRowsConverter, Comparator } from './types';
->>>>>>> 26d26f67
 
 /* ---------------------------- Cell calculations --------------------------- */
 export type CellNumLinesCalculator = (text: string, cellWidth: number) => number;
@@ -122,24 +112,15 @@
   const cellOptions = getCellOptions(field);
   const eligibleCellType =
     // Tech debt: Technically image cells are of type string, which is misleading (kinda?)
-<<<<<<< HEAD
-    // so we need to ensure we don't apply overflow hover states for type image
-    type !== TableCellDisplayMode.Image &&
-    type !== TableCellDisplayMode.Pill &&
-    type !== TableCellDisplayMode.Markdown &&
-    !shouldTextWrap(field) &&
-    !isCellInspectEnabled(field)
-  );
-=======
     // so we need to ensurefield.type === FieldType.string we don't apply overflow hover states for type image
     (field.type === FieldType.string &&
       cellOptions.type !== TableCellDisplayMode.Image &&
-      cellOptions.type !== TableCellDisplayMode.Pill) ||
+      cellOptions.type !== TableCellDisplayMode.Pill &&
+      cellOptions.type !== TableCellDisplayMode.Markdown) ||
     // regardless of the underlying cell type, data links cells have text overflow.
     cellOptions.type === TableCellDisplayMode.DataLinks;
 
   return eligibleCellType && !shouldTextWrap(field) && !isCellInspectEnabled(field);
->>>>>>> 26d26f67
 }
 
 // we only want to infer justifyContent and textAlign for these cellTypes
