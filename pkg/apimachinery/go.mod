module github.com/grafana/grafana/pkg/apimachinery

go 1.23.1

require (
	github.com/grafana/authlib v0.0.0-20241212110159-5ae10177a923 // @grafana/identity-access-team
	github.com/grafana/authlib/claims v0.0.0-20241202085737-df90af04f335 // @grafana/identity-access-team
	github.com/stretchr/testify v1.10.0
	k8s.io/apimachinery v0.31.3
	k8s.io/apiserver v0.31.3
	k8s.io/kube-openapi v0.0.0-20240228011516-70dd3763d340
)

require (
	github.com/davecgh/go-spew v1.1.2-0.20180830191138-d8f796af33cc // indirect
	github.com/emicklei/go-restful/v3 v3.11.0 // indirect
	github.com/fxamacker/cbor/v2 v2.7.0 // indirect
	github.com/go-jose/go-jose/v3 v3.0.3 // indirect
	github.com/go-logr/logr v1.4.2 // indirect
	github.com/go-openapi/jsonpointer v0.21.0 // indirect
	github.com/go-openapi/jsonreference v0.21.0 // indirect
	github.com/go-openapi/swag v0.23.0 // indirect
	github.com/gogo/protobuf v1.3.2 // indirect
	github.com/golang/protobuf v1.5.4 // indirect
	github.com/google/gnostic-models v0.6.8 // indirect
	github.com/google/gofuzz v1.2.0 // indirect
	github.com/josharian/intern v1.0.0 // indirect
	github.com/json-iterator/go v1.1.12 // indirect
	github.com/mailru/easyjson v0.7.7 // indirect
	github.com/modern-go/concurrent v0.0.0-20180306012644-bacd9c7ef1dd // indirect
	github.com/modern-go/reflect2 v1.0.2 // indirect
	github.com/patrickmn/go-cache v2.1.0+incompatible // indirect
	github.com/pmezard/go-difflib v1.0.1-0.20181226105442-5d4384ee4fb2 // indirect
	github.com/rogpeppe/go-internal v1.13.1 // indirect
	github.com/x448/float16 v0.8.4 // indirect
	go.opentelemetry.io/otel v1.32.0 // indirect
	go.opentelemetry.io/otel/trace v1.32.0 // indirect
	golang.org/x/crypto v0.31.0 // indirect
	golang.org/x/net v0.32.0 // indirect
	golang.org/x/sync v0.10.0 // indirect
	golang.org/x/sys v0.28.0 // indirect
	golang.org/x/text v0.21.0 // indirect
	google.golang.org/genproto/googleapis/rpc v0.0.0-20241104194629-dd2ea8efbc28 // indirect
<<<<<<< HEAD
	google.golang.org/grpc v1.68.0 // indirect
=======
	google.golang.org/grpc v1.68.1 // indirect
>>>>>>> a0558749
	google.golang.org/protobuf v1.35.2 // indirect
	gopkg.in/inf.v0 v0.9.1 // indirect
	gopkg.in/yaml.v2 v2.4.0 // indirect
	gopkg.in/yaml.v3 v3.0.1 // indirect
	k8s.io/klog/v2 v2.130.1 // indirect
	k8s.io/utils v0.0.0-20240711033017-18e509b52bc8 // indirect
	sigs.k8s.io/json v0.0.0-20221116044647-bc3834ca7abd // indirect
	sigs.k8s.io/structured-merge-diff/v4 v4.4.1 // indirect
)<|MERGE_RESOLUTION|>--- conflicted
+++ resolved
@@ -41,11 +41,7 @@
 	golang.org/x/sys v0.28.0 // indirect
 	golang.org/x/text v0.21.0 // indirect
 	google.golang.org/genproto/googleapis/rpc v0.0.0-20241104194629-dd2ea8efbc28 // indirect
-<<<<<<< HEAD
-	google.golang.org/grpc v1.68.0 // indirect
-=======
 	google.golang.org/grpc v1.68.1 // indirect
->>>>>>> a0558749
 	google.golang.org/protobuf v1.35.2 // indirect
 	gopkg.in/inf.v0 v0.9.1 // indirect
 	gopkg.in/yaml.v2 v2.4.0 // indirect
