--- conflicted
+++ resolved
@@ -35,14 +35,9 @@
 	github.com/spf13/pflag v1.0.6 // indirect
 	github.com/stretchr/objx v0.5.2 // indirect
 	github.com/x448/float16 v0.8.4 // indirect
-<<<<<<< HEAD
-	go.opentelemetry.io/otel v1.36.0 // indirect
-	go.opentelemetry.io/otel/sdk v1.36.0 // indirect
-=======
 	go.opentelemetry.io/auto/sdk v1.1.0 // indirect
 	go.opentelemetry.io/otel v1.36.0 // indirect
 	go.opentelemetry.io/otel/metric v1.36.0 // indirect
->>>>>>> b85b2b15
 	go.opentelemetry.io/otel/trace v1.36.0 // indirect
 	golang.org/x/crypto v0.39.0 // indirect
 	golang.org/x/net v0.41.0 // indirect
