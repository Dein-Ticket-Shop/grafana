--- conflicted
+++ resolved
@@ -35,23 +35,12 @@
 )
 
 type GitHubRepositoryConfig struct {
-<<<<<<< HEAD
-	// The repository URL `https://github.com/example/test`).
-	URL string `json:"url"`
-=======
 	// The repository URL (e.g. `https://github.com/example/test`).
 	URL string `json:"url,omitempty"`
->>>>>>> f15c961a
 
 	// The branch to use in the repository.
 	// By default, this is the main branch.
 	Branch string `json:"branch,omitempty"`
-<<<<<<< HEAD
-
-	// Token for accessing the repository. If set, it will be encrypted into encryptedToken, then set to an empty string again.
-	// TODO: this should be part of secrets and a simple reference.
-	Token string `json:"token,omitempty"`
-=======
 	// Token for accessing the repository. If set, it will be encrypted into encryptedToken, then set to an empty string again.
 	Token string `json:"token,omitempty"`
 	// Token for accessing the repository, but encrypted. This is not possible to read back to a user decrypted.
@@ -62,22 +51,8 @@
 	// The order is relevant for defining the precedence of the workflows.
 	// Possible values: pull-request, branch, push.
 	Workflows []Workflow `json:"workflows,omitempty"`
->>>>>>> f15c961a
-
-	// Token for accessing the repository, but encrypted. This is not possible to read back to a user decrypted.
-	// +listType=atomic
-	EncryptedToken []byte `json:"encryptedToken,omitempty"`
-
-	// Workflow allowed for changes to the repository.
-	// The order is relevant for defining the precedence of the workflows.
-	// Possible values: pull-request, branch, push.
-	Workflows []Workflow `json:"workflows,omitempty"`
-
-<<<<<<< HEAD
-	// Whether we should show dashboard previews for pull requests
-=======
+
 	// Whether we should show dashboard previews for pull requests.
->>>>>>> f15c961a
 	// By default, this is false (i.e. we will not create previews).
 	GenerateDashboardPreviews bool `json:"generateDashboardPreviews,omitempty"`
 }
