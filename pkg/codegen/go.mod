module github.com/grafana/grafana/pkg/codegen

go 1.23.7

require (
	cuelang.org/go v0.12.0
	github.com/dave/dst v0.27.3
	github.com/grafana/codejen v0.0.4-0.20230321061741-77f656893a3d
	github.com/grafana/cog v0.0.27
	github.com/grafana/cuetsy v0.1.11
	github.com/matryer/is v1.4.1
)

require (
	github.com/cockroachdb/apd/v2 v2.0.2 // indirect
	github.com/dave/jennifer v1.6.0 // indirect
	github.com/davecgh/go-spew v1.1.2-0.20180830191138-d8f796af33cc // indirect
	github.com/emicklei/proto v1.13.4 // indirect
	github.com/expr-lang/expr v1.16.9 // indirect
	github.com/getkin/kin-openapi v0.129.0 // indirect
	github.com/go-openapi/jsonpointer v0.21.0 // indirect
	github.com/go-openapi/swag v0.23.0 // indirect
	github.com/golang/glog v1.2.4 // indirect
	github.com/google/go-cmp v0.7.0 // indirect
	github.com/google/uuid v1.6.0 // indirect
	github.com/hashicorp/errwrap v1.1.0 // indirect
	github.com/hashicorp/go-multierror v1.1.1 // indirect
	github.com/huandu/xstrings v1.5.0 // indirect
	github.com/josharian/intern v1.0.0 // indirect
	github.com/kr/text v0.2.0 // indirect
	github.com/lib/pq v1.10.9 // indirect
	github.com/mailru/easyjson v0.7.7 // indirect
	github.com/mitchellh/go-wordwrap v1.0.1 // indirect
	github.com/mohae/deepcopy v0.0.0-20170929034955-c48cc78d4826 // indirect
	github.com/mpvl/unique v0.0.0-20150818121801-cbe035fff7de // indirect
	github.com/oasdiff/yaml v0.0.0-20241210131133-6b86fb107d80 // indirect
	github.com/oasdiff/yaml3 v0.0.0-20241210130736-a94c01f36349 // indirect
	github.com/perimeterx/marshmallow v1.1.5 // indirect
	github.com/pkg/errors v0.9.1 // indirect
	github.com/protocolbuffers/txtpbfmt v0.0.0-20241112170944-20d2c9ebc01d // indirect
	github.com/rogpeppe/go-internal v1.13.2-0.20241226121412-a5dc8ff20d0a // indirect
	github.com/santhosh-tekuri/jsonschema/v5 v5.3.1 // indirect
	github.com/sergi/go-diff v1.3.2-0.20230802210424-5b0b94c5c0d3 // indirect
	github.com/ugorji/go/codec v1.2.11 // indirect
	github.com/xlab/treeprint v1.2.0 // indirect
	github.com/yalue/merged_fs v1.3.0 // indirect
<<<<<<< HEAD
	golang.org/x/mod v0.23.0 // indirect
	golang.org/x/net v0.35.0 // indirect
=======
	golang.org/x/mod v0.22.0 // indirect
	golang.org/x/net v0.36.0 // indirect
>>>>>>> e6f682bc
	golang.org/x/sync v0.11.0 // indirect
	golang.org/x/text v0.22.0 // indirect
	golang.org/x/tools v0.30.0 // indirect
	gopkg.in/yaml.v3 v3.0.1 // indirect
)

replace cuelang.org/go => github.com/grafana/cue v0.0.0-20230926092038-971951014e3f // @grafana/grafana-as-code

replace github.com/protocolbuffers/txtpbfmt => github.com/protocolbuffers/txtpbfmt v0.0.0-20220428173112-74888fd59c2b<|MERGE_RESOLUTION|>--- conflicted
+++ resolved
@@ -44,13 +44,8 @@
 	github.com/ugorji/go/codec v1.2.11 // indirect
 	github.com/xlab/treeprint v1.2.0 // indirect
 	github.com/yalue/merged_fs v1.3.0 // indirect
-<<<<<<< HEAD
 	golang.org/x/mod v0.23.0 // indirect
-	golang.org/x/net v0.35.0 // indirect
-=======
-	golang.org/x/mod v0.22.0 // indirect
 	golang.org/x/net v0.36.0 // indirect
->>>>>>> e6f682bc
 	golang.org/x/sync v0.11.0 // indirect
 	golang.org/x/text v0.22.0 // indirect
 	golang.org/x/tools v0.30.0 // indirect
