--- conflicted
+++ resolved
@@ -16,15 +16,9 @@
 	cuelabs.dev/go/oci/ociregistry v0.0.0-20241125120445-2c00c104c6e1 // indirect
 	github.com/cockroachdb/apd/v3 v3.2.1 // indirect
 	github.com/dave/dst v0.27.3 // indirect
-<<<<<<< HEAD
 	github.com/emicklei/proto v1.13.4 // indirect
-	github.com/expr-lang/expr v1.16.9 // indirect
-	github.com/getkin/kin-openapi v0.129.0 // indirect
-=======
-	github.com/emicklei/proto v1.13.2 // indirect
 	github.com/expr-lang/expr v1.17.0 // indirect
 	github.com/getkin/kin-openapi v0.131.0 // indirect
->>>>>>> 18ae5d7f
 	github.com/go-openapi/jsonpointer v0.21.0 // indirect
 	github.com/go-openapi/swag v0.23.0 // indirect
 	github.com/google/go-cmp v0.7.0 // indirect
@@ -50,14 +44,9 @@
 	github.com/yalue/merged_fs v1.3.0 // indirect
 	golang.org/x/mod v0.23.0 // indirect
 	golang.org/x/net v0.36.0 // indirect
-<<<<<<< HEAD
 	golang.org/x/oauth2 v0.25.0 // indirect
-	golang.org/x/sync v0.11.0 // indirect
-=======
-	golang.org/x/oauth2 v0.24.0 // indirect
 	golang.org/x/sync v0.12.0 // indirect
 	golang.org/x/sys v0.31.0 // indirect
->>>>>>> 18ae5d7f
 	golang.org/x/text v0.22.0 // indirect
 	golang.org/x/tools v0.30.0 // indirect
 	gopkg.in/yaml.v3 v3.0.1 // indirect
