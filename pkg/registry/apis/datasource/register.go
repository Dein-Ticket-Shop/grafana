--- conflicted
+++ resolved
@@ -201,7 +201,10 @@
 	return scheme.SetVersionPriority(gv)
 }
 
-<<<<<<< HEAD
+func (b *DataSourceAPIBuilder) AllowedV0Alpha1Resources() []string {
+	return []string{builder.AllResourcesAllowed}
+}
+
 func (b *DataSourceAPIBuilder) UpdateAPIGroupInfo(apiGroupInfo *genericapiserver.APIGroupInfo, opts builder.APIGroupOptions) error {
 	storage := map[string]rest.Storage{}
 
@@ -212,14 +215,6 @@
 		resourceInfo: &ds,
 	}
 	unified, err := grafanaregistry.NewRegistryStore(opts.Scheme, ds, opts.OptsGetter)
-=======
-func (b *DataSourceAPIBuilder) AllowedV0Alpha1Resources() []string {
-	return []string{builder.AllResourcesAllowed}
-}
-
-func resourceFromPluginID(pluginID string) (utils.ResourceInfo, error) {
-	group, err := plugins.GetDatasourceGroupNameFromPluginID(pluginID)
->>>>>>> 2f1a6ae1
 	if err != nil {
 		return err
 	}
