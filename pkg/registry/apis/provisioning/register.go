--- conflicted
+++ resolved
@@ -9,6 +9,7 @@
 
 	"github.com/prometheus/client_golang/prometheus"
 	"k8s.io/apimachinery/pkg/api/errors"
+	metav1 "k8s.io/apimachinery/pkg/apis/meta/v1"
 	v1 "k8s.io/apimachinery/pkg/apis/meta/v1"
 	"k8s.io/apimachinery/pkg/apis/meta/v1/unstructured"
 	"k8s.io/apimachinery/pkg/runtime"
@@ -16,22 +17,16 @@
 	"k8s.io/apimachinery/pkg/util/validation/field"
 	"k8s.io/apiserver/pkg/admission"
 	"k8s.io/apiserver/pkg/authorization/authorizer"
+	"k8s.io/apiserver/pkg/registry/generic/registry"
 	"k8s.io/apiserver/pkg/registry/rest"
 	genericapiserver "k8s.io/apiserver/pkg/server"
-	"k8s.io/client-go/dynamic"
 	clientrest "k8s.io/client-go/rest"
 	"k8s.io/kube-openapi/pkg/common"
 	"k8s.io/kube-openapi/pkg/spec3"
 	"k8s.io/kube-openapi/pkg/validation/spec"
 
-<<<<<<< HEAD
 	"github.com/grafana/authlib/claims"
 	"github.com/grafana/grafana/pkg/apimachinery/identity"
-=======
-	metav1 "k8s.io/apimachinery/pkg/apis/meta/v1"
-	"k8s.io/apiserver/pkg/registry/generic/registry"
-
->>>>>>> 8fda03d3
 	provisioning "github.com/grafana/grafana/pkg/apis/provisioning/v0alpha1"
 	grafanaregistry "github.com/grafana/grafana/pkg/apiserver/registry/generic"
 	grafanaapiserver "github.com/grafana/grafana/pkg/services/apiserver"
@@ -49,25 +44,17 @@
 type ProvisioningAPIBuilder struct {
 	getter            rest.Getter
 	localFileResolver *LocalFolderResolver
-<<<<<<< HEAD
 	client            *resourceClient
-=======
 	logger            *slog.Logger
->>>>>>> 8fda03d3
 }
 
 func NewProvisioningAPIBuilder(local *LocalFolderResolver, cfg *clientrest.Config) *ProvisioningAPIBuilder {
 	return &ProvisioningAPIBuilder{
 		localFileResolver: local,
-<<<<<<< HEAD
+		logger:            slog.Default().With("logger", "provisioning-api-builder"),
 		client: &resourceClient{
-			config:  cfg,
-			clients: make(map[schema.GroupVersionKind]dynamic.NamespaceableResourceInterface),
-		},
-=======
-		logger:            slog.Default().With("logger", "provisioning-api-builder"),
->>>>>>> 8fda03d3
-	}
+			config: cfg,
+		}}
 }
 
 func RegisterAPIService(
