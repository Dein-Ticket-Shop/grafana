package reststorage

import (
	"context"
	"errors"
	"fmt"
	"strconv"
	"strings"

	claims "github.com/grafana/authlib/types"
	"k8s.io/apimachinery/pkg/apis/meta/internalversion"
	metav1 "k8s.io/apimachinery/pkg/apis/meta/v1"
	"k8s.io/apimachinery/pkg/runtime"
	"k8s.io/apimachinery/pkg/util/validation/field"
	"k8s.io/apiserver/pkg/admission"
	"k8s.io/apiserver/pkg/endpoints/request"
	"k8s.io/apiserver/pkg/registry/rest"

	"github.com/grafana/grafana/pkg/apimachinery/utils"
	secretv0alpha1 "github.com/grafana/grafana/pkg/apis/secret/v0alpha1"
	"github.com/grafana/grafana/pkg/registry/apis/secret/contracts"
	"github.com/grafana/grafana/pkg/registry/apis/secret/secret"
	"github.com/grafana/grafana/pkg/registry/apis/secret/xkube"
)

var (
	_ rest.Scoper               = (*SecureValueRest)(nil)
	_ rest.SingularNameProvider = (*SecureValueRest)(nil)
	_ rest.Getter               = (*SecureValueRest)(nil)
	_ rest.Lister               = (*SecureValueRest)(nil)
	_ rest.Storage              = (*SecureValueRest)(nil)
	_ rest.Creater              = (*SecureValueRest)(nil)
	_ rest.Updater              = (*SecureValueRest)(nil)
	_ rest.GracefulDeleter      = (*SecureValueRest)(nil)
)

// SecureValueRest is an implementation of CRUDL operations on a `securevalue` backed by a persistence layer `store`.
type SecureValueRest struct {
	secretService  *secret.SecretService
	resource       utils.ResourceInfo
	tableConverter rest.TableConvertor
}

// NewSecureValueRest is a returns a constructed `*SecureValueRest`.
func NewSecureValueRest(secretService *secret.SecretService, resource utils.ResourceInfo) *SecureValueRest {
	return &SecureValueRest{
		secretService:  secretService,
		resource:       resource,
		tableConverter: resource.TableConverter(),
	}
}

// New returns an empty `*SecureValue` that is used by the `Create` method.
func (s *SecureValueRest) New() runtime.Object {
	return s.resource.NewFunc()
}

// Destroy is called when? [TODO]
func (s *SecureValueRest) Destroy() {}

// NamespaceScoped returns `true` because the storage is namespaced (== org).
func (s *SecureValueRest) NamespaceScoped() bool {
	return true
}

// GetSingularName is used by `kubectl` discovery to have singular name representation of resources.
func (s *SecureValueRest) GetSingularName() string {
	return s.resource.GetSingularName()
}

// NewList returns an empty `*SecureValueList` that is used by the `List` method.
func (s *SecureValueRest) NewList() runtime.Object {
	return s.resource.NewListFunc()
}

// ConvertToTable is used by Kubernetes and converts objects to `metav1.Table`.
func (s *SecureValueRest) ConvertToTable(ctx context.Context, object runtime.Object, tableOptions runtime.Object) (*metav1.Table, error) {
	return s.tableConverter.ConvertToTable(ctx, object, tableOptions)
}

// List calls the inner `store` (persistence) and returns a list of `securevalues` within a `namespace` filtered by the `options`.
func (s *SecureValueRest) List(ctx context.Context, options *internalversion.ListOptions) (runtime.Object, error) {
	namespace, ok := request.NamespaceFrom(ctx)
	if !ok {
		return nil, fmt.Errorf("missing namespace")
	}

	secureValueList, err := s.secretService.List(ctx, xkube.Namespace(namespace), options)
	if err != nil {
		return nil, fmt.Errorf("failed to list secure values: %w", err)
	}

	return secureValueList, nil
}

// Get calls the inner `store` (persistence) and returns a `securevalue` by `name`. It will NOT return the decrypted `value`.
func (s *SecureValueRest) Get(ctx context.Context, name string, options *metav1.GetOptions) (runtime.Object, error) {
	namespace, ok := request.NamespaceFrom(ctx)
	if !ok {
		return nil, fmt.Errorf("missing namespace")
	}

	sv, err := s.secretService.Read(ctx, xkube.Namespace(namespace), name)
	if err != nil {
		if errors.Is(err, contracts.ErrSecureValueNotFound) {
			return nil, s.resource.NewNotFound(name)
		}

		return nil, fmt.Errorf("failed to read secure value: %w", err)
	}

	return sv, nil
}

// Create a new `securevalue`. Does some validation and allows empty `name` (generated).
func (s *SecureValueRest) Create(
	ctx context.Context,
	obj runtime.Object,
	createValidation rest.ValidateObjectFunc,
	_ *metav1.CreateOptions,
) (runtime.Object, error) {
	sv, ok := obj.(*secretv0alpha1.SecureValue)
	if !ok {
		return nil, fmt.Errorf("expected SecureValue for create")
	}

	if err := createValidation(ctx, obj); err != nil {
		return nil, err
	}

<<<<<<< HEAD
	createdSecureValueMetadata, err := s.secretService.Create(ctx, sv)
	if err != nil {
		return nil, fmt.Errorf("creating secure value %+w", err)
=======
	// Assigned inside the transaction callback
	var object runtime.Object

	authInfo, ok := claims.AuthInfoFrom(ctx)
	if !ok {
		return nil, fmt.Errorf("missing auth info in context")
	}
	actorUID := authInfo.GetUID()

	if err := s.database.Transaction(ctx, func(ctx context.Context) error {
		// TODO: return err when secret already exists
		createdSecureValue, err := s.secureValueMetadataStorage.Create(ctx, sv, actorUID)
		if err != nil {
			return fmt.Errorf("failed to create securevalue: %w", err)
		}
		object = createdSecureValue

		if _, err := s.outboxQueue.Append(ctx, contracts.AppendOutboxMessage{
			Type:      contracts.CreateSecretOutboxMessage,
			Name:      sv.Name,
			Namespace: sv.Namespace,
			// TODO: encrypt
			EncryptedSecret: sv.Spec.Value,
			KeeperName:      sv.Spec.Keeper,
		}); err != nil {
			return fmt.Errorf("failed to append to outbox queue: %w", err)
		}

		return nil
	}); err != nil {
		return object, err
>>>>>>> dea78917
	}

	return createdSecureValueMetadata, nil
}

// Update a `securevalue`'s `value`. The second return parameter indicates whether the resource was newly created.
// Currently does not support "create on update" functionality. If the securevalue does not yet exist, it returns an error.
func (s *SecureValueRest) Update(
	ctx context.Context,
	name string,
	objInfo rest.UpdatedObjectInfo,
	_ rest.ValidateObjectFunc,
	updateValidation rest.ValidateObjectUpdateFunc,
	_forceAllowCreate bool,
	_ *metav1.UpdateOptions,
) (runtime.Object, bool, error) {
	authInfo, ok := claims.AuthInfoFrom(ctx)
	if !ok {
		return nil, false, fmt.Errorf("missing auth info in context")
	}
	actorUID := authInfo.GetUID()

	oldObj, err := s.Get(ctx, name, &metav1.GetOptions{})
	if err != nil {
		return nil, false, err
	}

	// Makes sure the UID and ResourceVersion are OK.
	// TODO: this also makes it so the labels and annotations are additive, unless we check and remove manually.
	newObj, err := objInfo.UpdatedObject(ctx, oldObj)
	if err != nil {
		return nil, false, fmt.Errorf("k8s updated object: %w", err)
	}

	if err := updateValidation(ctx, newObj, oldObj); err != nil {
		return nil, false, err
	}

	newSecureValue, ok := newObj.(*secretv0alpha1.SecureValue)
	if !ok {
		return nil, false, fmt.Errorf("expected SecureValue for update")
	}

	// TODO: do we need to do this here again? Probably not, but double-check!
	newSecureValue.Annotations = xkube.CleanAnnotations(newSecureValue.Annotations)

<<<<<<< HEAD
	newSecureValue.Status.Phase = secretv0alpha1.SecureValuePhasePending

	updatedSecureValueMetadata, _, err := s.secretService.Update(ctx, newSecureValue)
=======
	// Current implementation replaces everything passed in the spec, so it is not a PATCH. Do we want/need to support that?
	updatedSecureValue, err := s.secureValueMetadataStorage.Update(ctx, newSecureValue, actorUID)
>>>>>>> dea78917
	if err != nil {
		return updatedSecureValueMetadata, false, fmt.Errorf("updating secure value metadata: %+w", err)
	}

	return updatedSecureValueMetadata, false, nil
}

// The second return parameter `bool` indicates whether the delete was instant or not. It always is for `securevalues`.
func (s *SecureValueRest) Delete(ctx context.Context, name string, _ rest.ValidateObjectFunc, _ *metav1.DeleteOptions) (runtime.Object, bool, error) {
	namespace, ok := request.NamespaceFrom(ctx)
	if !ok {
		return nil, false, fmt.Errorf("missing namespace")
	}

	if err := s.secretService.Delete(ctx, xkube.Namespace(namespace), name); err != nil {
		if errors.Is(err, contracts.ErrSecureValueNotFound) {
			return nil, false, s.resource.NewNotFound(name)
		}
		return nil, false, fmt.Errorf("deleting secure value: %+w", err)
	}

	return nil, false, nil
}

// ValidateSecureValue does basic spec validation of a securevalue.
func ValidateSecureValue(sv, oldSv *secretv0alpha1.SecureValue, operation admission.Operation, decryptersAllowList map[string]struct{}) field.ErrorList {
	errs := make(field.ErrorList, 0)

	// Operation-specific field validation.
	switch operation {
	case admission.Create:
		errs = validateSecureValueCreate(sv)

	// If we plan to support PATCH-style updates, we shouldn't be requiring fields to be set.
	case admission.Update:
		errs = validateSecureValueUpdate(sv, oldSv)

	case admission.Delete:
	case admission.Connect:
	}

	// General validations.
	if errs := validateDecrypters(sv.Spec.Decrypters, decryptersAllowList); len(errs) > 0 {
		return errs
	}

	return errs
}

// validateSecureValueCreate does basic spec validation of a securevalue for the Create operation.
func validateSecureValueCreate(sv *secretv0alpha1.SecureValue) field.ErrorList {
	errs := make(field.ErrorList, 0)

	if sv.Spec.Title == "" {
		errs = append(errs, field.Required(field.NewPath("spec", "title"), "a `title` is required"))
	}

	if sv.Spec.Keeper == "" {
		errs = append(errs, field.Required(field.NewPath("spec", "keeper"), "a `keeper` is required"))
	}

	if sv.Spec.Value == "" && sv.Spec.Ref == "" {
		errs = append(errs, field.Required(field.NewPath("spec"), "either a `value` or `ref` is required"))
	}

	if sv.Spec.Value != "" && sv.Spec.Ref != "" {
		errs = append(errs, field.Forbidden(field.NewPath("spec"), "only one of `value` or `ref` can be set"))
	}

	return errs
}

// validateSecureValueUpdate does basic spec validation of a securevalue for the Update operation.
func validateSecureValueUpdate(sv, oldSv *secretv0alpha1.SecureValue) field.ErrorList {
	errs := make(field.ErrorList, 0)

	// For updates, an `old` object is required.
	if oldSv == nil {
		errs = append(errs, field.InternalError(field.NewPath("spec"), errors.New("old object is nil")))

		return errs
	}

	// Only validate if one of the fields is being changed/set.
	if sv.Spec.Value != "" || sv.Spec.Ref != "" {
		if oldSv.Spec.Ref != "" && sv.Spec.Value != "" {
			errs = append(errs, field.Forbidden(field.NewPath("spec"), "cannot set `value` when `ref` was already previously set"))
		}

		if oldSv.Spec.Ref == "" && sv.Spec.Ref != "" {
			errs = append(errs, field.Forbidden(field.NewPath("spec"), "cannot set `ref` when `value` was already previously set"))
		}
	}

	// Keeper cannot be changed.
	if sv.Spec.Keeper != oldSv.Spec.Keeper {
		errs = append(errs, field.Forbidden(field.NewPath("spec"), "the `keeper` cannot be changed"))
	}

	return errs
}

// validateDecrypters validates that (if populated) the `decrypters` must match "actor_{name}" and must be unique.
func validateDecrypters(decrypters []string, decryptersAllowList map[string]struct{}) field.ErrorList {
	errs := make(field.ErrorList, 0)

	decrypterNames := make(map[string]struct{}, 0)

	for i, decrypter := range decrypters {
		// Allow List: decrypters must match exactly and be in the allowed list to be able to decrypt.
		// This means an allow list item should have the format "actor_{name}" and not just "{name}".
		if len(decryptersAllowList) > 0 {
			if _, exists := decryptersAllowList[decrypter]; !exists {
				errs = append(
					errs,
					field.Invalid(field.NewPath("spec", "decrypters", "["+strconv.Itoa(i)+"]"), decrypter, fmt.Sprintf("allowed values: %v", decryptersAllowList)),
				)

				return errs
			}

			continue
		}

		actor, name, found := strings.Cut(strings.TrimSpace(decrypter), "_")
		if !found || actor != "actor" || name == "" {
			errs = append(
				errs,
				field.Invalid(field.NewPath("spec", "decrypters", "["+strconv.Itoa(i)+"]"), decrypter, "a decrypter must have the format `actor_{name}`"),
			)

			continue
		}

		if _, exists := decrypterNames[name]; exists {
			errs = append(
				errs,
				field.Invalid(field.NewPath("spec", "decrypters", "["+strconv.Itoa(i)+"]"), decrypter, "decrypters must be unique"),
			)

			continue
		}

		decrypterNames[name] = struct{}{}
	}

	return errs
}<|MERGE_RESOLUTION|>--- conflicted
+++ resolved
@@ -7,7 +7,6 @@
 	"strconv"
 	"strings"
 
-	claims "github.com/grafana/authlib/types"
 	"k8s.io/apimachinery/pkg/apis/meta/internalversion"
 	metav1 "k8s.io/apimachinery/pkg/apis/meta/v1"
 	"k8s.io/apimachinery/pkg/runtime"
@@ -128,43 +127,9 @@
 		return nil, err
 	}
 
-<<<<<<< HEAD
 	createdSecureValueMetadata, err := s.secretService.Create(ctx, sv)
 	if err != nil {
 		return nil, fmt.Errorf("creating secure value %+w", err)
-=======
-	// Assigned inside the transaction callback
-	var object runtime.Object
-
-	authInfo, ok := claims.AuthInfoFrom(ctx)
-	if !ok {
-		return nil, fmt.Errorf("missing auth info in context")
-	}
-	actorUID := authInfo.GetUID()
-
-	if err := s.database.Transaction(ctx, func(ctx context.Context) error {
-		// TODO: return err when secret already exists
-		createdSecureValue, err := s.secureValueMetadataStorage.Create(ctx, sv, actorUID)
-		if err != nil {
-			return fmt.Errorf("failed to create securevalue: %w", err)
-		}
-		object = createdSecureValue
-
-		if _, err := s.outboxQueue.Append(ctx, contracts.AppendOutboxMessage{
-			Type:      contracts.CreateSecretOutboxMessage,
-			Name:      sv.Name,
-			Namespace: sv.Namespace,
-			// TODO: encrypt
-			EncryptedSecret: sv.Spec.Value,
-			KeeperName:      sv.Spec.Keeper,
-		}); err != nil {
-			return fmt.Errorf("failed to append to outbox queue: %w", err)
-		}
-
-		return nil
-	}); err != nil {
-		return object, err
->>>>>>> dea78917
 	}
 
 	return createdSecureValueMetadata, nil
@@ -181,12 +146,6 @@
 	_forceAllowCreate bool,
 	_ *metav1.UpdateOptions,
 ) (runtime.Object, bool, error) {
-	authInfo, ok := claims.AuthInfoFrom(ctx)
-	if !ok {
-		return nil, false, fmt.Errorf("missing auth info in context")
-	}
-	actorUID := authInfo.GetUID()
-
 	oldObj, err := s.Get(ctx, name, &metav1.GetOptions{})
 	if err != nil {
 		return nil, false, err
@@ -211,14 +170,9 @@
 	// TODO: do we need to do this here again? Probably not, but double-check!
 	newSecureValue.Annotations = xkube.CleanAnnotations(newSecureValue.Annotations)
 
-<<<<<<< HEAD
 	newSecureValue.Status.Phase = secretv0alpha1.SecureValuePhasePending
 
 	updatedSecureValueMetadata, _, err := s.secretService.Update(ctx, newSecureValue)
-=======
-	// Current implementation replaces everything passed in the spec, so it is not a PATCH. Do we want/need to support that?
-	updatedSecureValue, err := s.secureValueMetadataStorage.Update(ctx, newSecureValue, actorUID)
->>>>>>> dea78917
 	if err != nil {
 		return updatedSecureValueMetadata, false, fmt.Errorf("updating secure value metadata: %+w", err)
 	}
@@ -245,14 +199,9 @@
 
 // ValidateSecureValue does basic spec validation of a securevalue.
 func ValidateSecureValue(sv, oldSv *secretv0alpha1.SecureValue, operation admission.Operation, decryptersAllowList map[string]struct{}) field.ErrorList {
-	errs := make(field.ErrorList, 0)
 
 	// Operation-specific field validation.
 	switch operation {
-	case admission.Create:
-		errs = validateSecureValueCreate(sv)
-
-	// If we plan to support PATCH-style updates, we shouldn't be requiring fields to be set.
 	case admission.Update:
 		errs = validateSecureValueUpdate(sv, oldSv)
 
