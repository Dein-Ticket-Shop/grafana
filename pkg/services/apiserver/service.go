package apiserver

import (
	"context"
	"fmt"
	"net/http"
	"os"
	"path"
	"path/filepath"

	"github.com/grafana/dskit/services"
	"github.com/prometheus/client_golang/prometheus"
	"gocloud.dev/blob/fileblob"
	"google.golang.org/grpc"
	"google.golang.org/grpc/credentials/insecure"
	metav1 "k8s.io/apimachinery/pkg/apis/meta/v1"
	"k8s.io/apimachinery/pkg/runtime"
	"k8s.io/apimachinery/pkg/runtime/schema"
	"k8s.io/apimachinery/pkg/runtime/serializer"
	"k8s.io/apiserver/pkg/endpoints/responsewriter"
	genericapiserver "k8s.io/apiserver/pkg/server"
	clientrest "k8s.io/client-go/rest"
	"k8s.io/client-go/tools/clientcmd"

	"github.com/grafana/grafana/pkg/api/routing"
	grafanaresponsewriter "github.com/grafana/grafana/pkg/apiserver/endpoints/responsewriter"
	filestorage "github.com/grafana/grafana/pkg/apiserver/storage/file"
	"github.com/grafana/grafana/pkg/infra/appcontext"
	"github.com/grafana/grafana/pkg/infra/db"
	"github.com/grafana/grafana/pkg/infra/metrics"
	"github.com/grafana/grafana/pkg/infra/tracing"
	"github.com/grafana/grafana/pkg/middleware"
	"github.com/grafana/grafana/pkg/modules"
	"github.com/grafana/grafana/pkg/registry"
	"github.com/grafana/grafana/pkg/services/apiserver/aggregator"
	"github.com/grafana/grafana/pkg/services/apiserver/auth/authenticator"
	"github.com/grafana/grafana/pkg/services/apiserver/auth/authorizer"
	"github.com/grafana/grafana/pkg/services/apiserver/builder"
	"github.com/grafana/grafana/pkg/services/apiserver/endpoints/request"
	grafanaapiserveroptions "github.com/grafana/grafana/pkg/services/apiserver/options"
	entitystorage "github.com/grafana/grafana/pkg/services/apiserver/storage/entity"
	"github.com/grafana/grafana/pkg/services/apiserver/utils"
	contextmodel "github.com/grafana/grafana/pkg/services/contexthandler/model"
	"github.com/grafana/grafana/pkg/services/featuremgmt"
	"github.com/grafana/grafana/pkg/services/org"
	"github.com/grafana/grafana/pkg/services/store/entity"
	"github.com/grafana/grafana/pkg/services/store/entity/db/dbimpl"
	"github.com/grafana/grafana/pkg/services/store/entity/sqlstash"
	"github.com/grafana/grafana/pkg/setting"
	"github.com/grafana/grafana/pkg/storage/unified/apistore"
	"github.com/grafana/grafana/pkg/storage/unified/entitybridge"
	"github.com/grafana/grafana/pkg/storage/unified/resource"
)

var (
	_ Service                    = (*service)(nil)
	_ RestConfigProvider         = (*service)(nil)
	_ registry.BackgroundService = (*service)(nil)
	_ registry.CanBeDisabled     = (*service)(nil)

	Scheme = runtime.NewScheme()
	Codecs = serializer.NewCodecFactory(Scheme)

	unversionedVersion = schema.GroupVersion{Group: "", Version: "v1"}
	unversionedTypes   = []runtime.Object{
		&metav1.Status{},
		&metav1.WatchEvent{},
		&metav1.APIVersions{},
		&metav1.APIGroupList{},
		&metav1.APIGroup{},
		&metav1.APIResourceList{},
	}
)

func init() {
	// we need to add the options to empty v1
	metav1.AddToGroupVersion(Scheme, schema.GroupVersion{Group: "", Version: "v1"})
	Scheme.AddUnversionedTypes(unversionedVersion, unversionedTypes...)
}

type Service interface {
	services.NamedService
	registry.BackgroundService
	registry.CanBeDisabled
}

type RestConfigProvider interface {
	GetRestConfig() *clientrest.Config
}

type DirectRestConfigProvider interface {
	// GetDirectRestConfig returns a k8s client configuration that will use the same
	// logged logged in user as the current request context.  This is useful when
	// creating clients that map legacy API handlers to k8s backed services
	GetDirectRestConfig(c *contextmodel.ReqContext) *clientrest.Config

	// This can be used to rewrite incoming requests to path now supported under /apis
	DirectlyServeHTTP(w http.ResponseWriter, r *http.Request)
}

type service struct {
	*services.BasicService

	options    *grafanaapiserveroptions.Options
	restConfig *clientrest.Config

	cfg      *setting.Cfg
	features featuremgmt.FeatureToggles

	startedCh chan struct{}
	stopCh    chan struct{}
	stoppedCh chan error

	db       db.DB
	rr       routing.RouteRegister
	handler  http.Handler
	builders []builder.APIGroupBuilder

	tracing *tracing.TracingService
	metrics prometheus.Registerer

	authorizer *authorizer.GrafanaAuthorizer
}

func ProvideService(
	cfg *setting.Cfg,
	features featuremgmt.FeatureToggles,
	rr routing.RouteRegister,
	orgService org.Service,
	tracing *tracing.TracingService,
	db db.DB,
) (*service, error) {
	s := &service{
		cfg:        cfg,
		features:   features,
		rr:         rr,
		startedCh:  make(chan struct{}),
		stopCh:     make(chan struct{}),
		builders:   []builder.APIGroupBuilder{},
		authorizer: authorizer.NewGrafanaAuthorizer(cfg, orgService),
		tracing:    tracing,
		db:         db, // For Unified storage
		metrics:    metrics.ProvideRegisterer(),
	}

	// This will be used when running as a dskit service
	s.BasicService = services.NewBasicService(s.start, s.running, nil).WithName(modules.GrafanaAPIServer)

	// TODO: this is very hacky
	// We need to register the routes in ProvideService to make sure
	// the routes are registered before the Grafana HTTP server starts.
	proxyHandler := func(k8sRoute routing.RouteRegister) {
		handler := func(c *contextmodel.ReqContext) {
			<-s.startedCh
			if s.handler == nil {
				c.Resp.WriteHeader(404)
				_, _ = c.Resp.Write([]byte("Not found"))
				return
			}

			req := c.Req
			if req.URL.Path == "" {
				req.URL.Path = "/"
			}

			if c.SignedInUser != nil {
				ctx := appcontext.WithUser(req.Context(), c.SignedInUser)
				req = req.WithContext(ctx)
			}

			resp := responsewriter.WrapForHTTP1Or2(c.Resp)
			s.handler.ServeHTTP(resp, req)
		}
		k8sRoute.Any("/", middleware.ReqSignedIn, handler)
		k8sRoute.Any("/*", middleware.ReqSignedIn, handler)
	}

	s.rr.Group("/apis", proxyHandler)
	s.rr.Group("/livez", proxyHandler)
	s.rr.Group("/readyz", proxyHandler)
	s.rr.Group("/healthz", proxyHandler)
	s.rr.Group("/openapi", proxyHandler)
	s.rr.Group("/version", proxyHandler)

	return s, nil
}

func (s *service) GetRestConfig() *clientrest.Config {
	return s.restConfig
}

func (s *service) IsDisabled() bool {
	return false
}

// Run is an adapter for the BackgroundService interface.
func (s *service) Run(ctx context.Context) error {
	if err := s.start(ctx); err != nil {
		return err
	}
	return s.running(ctx)
}

func (s *service) RegisterAPI(b builder.APIGroupBuilder) {
	s.builders = append(s.builders, b)
}

// nolint:gocyclo
func (s *service) start(ctx context.Context) error {
	defer close(s.startedCh)

	// Get the list of groups the server will support
	builders := s.builders

	groupVersions := make([]schema.GroupVersion, 0, len(builders))
	// Install schemas
	initialSize := len(aggregator.APIVersionPriorities)
	for i, b := range builders {
		groupVersions = append(groupVersions, b.GetGroupVersion())
		if err := b.InstallSchema(Scheme); err != nil {
			return err
		}

		if s.features.IsEnabledGlobally(featuremgmt.FlagKubernetesAggregator) {
			// set the priority for the group+version
			aggregator.APIVersionPriorities[b.GetGroupVersion()] = aggregator.Priority{Group: 15000, Version: int32(i + initialSize)}
		}

		auth := b.GetAuthorizer()
		if auth != nil {
			s.authorizer.Register(b.GetGroupVersion(), auth)
		}
	}

	o := grafanaapiserveroptions.NewOptions(Codecs.LegacyCodec(groupVersions...))
	err := applyGrafanaConfig(s.cfg, s.features, o)
	if err != nil {
		return err
	}

	if errs := o.Validate(); len(errs) != 0 {
		// TODO: handle multiple errors
		return errs[0]
	}

	serverConfig := genericapiserver.NewRecommendedConfig(Codecs)
	if err := o.ApplyTo(serverConfig); err != nil {
		return err
	}
	serverConfig.Authorization.Authorizer = s.authorizer
	serverConfig.Authentication.Authenticator = authenticator.NewAuthenticator(serverConfig.Authentication.Authenticator)
	serverConfig.TracerProvider = s.tracing.GetTracerProvider()

	// setup loopback transport for the aggregator server
	transport := &roundTripperFunc{ready: make(chan struct{})}
	serverConfig.LoopbackClientConfig.Transport = transport
	serverConfig.LoopbackClientConfig.TLSClientConfig = clientrest.TLSClientConfig{}

	switch o.StorageOptions.StorageType {
	case grafanaapiserveroptions.StorageTypeEtcd:
		if err := o.RecommendedOptions.Etcd.Validate(); len(err) > 0 {
			return err[0]
		}
		if err := o.RecommendedOptions.Etcd.ApplyTo(&serverConfig.Config); err != nil {
			return err
		}

	case grafanaapiserveroptions.StorageTypeUnifiedNext:
<<<<<<< HEAD
		if !s.features.IsEnabledGlobally(featuremgmt.FlagUnifiedStorage) {
			return fmt.Errorf("unified storage requires the unifiedStorage feature flag")
		}

		server, err := entitybridge.ProvideResourceServer(s.db, s.cfg, s.features, s.tracing)
		if err != nil {
			return err
		}
		serverConfig.Config.RESTOptionsGetter = apistore.NewRESTOptionsGetterForServer(server,
			o.RecommendedOptions.Etcd.StorageConfig.Codec)

	case grafanaapiserveroptions.StorageTypeUnifiedNextGrpc:
		if !s.features.IsEnabledGlobally(featuremgmt.FlagUnifiedStorage) {
			return fmt.Errorf("unified storage requires the unifiedStorage feature flag")
		}
		// Create a connection to the gRPC server
		conn, err := grpc.NewClient(o.StorageOptions.Address, grpc.WithTransportCredentials(insecure.NewCredentials()))
		if err != nil {
			return err
		}

		// TODO: determine when to close the connection, we cannot defer it here
		// defer conn.Close()

		// Create a client instance
		client := resource.NewResourceStoreClientGRPC(conn)

		serverConfig.Config.RESTOptionsGetter = apistore.NewRESTOptionsGetter(client, o.RecommendedOptions.Etcd.StorageConfig.Codec)

	case grafanaapiserveroptions.StorageTypeUnified:
		if !s.features.IsEnabledGlobally(featuremgmt.FlagUnifiedStorage) {
			return fmt.Errorf("unified storage requires the unifiedStorage feature flag")
=======
		// CDK (for now)
		dir := filepath.Join(s.cfg.DataPath, "unistore", "resource")
		if err := os.MkdirAll(dir, 0o750); err != nil {
			return err
>>>>>>> 2cf3a4d9
		}

		bucket, err := fileblob.OpenBucket(dir, &fileblob.Options{
			CreateDir: true,
			Metadata:  fileblob.MetadataDontWrite, // skip
		})
		if err != nil {
			return err
		}
		backend, err := resource.NewCDKBackend(context.Background(), resource.CDKBackendOptions{
			Tracer: s.tracing,
			Bucket: bucket,
		})
		if err != nil {
			return err
		}
		server, err := resource.NewResourceServer(resource.ResourceServerOptions{Backend: backend})
		if err != nil {
			return err
		}
		serverConfig.Config.RESTOptionsGetter = apistore.NewRESTOptionsGetterForServer(server,
			o.RecommendedOptions.Etcd.StorageConfig.Codec)

	case grafanaapiserveroptions.StorageTypeUnifiedNextGrpc:
		if !s.features.IsEnabledGlobally(featuremgmt.FlagUnifiedStorage) {
			return fmt.Errorf("unified storage requires the unifiedStorage feature flag")
		}
		// Create a connection to the gRPC server
		conn, err := grpc.NewClient(o.StorageOptions.Address, grpc.WithTransportCredentials(insecure.NewCredentials()))
		if err != nil {
			return err
		}

		// Create a client instance
		client := resource.NewResourceStoreClientGRPC(conn)
		serverConfig.Config.RESTOptionsGetter = apistore.NewRESTOptionsGetter(client, o.RecommendedOptions.Etcd.StorageConfig.Codec)

	case grafanaapiserveroptions.StorageTypeUnified, grafanaapiserveroptions.StorageTypeUnifiedGrpc:
		var client entity.EntityStoreClient
		var entityServer sqlstash.SqlEntityServer

		if o.StorageOptions.StorageType == grafanaapiserveroptions.StorageTypeUnifiedGrpc {
			conn, err := grpc.NewClient(o.StorageOptions.Address, grpc.WithTransportCredentials(insecure.NewCredentials()))
			if err != nil {
				return err
			}
			client = entity.NewEntityStoreClientGRPC(conn)
		} else {
			if !s.features.IsEnabledGlobally(featuremgmt.FlagUnifiedStorage) {
				return fmt.Errorf("unified storage requires the unifiedStorage feature flag")
			}

			eDB, err := dbimpl.ProvideEntityDB(s.db, s.cfg, s.features, s.tracing)
			if err != nil {
				return err
			}

			entityServer, err = sqlstash.ProvideSQLEntityServer(eDB, s.tracing)
			if err != nil {
				return err
			}
			client = entity.NewEntityStoreClientLocal(entityServer)
		}

		if false {
			// Use the entity bridge
			server, err := entitybridge.EntityAsResourceServer(client, entityServer, s.tracing)
			if err != nil {
				return err
			}
			serverConfig.Config.RESTOptionsGetter = apistore.NewRESTOptionsGetterForServer(server,
				o.RecommendedOptions.Etcd.StorageConfig.Codec)
		} else {
			serverConfig.Config.RESTOptionsGetter = entitystorage.NewRESTOptionsGetter(s.cfg,
				client, o.RecommendedOptions.Etcd.StorageConfig.Codec)
		}

	case grafanaapiserveroptions.StorageTypeLegacy:
		fallthrough
	case grafanaapiserveroptions.StorageTypeFile:
		restOptionsGetter, err := filestorage.NewRESTOptionsGetter(o.StorageOptions.DataPath, o.RecommendedOptions.Etcd.StorageConfig)
		if err != nil {
			return err
		}
		serverConfig.RESTOptionsGetter = restOptionsGetter
	}

	// Add OpenAPI specs for each group+version
	err = builder.SetupConfig(
		Scheme,
		serverConfig,
		builders,
		s.cfg.BuildStamp,
		s.cfg.BuildVersion,
		s.cfg.BuildCommit,
		s.cfg.BuildBranch,
	)
	if err != nil {
		return err
	}

	// Create the server
	server, err := serverConfig.Complete().New("grafana-apiserver", genericapiserver.NewEmptyDelegate())
	if err != nil {
		return err
	}

	// Install the API group+version
	err = builder.InstallAPIs(Scheme, Codecs, server, serverConfig.RESTOptionsGetter, builders, o.StorageOptions, s.metrics)
	if err != nil {
		return err
	}

	// stash the options for later use
	s.options = o

	var runningServer *genericapiserver.GenericAPIServer
	if s.features.IsEnabledGlobally(featuremgmt.FlagKubernetesAggregator) {
		runningServer, err = s.startAggregator(transport, serverConfig, server, s.metrics)
		if err != nil {
			return err
		}
	} else {
		runningServer, err = s.startCoreServer(transport, serverConfig, server)
		if err != nil {
			return err
		}
	}

	// only write kubeconfig in dev mode
	if o.ExtraOptions.DevMode {
		if err := ensureKubeConfig(runningServer.LoopbackClientConfig, o.StorageOptions.DataPath); err != nil {
			return err
		}
	}

	// used by the proxy wrapper registered in ProvideService
	s.handler = runningServer.Handler
	// used by local clients to make requests to the server
	s.restConfig = runningServer.LoopbackClientConfig

	return nil
}

func (s *service) startCoreServer(
	transport *roundTripperFunc,
	serverConfig *genericapiserver.RecommendedConfig,
	server *genericapiserver.GenericAPIServer,
) (*genericapiserver.GenericAPIServer, error) {
	// setup the loopback transport and signal that it's ready.
	// ignore the lint error because the response is passed directly to the client,
	// so the client will be responsible for closing the response body.
	// nolint:bodyclose
	transport.fn = grafanaresponsewriter.WrapHandler(server.Handler)
	close(transport.ready)

	prepared := server.PrepareRun()
	go func() {
		s.stoppedCh <- prepared.Run(s.stopCh)
	}()

	return server, nil
}

func (s *service) startAggregator(
	transport *roundTripperFunc,
	serverConfig *genericapiserver.RecommendedConfig,
	server *genericapiserver.GenericAPIServer,
	reg prometheus.Registerer,
) (*genericapiserver.GenericAPIServer, error) {
	namespaceMapper := request.GetNamespaceMapper(s.cfg)

	aggregatorConfig, err := aggregator.CreateAggregatorConfig(s.options, *serverConfig, namespaceMapper(1))
	if err != nil {
		return nil, err
	}

	aggregatorServer, err := aggregator.CreateAggregatorServer(aggregatorConfig, server, reg)
	if err != nil {
		return nil, err
	}

	// setup the loopback transport for the aggregator server and signal that it's ready
	// ignore the lint error because the response is passed directly to the client,
	// so the client will be responsible for closing the response body.
	// nolint:bodyclose
	transport.fn = grafanaresponsewriter.WrapHandler(aggregatorServer.GenericAPIServer.Handler)
	close(transport.ready)

	prepared, err := aggregatorServer.PrepareRun()
	if err != nil {
		return nil, err
	}

	go func() {
		s.stoppedCh <- prepared.Run(s.stopCh)
	}()

	return aggregatorServer.GenericAPIServer, nil
}

func (s *service) GetDirectRestConfig(c *contextmodel.ReqContext) *clientrest.Config {
	return &clientrest.Config{
		Transport: &roundTripperFunc{
			fn: func(req *http.Request) (*http.Response, error) {
				<-s.startedCh
				ctx := appcontext.WithUser(req.Context(), c.SignedInUser)
				wrapped := grafanaresponsewriter.WrapHandler(s.handler)
				return wrapped(req.WithContext(ctx))
			},
		},
	}
}

func (s *service) DirectlyServeHTTP(w http.ResponseWriter, r *http.Request) {
	<-s.startedCh
	s.handler.ServeHTTP(w, r)
}

func (s *service) running(ctx context.Context) error {
	select {
	case err := <-s.stoppedCh:
		if err != nil {
			return err
		}
	case <-ctx.Done():
		close(s.stopCh)
	}
	return nil
}

func ensureKubeConfig(restConfig *clientrest.Config, dir string) error {
	return clientcmd.WriteToFile(
		utils.FormatKubeConfig(restConfig),
		path.Join(dir, "grafana.kubeconfig"),
	)
}

type roundTripperFunc struct {
	ready chan struct{}
	fn    func(req *http.Request) (*http.Response, error)
}

func (f *roundTripperFunc) RoundTrip(req *http.Request) (*http.Response, error) {
	if f.fn == nil {
		<-f.ready
	}
	return f.fn(req)
}<|MERGE_RESOLUTION|>--- conflicted
+++ resolved
@@ -266,45 +266,10 @@
 		}
 
 	case grafanaapiserveroptions.StorageTypeUnifiedNext:
-<<<<<<< HEAD
-		if !s.features.IsEnabledGlobally(featuremgmt.FlagUnifiedStorage) {
-			return fmt.Errorf("unified storage requires the unifiedStorage feature flag")
-		}
-
-		server, err := entitybridge.ProvideResourceServer(s.db, s.cfg, s.features, s.tracing)
-		if err != nil {
-			return err
-		}
-		serverConfig.Config.RESTOptionsGetter = apistore.NewRESTOptionsGetterForServer(server,
-			o.RecommendedOptions.Etcd.StorageConfig.Codec)
-
-	case grafanaapiserveroptions.StorageTypeUnifiedNextGrpc:
-		if !s.features.IsEnabledGlobally(featuremgmt.FlagUnifiedStorage) {
-			return fmt.Errorf("unified storage requires the unifiedStorage feature flag")
-		}
-		// Create a connection to the gRPC server
-		conn, err := grpc.NewClient(o.StorageOptions.Address, grpc.WithTransportCredentials(insecure.NewCredentials()))
-		if err != nil {
-			return err
-		}
-
-		// TODO: determine when to close the connection, we cannot defer it here
-		// defer conn.Close()
-
-		// Create a client instance
-		client := resource.NewResourceStoreClientGRPC(conn)
-
-		serverConfig.Config.RESTOptionsGetter = apistore.NewRESTOptionsGetter(client, o.RecommendedOptions.Etcd.StorageConfig.Codec)
-
-	case grafanaapiserveroptions.StorageTypeUnified:
-		if !s.features.IsEnabledGlobally(featuremgmt.FlagUnifiedStorage) {
-			return fmt.Errorf("unified storage requires the unifiedStorage feature flag")
-=======
 		// CDK (for now)
 		dir := filepath.Join(s.cfg.DataPath, "unistore", "resource")
 		if err := os.MkdirAll(dir, 0o750); err != nil {
 			return err
->>>>>>> 2cf3a4d9
 		}
 
 		bucket, err := fileblob.OpenBucket(dir, &fileblob.Options{
