--- conflicted
+++ resolved
@@ -892,6 +892,32 @@
 				},
 			},
 		},
+		{
+			name: "it should fail to validate the identity with the provisioned user, no user found",
+			fields: fields{
+				userService:     userService,
+				authInfoService: authFakeNil,
+				quotaService:    &quotatest.FakeQuotaService{},
+			},
+			args: args{
+				ctx: context.Background(),
+				id: &authn.Identity{
+					Login:           "test",
+					Name:            "test",
+					Email:           "test",
+					AuthenticatedBy: "oauth",
+					AuthID:          "2032",
+					ClientParams: authn.ClientParams{
+						SyncUser: true,
+						LookUpParams: login.UserLookupParams{
+							Email: nil,
+							Login: nil,
+						},
+					},
+				},
+			},
+			wantErr: true,
+		},
 	}
 	for _, tt := range tests {
 		t.Run(tt.name, func(t *testing.T) {
@@ -1081,7 +1107,6 @@
 			desc: "it should skip validation if the user identity is not syncying a user",
 			userSyncServiceSetup: func() *UserSync {
 				userSyncService := initUserSyncService()
-				userSyncService.isUserProvisioningEnabled = true
 				return userSyncService
 			},
 			identity: &authn.Identity{
@@ -1090,6 +1115,11 @@
 				ClientParams: authn.ClientParams{
 					SyncUser: false,
 				},
+			},
+			requestSetup: func() *authn.Request {
+				req := &authn.Request{OrgID: 1}
+				req.SetMeta("scim_effective_user_sync_enabled", "true")
+				return req
 			},
 		},
 		{
@@ -1183,14 +1213,15 @@
 			userSyncServiceSetup: func() *UserSync {
 				userSyncService := initUserSyncService()
 				userSyncService.allowNonProvisionedUsers = false
-				userSyncService.userService = &usertest.FakeUserService{}
+				userSyncService.userService = &usertest.FakeUserService{
+					ExpectedError: user.ErrUserNotFound,
+				}
 				userSyncService.authInfoService = &authinfotest.FakeService{
 					ExpectedUserAuth: &login.UserAuth{
 						UserId:     1,
 						AuthModule: login.SAMLAuthModule,
 						AuthId:     "1",
 					},
-					ExpectedError: nil,
 				}
 				return userSyncService
 			},
@@ -1207,7 +1238,7 @@
 				req.SetMeta("scim_effective_user_sync_enabled", "true")
 				return req
 			},
-			expectedErr: errUnableToRetrieveUser.Errorf("unable to retrieve user for validation"),
+			expectedErr: nil,
 		},
 		{
 			desc: "it should fail to validate the provisioned user.ExternalUID with the identity.ExternalUID - empty ExternalUID",
@@ -1314,6 +1345,7 @@
 				req.SetMeta("scim_effective_user_sync_enabled", "true")
 				return req
 			},
+			expectedErr: nil,
 		},
 		{
 			desc: "it should failed to validate a non provisioned user when retrieved from the database",
@@ -1352,7 +1384,6 @@
 			expectedErr: errUserNotProvisioned.Errorf("user is not provisioned"),
 		},
 		{
-<<<<<<< HEAD
 			desc: "it should skip validation if identity is incomplete because it's not from the SAML auth flow",
 			userSyncServiceSetup: func() *UserSync {
 				userSyncService := initUserSyncService()
@@ -1386,8 +1417,6 @@
 			expectedErr: nil,
 		},
 		{
-=======
->>>>>>> 5135d5c8
 			desc: "ValidateProvisioning: DB ExternalUID is empty, Incoming ExternalUID is empty - expect mismatch (stricter logic)",
 			userSyncServiceSetup: func() *UserSync {
 				userSyncService := initUserSyncService()
@@ -1395,8 +1424,14 @@
 				userSyncService.authInfoService = &authinfotest.FakeService{ExpectedUserAuth: &login.UserAuth{UserId: 1, AuthModule: login.SAMLAuthModule, ExternalUID: ""}}
 				return userSyncService
 			},
-<<<<<<< HEAD
-			identity: &authn.Identity{AuthenticatedBy: login.SAMLAuthModule, AuthID: "1", ExternalUID: ""},
+			identity: &authn.Identity{
+				AuthenticatedBy: login.SAMLAuthModule,
+				AuthID:          "1",
+				ExternalUID:     "",
+				ClientParams: authn.ClientParams{
+					SyncUser: true,
+				},
+			},
 			requestSetup: func() *authn.Request {
 				req := &authn.Request{OrgID: 1}
 				req.SetMeta("scim_effective_user_sync_enabled", "true")
@@ -1412,24 +1447,20 @@
 				userSyncService.authInfoService = &authinfotest.FakeService{ExpectedUserAuth: &login.UserAuth{UserId: 1, AuthModule: login.SAMLAuthModule, ExternalUID: "valid-uid"}}
 				return userSyncService
 			},
-			identity: &authn.Identity{AuthenticatedBy: login.SAMLAuthModule, AuthID: "1", ExternalUID: ""},
+			identity: &authn.Identity{
+				AuthenticatedBy: login.SAMLAuthModule,
+				AuthID:          "1",
+				ExternalUID:     "",
+				ClientParams: authn.ClientParams{
+					SyncUser: true,
+				},
+			},
 			requestSetup: func() *authn.Request {
 				req := &authn.Request{OrgID: 1}
 				req.SetMeta("scim_effective_user_sync_enabled", "true")
 				return req
 			},
 			expectedErr: errUserExternalUIDMismatch.Errorf("the provisioned user.ExternalUID does not match the authinfo.ExternalUID"),
-=======
-			identity: &authn.Identity{
-				AuthenticatedBy: login.SAMLAuthModule,
-				AuthID:          "1",
-				ClientParams: authn.ClientParams{
-					SyncUser: true,
-				},
-				ExternalUID: "",
-			},
-			expectedErr: errUserExternalUIDMismatch,
->>>>>>> 5135d5c8
 		},
 		{
 			desc: "ValidateProvisioning: DB ExternalUID is empty, Incoming ExternalUID non-empty - expect mismatch (stricter logic)",
@@ -1439,25 +1470,20 @@
 				userSyncService.authInfoService = &authinfotest.FakeService{ExpectedUserAuth: &login.UserAuth{UserId: 1, AuthModule: login.SAMLAuthModule, ExternalUID: ""}}
 				return userSyncService
 			},
-<<<<<<< HEAD
-			identity: &authn.Identity{AuthenticatedBy: login.SAMLAuthModule, AuthID: "1", ExternalUID: "valid-uid"},
+			identity: &authn.Identity{
+				AuthenticatedBy: login.SAMLAuthModule,
+				AuthID:          "1",
+				ExternalUID:     "valid-uid",
+				ClientParams: authn.ClientParams{
+					SyncUser: true,
+				},
+			},
 			requestSetup: func() *authn.Request {
 				req := &authn.Request{OrgID: 1}
 				req.SetMeta("scim_effective_user_sync_enabled", "true")
 				return req
 			},
 			expectedErr: errUserExternalUIDMismatch.Errorf("the provisioned user.ExternalUID does not match the authinfo.ExternalUID"),
-=======
-			identity: &authn.Identity{
-				AuthenticatedBy: login.SAMLAuthModule,
-				AuthID:          "1",
-				ClientParams: authn.ClientParams{
-					SyncUser: true,
-				},
-				ExternalUID: "valid-uid",
-			},
-			expectedErr: errUserExternalUIDMismatch,
->>>>>>> 5135d5c8
 		},
 		{
 			desc: "ValidateProvisioning: DB and Incoming ExternalUIDs non-empty and mismatch - expect mismatch",
@@ -1467,25 +1493,20 @@
 				userSyncService.authInfoService = &authinfotest.FakeService{ExpectedUserAuth: &login.UserAuth{UserId: 1, AuthModule: login.SAMLAuthModule, ExternalUID: "db-uid"}}
 				return userSyncService
 			},
-<<<<<<< HEAD
-			identity: &authn.Identity{AuthenticatedBy: login.SAMLAuthModule, AuthID: "1", ExternalUID: "incoming-uid"},
+			identity: &authn.Identity{
+				AuthenticatedBy: login.SAMLAuthModule,
+				AuthID:          "1",
+				ExternalUID:     "incoming-uid",
+				ClientParams: authn.ClientParams{
+					SyncUser: true,
+				},
+			},
 			requestSetup: func() *authn.Request {
 				req := &authn.Request{OrgID: 1}
 				req.SetMeta("scim_effective_user_sync_enabled", "true")
 				return req
 			},
 			expectedErr: errUserExternalUIDMismatch.Errorf("the provisioned user.ExternalUID does not match the authinfo.ExternalUID"),
-=======
-			identity: &authn.Identity{
-				AuthenticatedBy: login.SAMLAuthModule,
-				AuthID:          "1",
-				ClientParams: authn.ClientParams{
-					SyncUser: true,
-				},
-				ExternalUID: "incoming-uid",
-			},
-			expectedErr: errUserExternalUIDMismatch,
->>>>>>> 5135d5c8
 		},
 		{
 			desc: "it should skip ExternalUID validation for a SAML-provisioned user accessed by a non-SAML method with an empty incoming ExternalUID",
@@ -1512,6 +1533,9 @@
 				AuthenticatedBy: login.GenericOAuthModule,
 				AuthID:          "1",
 				ExternalUID:     "",
+				ClientParams: authn.ClientParams{
+					SyncUser: true,
+				},
 			},
 			requestSetup: func() *authn.Request {
 				req := &authn.Request{OrgID: 1}
@@ -1574,6 +1598,9 @@
 				AuthID:          "1",
 				ExternalUID:     "uid",
 				OrgID:           1,
+				ClientParams: authn.ClientParams{
+					SyncUser: true,
+				},
 			},
 			requestSetup: func() *authn.Request {
 				req := &authn.Request{OrgID: 1}
@@ -1589,7 +1616,14 @@
 				userSyncService.allowNonProvisionedUsers = true
 				return userSyncService
 			},
-			identity: &authn.Identity{OrgID: 1, AuthenticatedBy: login.SAMLAuthModule, AuthID: "1"},
+			identity: &authn.Identity{
+				OrgID:           1,
+				AuthenticatedBy: login.SAMLAuthModule,
+				AuthID:          "1",
+				ClientParams: authn.ClientParams{
+					SyncUser: true,
+				},
+			},
 			requestSetup: func() *authn.Request {
 				req := &authn.Request{OrgID: 1}
 				req.SetMeta("scim_effective_user_sync_enabled", "true")
@@ -1604,7 +1638,14 @@
 				userSyncService.allowNonProvisionedUsers = false
 				return userSyncService
 			},
-			identity: &authn.Identity{OrgID: 1, AuthenticatedBy: login.SAMLAuthModule, AuthID: "1"},
+			identity: &authn.Identity{
+				OrgID:           1,
+				AuthenticatedBy: login.SAMLAuthModule,
+				AuthID:          "1",
+				ClientParams: authn.ClientParams{
+					SyncUser: true,
+				},
+			},
 			requestSetup: func() *authn.Request {
 				req := &authn.Request{OrgID: 1}
 				req.SetMeta("scim_effective_user_sync_enabled", "false")
@@ -1619,7 +1660,14 @@
 				userSyncService.allowNonProvisionedUsers = false
 				return userSyncService
 			},
-			identity:     &authn.Identity{OrgID: 1, AuthenticatedBy: login.SAMLAuthModule, AuthID: "1"},
+			identity: &authn.Identity{
+				OrgID:           1,
+				AuthenticatedBy: login.SAMLAuthModule,
+				AuthID:          "1",
+				ClientParams: authn.ClientParams{
+					SyncUser: true,
+				},
+			},
 			requestSetup: func() *authn.Request { return &authn.Request{OrgID: 1} },
 			expectedErr:  nil,
 		},
@@ -1630,7 +1678,14 @@
 				userSyncService.allowNonProvisionedUsers = false
 				return userSyncService
 			},
-			identity: &authn.Identity{OrgID: 1, AuthenticatedBy: login.SAMLAuthModule, AuthID: "1"},
+			identity: &authn.Identity{
+				OrgID:           1,
+				AuthenticatedBy: login.SAMLAuthModule,
+				AuthID:          "1",
+				ClientParams: authn.ClientParams{
+					SyncUser: true,
+				},
+			},
 			requestSetup: func() *authn.Request {
 				req := &authn.Request{OrgID: 1}
 				req.SetMeta("scim_effective_user_sync_enabled", "not-a-bool")
