--- conflicted
+++ resolved
@@ -11,17 +11,11 @@
 var _ authn.SSOClientConfig = new(FakeSSOClientConfig)
 
 type FakeSSOClientConfig struct {
-<<<<<<< HEAD
 	ExpectedName                             string
 	ExpectedIsAutoLoginEnabled               bool
 	ExpectedIsSingleLogoutEnabled            bool
 	ExpectedIsSkipOrgRoleSyncEnabled         bool
 	ExpectedIsAllowAssignGrafanaAdminEnabled bool
-=======
-	ExpectedName                  string
-	ExpectedIsAutoLoginEnabled    bool
-	ExpectedIsSingleLogoutEnabled bool
->>>>>>> 4d8e491f
 }
 
 func (f *FakeSSOClientConfig) GetDisplayName() string {
@@ -36,7 +30,6 @@
 	return f.ExpectedIsSingleLogoutEnabled
 }
 
-<<<<<<< HEAD
 func (f *FakeSSOClientConfig) IsSkipOrgRoleSyncEnabled() bool {
 	return f.ExpectedIsSkipOrgRoleSyncEnabled
 }
@@ -45,8 +38,6 @@
 	return f.ExpectedIsAllowAssignGrafanaAdminEnabled
 }
 
-=======
->>>>>>> 4d8e491f
 var (
 	_ authn.Service              = new(FakeService)
 	_ authn.IdentitySynchronizer = new(FakeService)
@@ -60,10 +51,7 @@
 	ExpectedErrs         []error
 	ExpectedIdentities   []*authn.Identity
 	CurrentIndex         int
-<<<<<<< HEAD
 	EnabledClients       []string
-=======
->>>>>>> 4d8e491f
 }
 
 func (f *FakeService) Authenticate(ctx context.Context, r *authn.Request) (*authn.Identity, error) {
