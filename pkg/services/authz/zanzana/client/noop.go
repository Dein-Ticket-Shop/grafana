package client

import (
	"context"

	authzlib "github.com/grafana/authlib/authz"
	"github.com/grafana/authlib/claims"
	openfgav1 "github.com/openfga/api/proto/openfga/v1"

	"github.com/grafana/grafana/pkg/services/authz/zanzana"
)

func NewNoopZanzanaClient() *NoopZanzanaClient {
	return &NoopZanzanaClient{}
}

type NoopZanzanaClient struct{}

func (nc NoopZanzanaClient) Check(ctx context.Context, caller claims.AuthInfo, req *authzlib.CheckRequest) (authzlib.CheckResponse, error) {
	return authzlib.CheckResponse{}, nil
}

func (nc NoopZanzanaClient) List(ctx context.Context, caller claims.AuthInfo, req *zanzana.ListRequest) ([]string, error) {
	return []string{}, nil
}

func NewNoopOpenFGAClient() *NoopOpenFGAClient {
	return &NoopOpenFGAClient{}
}

type NoopOpenFGAClient struct{}

func (nc NoopOpenFGAClient) Check(ctx context.Context, in *openfgav1.CheckRequest) (*openfgav1.CheckResponse, error) {
	return nil, nil
}

<<<<<<< HEAD
func (nc NoopOpenFGAClient) ListObjects(ctx context.Context, in *openfgav1.ListObjectsRequest) (*openfgav1.ListObjectsResponse, error) {
=======
func (nc NoopClient) Read(ctx context.Context, in *openfgav1.ReadRequest) (*openfgav1.ReadResponse, error) {
	return nil, nil
}

func (nc NoopClient) ListObjects(ctx context.Context, in *openfgav1.ListObjectsRequest) (*openfgav1.ListObjectsResponse, error) {
>>>>>>> beac7de4
	return nil, nil
}

func (nc NoopOpenFGAClient) Write(ctx context.Context, in *openfgav1.WriteRequest) error {
	return nil
}<|MERGE_RESOLUTION|>--- conflicted
+++ resolved
@@ -34,15 +34,11 @@
 	return nil, nil
 }
 
-<<<<<<< HEAD
 func (nc NoopOpenFGAClient) ListObjects(ctx context.Context, in *openfgav1.ListObjectsRequest) (*openfgav1.ListObjectsResponse, error) {
-=======
-func (nc NoopClient) Read(ctx context.Context, in *openfgav1.ReadRequest) (*openfgav1.ReadResponse, error) {
 	return nil, nil
 }
 
-func (nc NoopClient) ListObjects(ctx context.Context, in *openfgav1.ListObjectsRequest) (*openfgav1.ListObjectsResponse, error) {
->>>>>>> beac7de4
+func (nc NoopOpenFGAClient) Read(ctx context.Context, in *openfgav1.ReadRequest) (*openfgav1.ReadResponse, error) {
 	return nil, nil
 }
 
