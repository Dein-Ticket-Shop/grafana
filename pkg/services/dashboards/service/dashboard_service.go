--- conflicted
+++ resolved
@@ -1577,7 +1577,9 @@
 	meta.SetSourceProperties(s)
 
 	// Update will create if not exists (upsert!)
-	out, err := dr.k8sclient.Update(ctx, obj, cmd.OrgID)
+	out, err := dr.k8sclient.Update(ctx, obj, cmd.OrgID, v1.UpdateOptions{
+		FieldValidation: v1.FieldValidationIgnore, // ignore the schema version validation errors
+	})
 	if err != nil {
 		return nil, err
 	}
@@ -1594,43 +1596,14 @@
 	dashboard.SetPluginIDMeta(obj, cmd.PluginID)
 
 	// Update will create if not exists (upsert!)
-	out, err := dr.k8sclient.Update(ctx, obj, orgID)
-	if err != nil {
-		return nil, err
-	}
-
-<<<<<<< HEAD
-	return out, nil
-}
-
-func (dr *DashboardServiceImpl) createOrUpdateDash(ctx context.Context, obj *unstructured.Unstructured, orgID int64) (*dashboards.Dashboard, error) {
-	var out *unstructured.Unstructured
-	current, err := dr.k8sclient.Get(ctx, obj.GetName(), orgID, v1.GetOptions{})
-	if current == nil || err != nil {
-		out, err = dr.k8sclient.Create(ctx, obj, orgID, v1.CreateOptions{
-			FieldValidation: v1.FieldValidationIgnore, // ignore the schema version validation for now, while backend migrations are created
-		})
-		if err != nil {
-			return nil, err
-		}
-	} else {
-		out, err = dr.k8sclient.Update(ctx, obj, orgID, v1.UpdateOptions{
-			FieldValidation: v1.FieldValidationIgnore, // ignore the schema version validation for now, while backend migrations are created
-		})
-		if err != nil {
-			return nil, err
-		}
-	}
-
-	finalDash, err := dr.UnstructuredToLegacyDashboard(ctx, out, orgID)
-	if err != nil {
-		return nil, err
-	}
-
-	return finalDash, nil
-=======
+	out, err := dr.k8sclient.Update(ctx, obj, orgID, v1.UpdateOptions{
+		FieldValidation: v1.FieldValidationIgnore, // ignore the schema version validation errors
+	})
+	if err != nil {
+		return nil, err
+	}
+
 	return dr.UnstructuredToLegacyDashboard(ctx, out, orgID)
->>>>>>> 92cc10f9
 }
 
 func (dr *DashboardServiceImpl) deleteAllDashboardThroughK8s(ctx context.Context, orgID int64) error {
