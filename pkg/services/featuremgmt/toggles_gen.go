// NOTE: This file was auto generated.  DO NOT EDIT DIRECTLY!
// To change feature flags, edit:
//  pkg/services/featuremgmt/registry.go
// Then run tests in:
//  pkg/services/featuremgmt/toggles_gen_test.go

package featuremgmt

const (
	// FlagDisableEnvelopeEncryption
	// Disable envelope encryption (emergency only)
	FlagDisableEnvelopeEncryption = "disableEnvelopeEncryption"

	// FlagPanelTitleSearch
	// Search for dashboards using panel title
	FlagPanelTitleSearch = "panelTitleSearch"

	// FlagPublicDashboardsEmailSharing
	// Enables public dashboard sharing to be restricted to only allowed emails
	FlagPublicDashboardsEmailSharing = "publicDashboardsEmailSharing"

	// FlagPublicDashboardsScene
	// Enables public dashboard rendering using scenes
	FlagPublicDashboardsScene = "publicDashboardsScene"

	// FlagLokiExperimentalStreaming
	// Support new streaming approach for loki (prototype, needs special loki build)
	FlagLokiExperimentalStreaming = "lokiExperimentalStreaming"

	// FlagFeatureHighlights
	// Highlight Grafana Enterprise features
	FlagFeatureHighlights = "featureHighlights"

	// FlagStorage
	// Configurable storage for dashboards, datasources, and resources
	FlagStorage = "storage"

	// FlagCorrelations
	// Correlations page
	FlagCorrelations = "correlations"

	// FlagCanvasPanelNesting
	// Allow elements nesting
	FlagCanvasPanelNesting = "canvasPanelNesting"

	// FlagLogRequestsInstrumentedAsUnknown
	// Logs the path for requests that are instrumented as unknown
	FlagLogRequestsInstrumentedAsUnknown = "logRequestsInstrumentedAsUnknown"

	// FlagGrpcServer
	// Run the GRPC server
	FlagGrpcServer = "grpcServer"

	// FlagCloudWatchCrossAccountQuerying
	// Enables cross-account querying in CloudWatch datasources
	FlagCloudWatchCrossAccountQuerying = "cloudWatchCrossAccountQuerying"

	// FlagShowDashboardValidationWarnings
	// Show warnings when dashboards do not validate against the schema
	FlagShowDashboardValidationWarnings = "showDashboardValidationWarnings"

	// FlagMysqlAnsiQuotes
	// Use double quotes to escape keyword in a MySQL query
	FlagMysqlAnsiQuotes = "mysqlAnsiQuotes"

	// FlagNestedFolders
	// Enable folder nesting
	FlagNestedFolders = "nestedFolders"

	// FlagAlertingBacktesting
	// Rule backtesting API for alerting
	FlagAlertingBacktesting = "alertingBacktesting"

	// FlagEditPanelCSVDragAndDrop
	// Enables drag and drop for CSV and Excel files
	FlagEditPanelCSVDragAndDrop = "editPanelCSVDragAndDrop"

	// FlagLogsContextDatasourceUi
	// Allow datasource to provide custom UI for context view
	FlagLogsContextDatasourceUi = "logsContextDatasourceUi"

	// FlagLokiShardSplitting
	// Use stream shards to split queries into smaller subqueries
	FlagLokiShardSplitting = "lokiShardSplitting"

	// FlagLokiQuerySplitting
	// Split large interval queries into subqueries with smaller time intervals
	FlagLokiQuerySplitting = "lokiQuerySplitting"

	// FlagIndividualCookiePreferences
	// Support overriding cookie preferences per user
	FlagIndividualCookiePreferences = "individualCookiePreferences"

	// FlagInfluxdbBackendMigration
	// Query InfluxDB InfluxQL without the proxy
	FlagInfluxdbBackendMigration = "influxdbBackendMigration"

	// FlagInfluxqlStreamingParser
	// Enable streaming JSON parser for InfluxDB datasource InfluxQL query language
	FlagInfluxqlStreamingParser = "influxqlStreamingParser"

	// FlagInfluxdbRunQueriesInParallel
	// Enables running InfluxDB Influxql queries in parallel
	FlagInfluxdbRunQueriesInParallel = "influxdbRunQueriesInParallel"

	// FlagLokiLogsDataplane
	// Changes logs responses from Loki to be compliant with the dataplane specification.
	FlagLokiLogsDataplane = "lokiLogsDataplane"

	// FlagDataplaneFrontendFallback
	// Support dataplane contract field name change for transformations and field name matchers where the name is different
	FlagDataplaneFrontendFallback = "dataplaneFrontendFallback"

	// FlagDisableSSEDataplane
	// Disables dataplane specific processing in server side expressions.
	FlagDisableSSEDataplane = "disableSSEDataplane"

	// FlagUnifiedRequestLog
	// Writes error logs to the request logger
	FlagUnifiedRequestLog = "unifiedRequestLog"

	// FlagRenderAuthJWT
	// Uses JWT-based auth for rendering instead of relying on remote cache
	FlagRenderAuthJWT = "renderAuthJWT"

	// FlagRefactorVariablesTimeRange
	// Refactor time range variables flow to reduce number of API calls made when query variables are chained
	FlagRefactorVariablesTimeRange = "refactorVariablesTimeRange"

	// FlagFaroDatasourceSelector
	// Enable the data source selector within the Frontend Apps section of the Frontend Observability
	FlagFaroDatasourceSelector = "faroDatasourceSelector"

	// FlagEnableDatagridEditing
	// Enables the edit functionality in the datagrid panel
	FlagEnableDatagridEditing = "enableDatagridEditing"

	// FlagExtraThemes
	// Enables extra themes
	FlagExtraThemes = "extraThemes"

	// FlagPluginsFrontendSandbox
	// Enables the plugins frontend sandbox
	FlagPluginsFrontendSandbox = "pluginsFrontendSandbox"

	// FlagPluginsDetailsRightPanel
	// Enables right panel for the plugins details page
	FlagPluginsDetailsRightPanel = "pluginsDetailsRightPanel"

	// FlagSqlDatasourceDatabaseSelection
	// Enables previous SQL data source dataset dropdown behavior
	FlagSqlDatasourceDatabaseSelection = "sqlDatasourceDatabaseSelection"

	// FlagRecordedQueriesMulti
	// Enables writing multiple items from a single query within Recorded Queries
	FlagRecordedQueriesMulti = "recordedQueriesMulti"

	// FlagLogsExploreTableVisualisation
	// A table visualisation for logs in Explore
	FlagLogsExploreTableVisualisation = "logsExploreTableVisualisation"

	// FlagAwsDatasourcesTempCredentials
	// Support temporary security credentials in AWS plugins for Grafana Cloud customers
	FlagAwsDatasourcesTempCredentials = "awsDatasourcesTempCredentials"

	// FlagTransformationsRedesign
	// Enables the transformations redesign
	FlagTransformationsRedesign = "transformationsRedesign"

	// FlagMlExpressions
	// Enable support for Machine Learning in server-side expressions
	FlagMlExpressions = "mlExpressions"

	// FlagDatasourceAPIServers
	// Expose some datasources as apiservers.
	FlagDatasourceAPIServers = "datasourceAPIServers"

	// FlagGrafanaAPIServerWithExperimentalAPIs
	// Register experimental APIs with the k8s API server, including all datasources
	FlagGrafanaAPIServerWithExperimentalAPIs = "grafanaAPIServerWithExperimentalAPIs"

	// FlagProvisioning
	// Next generation provisioning... and git
	FlagProvisioning = "provisioning"

	// FlagProvisioningSecretsService
	// Experimental feature to use the secrets service for provisioning instead of the legacy secrets
	FlagProvisioningSecretsService = "provisioningSecretsService"

	// FlagGrafanaAPIServerEnsureKubectlAccess
	// Start an additional https handler and write kubectl options
	FlagGrafanaAPIServerEnsureKubectlAccess = "grafanaAPIServerEnsureKubectlAccess"

	// FlagFeatureToggleAdminPage
	// Enable admin page for managing feature toggles from the Grafana front-end. Grafana Cloud only.
	FlagFeatureToggleAdminPage = "featureToggleAdminPage"

	// FlagAwsAsyncQueryCaching
	// Enable caching for async queries for Redshift and Athena. Requires that the datasource has caching and async query support enabled
	FlagAwsAsyncQueryCaching = "awsAsyncQueryCaching"

	// FlagPermissionsFilterRemoveSubquery
	// Alternative permission filter implementation that does not use subqueries for fetching the dashboard folder
	FlagPermissionsFilterRemoveSubquery = "permissionsFilterRemoveSubquery"

	// FlagConfigurableSchedulerTick
	// Enable changing the scheduler base interval via configuration option unified_alerting.scheduler_tick_interval
	FlagConfigurableSchedulerTick = "configurableSchedulerTick"

	// FlagDashgpt
	// Enable AI powered features in dashboards
	FlagDashgpt = "dashgpt"

	// FlagAiGeneratedDashboardChanges
	// Enable AI powered features for dashboards to auto-summary changes when saving
	FlagAiGeneratedDashboardChanges = "aiGeneratedDashboardChanges"

	// FlagReportingRetries
	// Enables rendering retries for the reporting feature
	FlagReportingRetries = "reportingRetries"

	// FlagSseGroupByDatasource
	// Send query to the same datasource in a single request when using server side expressions. The `cloudWatchBatchQueries` feature toggle should be enabled if this used with CloudWatch.
	FlagSseGroupByDatasource = "sseGroupByDatasource"

	// FlagLokiRunQueriesInParallel
	// Enables running Loki queries in parallel
	FlagLokiRunQueriesInParallel = "lokiRunQueriesInParallel"

	// FlagExternalServiceAccounts
	// Automatic service account and token setup for plugins
	FlagExternalServiceAccounts = "externalServiceAccounts"

	// FlagPanelMonitoring
	// Enables panel monitoring through logs and measurements
	FlagPanelMonitoring = "panelMonitoring"

	// FlagEnableNativeHTTPHistogram
	// Enables native HTTP Histograms
	FlagEnableNativeHTTPHistogram = "enableNativeHTTPHistogram"

	// FlagDisableClassicHTTPHistogram
	// Disables classic HTTP Histogram (use with enableNativeHTTPHistogram)
	FlagDisableClassicHTTPHistogram = "disableClassicHTTPHistogram"

	// FlagFormatString
	// Enable format string transformer
	FlagFormatString = "formatString"

	// FlagKubernetesSnapshots
	// Routes snapshot requests from /api to the /apis endpoint
	FlagKubernetesSnapshots = "kubernetesSnapshots"

	// FlagKubernetesLibraryPanels
	// Routes library panel requests from /api to the /apis endpoint
	FlagKubernetesLibraryPanels = "kubernetesLibraryPanels"

	// FlagKubernetesLibraryPanelConnections
	// Routes library panel connections requests from /api to using search
	FlagKubernetesLibraryPanelConnections = "kubernetesLibraryPanelConnections"

	// FlagKubernetesDashboards
	// Use the kubernetes API in the frontend for dashboards
	FlagKubernetesDashboards = "kubernetesDashboards"

	// FlagKubernetesClientDashboardsFolders
	// Route the folder and dashboard service requests to k8s
	FlagKubernetesClientDashboardsFolders = "kubernetesClientDashboardsFolders"

	// FlagDashboardDisableSchemaValidationV1
	// Disable schema validation for dashboards/v1
	FlagDashboardDisableSchemaValidationV1 = "dashboardDisableSchemaValidationV1"

	// FlagDashboardDisableSchemaValidationV2
	// Disable schema validation for dashboards/v2
	FlagDashboardDisableSchemaValidationV2 = "dashboardDisableSchemaValidationV2"

	// FlagDashboardSchemaValidationLogging
	// Log schema validation errors so they can be analyzed later
	FlagDashboardSchemaValidationLogging = "dashboardSchemaValidationLogging"

	// FlagDatasourceQueryTypes
	// Show query type endpoints in datasource API servers (currently hardcoded for testdata, expressions, and prometheus)
	FlagDatasourceQueryTypes = "datasourceQueryTypes"

	// FlagQueryService
	// Register /apis/query.grafana.app/ -- will eventually replace /api/ds/query
	FlagQueryService = "queryService"

	// FlagQueryServiceRewrite
	// Rewrite requests targeting /ds/query to the query service
	FlagQueryServiceRewrite = "queryServiceRewrite"

	// FlagQueryServiceFromUI
	// Routes requests to the new query service
	FlagQueryServiceFromUI = "queryServiceFromUI"

	// FlagQueryServiceFromExplore
	// Routes explore requests to the new query service
	FlagQueryServiceFromExplore = "queryServiceFromExplore"

	// FlagCloudWatchBatchQueries
	// Runs CloudWatch metrics queries as separate batches
	FlagCloudWatchBatchQueries = "cloudWatchBatchQueries"

	// FlagCachingOptimizeSerializationMemoryUsage
	// If enabled, the caching backend gradually serializes query responses for the cache, comparing against the configured `[caching]max_value_mb` value as it goes. This can can help prevent Grafana from running out of memory while attempting to cache very large query responses.
	FlagCachingOptimizeSerializationMemoryUsage = "cachingOptimizeSerializationMemoryUsage"

	// FlagPrometheusCodeModeMetricNamesSearch
	// Enables search for metric names in Code Mode, to improve performance when working with an enormous number of metric names
	FlagPrometheusCodeModeMetricNamesSearch = "prometheusCodeModeMetricNamesSearch"

	// FlagAddFieldFromCalculationStatFunctions
	// Add cumulative and window functions to the add field from calculation transformation
	FlagAddFieldFromCalculationStatFunctions = "addFieldFromCalculationStatFunctions"

	// FlagAlertmanagerRemoteSecondary
	// Enable Grafana to sync configuration and state with a remote Alertmanager.
	FlagAlertmanagerRemoteSecondary = "alertmanagerRemoteSecondary"

	// FlagAlertmanagerRemotePrimary
	// Enable Grafana to have a remote Alertmanager instance as the primary Alertmanager.
	FlagAlertmanagerRemotePrimary = "alertmanagerRemotePrimary"

	// FlagAnnotationPermissionUpdate
	// Change the way annotation permissions work by scoping them to folders and dashboards.
	FlagAnnotationPermissionUpdate = "annotationPermissionUpdate"

	// FlagExtractFieldsNameDeduplication
	// Make sure extracted field names are unique in the dataframe
	FlagExtractFieldsNameDeduplication = "extractFieldsNameDeduplication"

	// FlagDashboardSceneForViewers
	// Enables dashboard rendering using Scenes for viewer roles
	FlagDashboardSceneForViewers = "dashboardSceneForViewers"

	// FlagDashboardSceneSolo
	// Enables rendering dashboards using scenes for solo panels
	FlagDashboardSceneSolo = "dashboardSceneSolo"

	// FlagDashboardScene
	// Enables dashboard rendering using scenes for all roles
	FlagDashboardScene = "dashboardScene"

	// FlagDashboardNewLayouts
	// Enables experimental new dashboard layouts
	FlagDashboardNewLayouts = "dashboardNewLayouts"

	// FlagPanelFilterVariable
	// Enables use of the `systemPanelFilterVar` variable to filter panels in a dashboard
	FlagPanelFilterVariable = "panelFilterVariable"

	// FlagPdfTables
	// Enables generating table data as PDF in reporting
	FlagPdfTables = "pdfTables"

	// FlagCanvasPanelPanZoom
	// Allow pan and zoom in canvas panel
	FlagCanvasPanelPanZoom = "canvasPanelPanZoom"

	// FlagLogsInfiniteScrolling
	// Enables infinite scrolling for the Logs panel in Explore and Dashboards
	FlagLogsInfiniteScrolling = "logsInfiniteScrolling"

	// FlagLogRowsPopoverMenu
	// Enable filtering menu displayed when text of a log line is selected
	FlagLogRowsPopoverMenu = "logRowsPopoverMenu"

	// FlagPluginsSkipHostEnvVars
	// Disables passing host environment variable to plugin processes
	FlagPluginsSkipHostEnvVars = "pluginsSkipHostEnvVars"

	// FlagTableSharedCrosshair
	// Enables shared crosshair in table panel
	FlagTableSharedCrosshair = "tableSharedCrosshair"

	// FlagRegressionTransformation
	// Enables regression analysis transformation
	FlagRegressionTransformation = "regressionTransformation"

	// FlagKubernetesFeatureToggles
	// Use the kubernetes API for feature toggle management in the frontend
	FlagKubernetesFeatureToggles = "kubernetesFeatureToggles"

	// FlagCloudRBACRoles
	// Enabled grafana cloud specific RBAC roles
	FlagCloudRBACRoles = "cloudRBACRoles"

	// FlagAlertingQueryOptimization
	// Optimizes eligible queries in order to reduce load on datasources
	FlagAlertingQueryOptimization = "alertingQueryOptimization"

	// FlagJitterAlertRulesWithinGroups
	// Distributes alert rule evaluations more evenly over time, including spreading out rules within the same group. Disables sequential evaluation if enabled.
	FlagJitterAlertRulesWithinGroups = "jitterAlertRulesWithinGroups"

	// FlagOnPremToCloudMigrations
	// Enable the Grafana Migration Assistant, which helps you easily migrate various on-prem resources to your Grafana Cloud stack.
	FlagOnPremToCloudMigrations = "onPremToCloudMigrations"

	// FlagSecretsManagementAppPlatform
	// Enable the secrets management API and services under app platform
	FlagSecretsManagementAppPlatform = "secretsManagementAppPlatform"

	// FlagAlertingSaveStatePeriodic
	// Writes the state periodically to the database, asynchronous to rule evaluation
	FlagAlertingSaveStatePeriodic = "alertingSaveStatePeriodic"

	// FlagAlertingSaveStateCompressed
	// Enables the compressed protobuf-based alert state storage
	FlagAlertingSaveStateCompressed = "alertingSaveStateCompressed"

	// FlagScopeApi
	// In-development feature flag for the scope api using the app platform.
	FlagScopeApi = "scopeApi"

	// FlagPromQLScope
	// In-development feature that will allow injection of labels into prometheus queries.
	FlagPromQLScope = "promQLScope"

	// FlagLogQLScope
	// In-development feature that will allow injection of labels into loki queries.
	FlagLogQLScope = "logQLScope"

	// FlagSqlExpressions
	// Enables SQL Expressions, which can execute SQL queries against data source results.
	FlagSqlExpressions = "sqlExpressions"

	// FlagGroupToNestedTableTransformation
	// Enables the group to nested table transformation
	FlagGroupToNestedTableTransformation = "groupToNestedTableTransformation"

	// FlagNewPDFRendering
	// New implementation for the dashboard-to-PDF rendering
	FlagNewPDFRendering = "newPDFRendering"

	// FlagTlsMemcached
	// Use TLS-enabled memcached in the enterprise caching feature
	FlagTlsMemcached = "tlsMemcached"

	// FlagKubernetesAggregator
	// Enable grafana&#39;s embedded kube-aggregator
	FlagKubernetesAggregator = "kubernetesAggregator"

	// FlagKubernetesAggregatorCapTokenAuth
	// Enable CAP token based authentication in grafana&#39;s embedded kube-aggregator
	FlagKubernetesAggregatorCapTokenAuth = "kubernetesAggregatorCapTokenAuth"

	// FlagExpressionParser
	// Enable new expression parser
	FlagExpressionParser = "expressionParser"

	// FlagGroupByVariable
	// Enable groupBy variable support in scenes dashboards
	FlagGroupByVariable = "groupByVariable"

	// FlagScopeFilters
	// Enables the use of scope filters in Grafana
	FlagScopeFilters = "scopeFilters"

	// FlagOauthRequireSubClaim
	// Require that sub claims is present in oauth tokens.
	FlagOauthRequireSubClaim = "oauthRequireSubClaim"

	// FlagNewDashboardWithFiltersAndGroupBy
	// Enables filters and group by variables on all new dashboards. Variables are added only if default data source supports filtering.
	FlagNewDashboardWithFiltersAndGroupBy = "newDashboardWithFiltersAndGroupBy"

	// FlagCloudWatchNewLabelParsing
	// Updates CloudWatch label parsing to be more accurate
	FlagCloudWatchNewLabelParsing = "cloudWatchNewLabelParsing"

	// FlagDisableNumericMetricsSortingInExpressions
	// In server-side expressions, disable the sorting of numeric-kind metrics by their metric name or labels.
	FlagDisableNumericMetricsSortingInExpressions = "disableNumericMetricsSortingInExpressions"

	// FlagGrafanaManagedRecordingRules
	// Enables Grafana-managed recording rules.
	FlagGrafanaManagedRecordingRules = "grafanaManagedRecordingRules"

	// FlagQueryLibrary
	// Enables Query Library feature in Explore
	FlagQueryLibrary = "queryLibrary"

	// FlagLogsExploreTableDefaultVisualization
	// Sets the logs table as default visualisation in logs explore
	FlagLogsExploreTableDefaultVisualization = "logsExploreTableDefaultVisualization"

	// FlagNewDashboardSharingComponent
	// Enables the new sharing drawer design
	FlagNewDashboardSharingComponent = "newDashboardSharingComponent"

	// FlagAlertingListViewV2
	// Enables the new alert list view design
	FlagAlertingListViewV2 = "alertingListViewV2"

	// FlagAlertingDisableSendAlertsExternal
	// Disables the ability to send alerts to an external Alertmanager datasource.
	FlagAlertingDisableSendAlertsExternal = "alertingDisableSendAlertsExternal"

	// FlagPreserveDashboardStateWhenNavigating
	// Enables possibility to preserve dashboard variables and time range when navigating between dashboards
	FlagPreserveDashboardStateWhenNavigating = "preserveDashboardStateWhenNavigating"

	// FlagAlertingCentralAlertHistory
	// Enables the new central alert history.
	FlagAlertingCentralAlertHistory = "alertingCentralAlertHistory"

	// FlagPluginProxyPreserveTrailingSlash
	// Preserve plugin proxy trailing slash.
	FlagPluginProxyPreserveTrailingSlash = "pluginProxyPreserveTrailingSlash"

	// FlagAzureMonitorPrometheusExemplars
	// Allows configuration of Azure Monitor as a data source that can provide Prometheus exemplars
	FlagAzureMonitorPrometheusExemplars = "azureMonitorPrometheusExemplars"

	// FlagPinNavItems
	// Enables pinning of nav items
	FlagPinNavItems = "pinNavItems"

	// FlagAuthZGRPCServer
	// Enables the gRPC server for authorization
	FlagAuthZGRPCServer = "authZGRPCServer"

	// FlagSsoSettingsLDAP
	// Use the new SSO Settings API to configure LDAP
	FlagSsoSettingsLDAP = "ssoSettingsLDAP"

	// FlagZanzana
	// Use openFGA as authorization engine.
	FlagZanzana = "zanzana"

	// FlagReloadDashboardsOnParamsChange
	// Enables reload of dashboards on scopes, time range and variables changes
	FlagReloadDashboardsOnParamsChange = "reloadDashboardsOnParamsChange"

	// FlagEnableScopesInMetricsExplore
	// Enables the scopes usage in Metrics Explore
	FlagEnableScopesInMetricsExplore = "enableScopesInMetricsExplore"

	// FlagCloudWatchRoundUpEndTime
	// Round up end time for metric queries to the next minute to avoid missing data
	FlagCloudWatchRoundUpEndTime = "cloudWatchRoundUpEndTime"

	// FlagPrometheusAzureOverrideAudience
	// Deprecated. Allow override default AAD audience for Azure Prometheus endpoint. Enabled by default. This feature should no longer be used and will be removed in the future.
	FlagPrometheusAzureOverrideAudience = "prometheusAzureOverrideAudience"

	// FlagAlertingFilterV2
	// Enable the new alerting search experience
	FlagAlertingFilterV2 = "alertingFilterV2"

	// FlagDataplaneAggregator
	// Enable grafana dataplane aggregator
	FlagDataplaneAggregator = "dataplaneAggregator"

	// FlagNewFiltersUI
	// Enables new combobox style UI for the Ad hoc filters variable in scenes architecture
	FlagNewFiltersUI = "newFiltersUI"

	// FlagTableNextGen
	// Allows access to the new react-data-grid based table component.
	FlagTableNextGen = "tableNextGen"

	// FlagAlertingPrometheusRulesPrimary
	// Uses Prometheus rules as the primary source of truth for ruler-enabled data sources
	FlagAlertingPrometheusRulesPrimary = "alertingPrometheusRulesPrimary"

	// FlagExploreLogsShardSplitting
	// Used in Logs Drilldown to split queries into multiple queries based on the number of shards
	FlagExploreLogsShardSplitting = "exploreLogsShardSplitting"

	// FlagExploreLogsAggregatedMetrics
	// Used in Logs Drilldown to query by aggregated metrics
	FlagExploreLogsAggregatedMetrics = "exploreLogsAggregatedMetrics"

	// FlagExploreLogsLimitedTimeRange
	// Used in Logs Drilldown to limit the time range
	FlagExploreLogsLimitedTimeRange = "exploreLogsLimitedTimeRange"

	// FlagAppPlatformGrpcClientAuth
	// Enables the gRPC client to authenticate with the App Platform by using ID &amp; access tokens
	FlagAppPlatformGrpcClientAuth = "appPlatformGrpcClientAuth"

	// FlagGroupAttributeSync
	// Enable the groupsync extension for managing Group Attribute Sync feature
	FlagGroupAttributeSync = "groupAttributeSync"

	// FlagAlertingQueryAndExpressionsStepMode
	// Enables step mode for alerting queries and expressions
	FlagAlertingQueryAndExpressionsStepMode = "alertingQueryAndExpressionsStepMode"

	// FlagImprovedExternalSessionHandling
	// Enables improved support for OAuth external sessions. After enabling this feature, users might need to re-authenticate themselves.
	FlagImprovedExternalSessionHandling = "improvedExternalSessionHandling"

	// FlagUseSessionStorageForRedirection
	// Use session storage for handling the redirection after login
	FlagUseSessionStorageForRedirection = "useSessionStorageForRedirection"

	// FlagRolePickerDrawer
	// Enables the new role picker drawer design
	FlagRolePickerDrawer = "rolePickerDrawer"

	// FlagUnifiedStorageSearch
	// Enable unified storage search
	FlagUnifiedStorageSearch = "unifiedStorageSearch"

	// FlagUnifiedStorageSearchSprinkles
	// Enable sprinkles on unified storage search
	FlagUnifiedStorageSearchSprinkles = "unifiedStorageSearchSprinkles"

	// FlagUnifiedStorageSearchPermissionFiltering
	// Enable permission filtering on unified storage search
	FlagUnifiedStorageSearchPermissionFiltering = "unifiedStorageSearchPermissionFiltering"

	// FlagManagedDualWriter
	// Pick the dual write mode from database configs
	FlagManagedDualWriter = "managedDualWriter"

	// FlagPluginsSriChecks
	// Enables SRI checks for plugin assets
	FlagPluginsSriChecks = "pluginsSriChecks"

	// FlagUnifiedStorageBigObjectsSupport
	// Enables to save big objects in blob storage
	FlagUnifiedStorageBigObjectsSupport = "unifiedStorageBigObjectsSupport"

	// FlagTimeRangeProvider
	// Enables time pickers sync
	FlagTimeRangeProvider = "timeRangeProvider"

	// FlagAzureMonitorDisableLogLimit
	// Disables the log limit restriction for Azure Monitor when true. The limit is enabled by default.
	FlagAzureMonitorDisableLogLimit = "azureMonitorDisableLogLimit"

	// FlagPreinstallAutoUpdate
	// Enables automatic updates for pre-installed plugins
	FlagPreinstallAutoUpdate = "preinstallAutoUpdate"

	// FlagPlaylistsReconciler
	// Enables experimental reconciler for playlists
	FlagPlaylistsReconciler = "playlistsReconciler"

	// FlagPasswordlessMagicLinkAuthentication
	// Enable passwordless login via magic link authentication
	FlagPasswordlessMagicLinkAuthentication = "passwordlessMagicLinkAuthentication"

	// FlagExploreMetricsRelatedLogs
	// Display Related Logs in Grafana Metrics Drilldown
	FlagExploreMetricsRelatedLogs = "exploreMetricsRelatedLogs"

	// FlagPrometheusSpecialCharsInLabelValues
	// Adds support for quotes and special characters in label values for Prometheus queries
	FlagPrometheusSpecialCharsInLabelValues = "prometheusSpecialCharsInLabelValues"

	// FlagEnableExtensionsAdminPage
	// Enables the extension admin page regardless of development mode
	FlagEnableExtensionsAdminPage = "enableExtensionsAdminPage"

	// FlagEnableSCIM
	// Enables SCIM support for user and group management
	FlagEnableSCIM = "enableSCIM"

	// FlagCrashDetection
	// Enables browser crash detection reporting to Faro.
	FlagCrashDetection = "crashDetection"

	// FlagAlertingUIOptimizeReducer
	// Enables removing the reducer from the alerting UI when creating a new alert rule and using instant query
	FlagAlertingUIOptimizeReducer = "alertingUIOptimizeReducer"

	// FlagAzureMonitorEnableUserAuth
	// Enables user auth for Azure Monitor datasource only
	FlagAzureMonitorEnableUserAuth = "azureMonitorEnableUserAuth"

	// FlagAlertingAIGenAlertRules
	// Enable AI-generated alert rules.
	FlagAlertingAIGenAlertRules = "alertingAIGenAlertRules"

	// FlagAlertingAIFeedback
	// Enable AI-generated feedback from the Grafana UI.
	FlagAlertingAIFeedback = "alertingAIFeedback"

	// FlagAlertingAIImproveAlertRules
	// Enable AI-improve alert rules labels and annotations.
	FlagAlertingAIImproveAlertRules = "alertingAIImproveAlertRules"

	// FlagAlertingAIGenTemplates
	// Enable AI-generated alerting templates.
	FlagAlertingAIGenTemplates = "alertingAIGenTemplates"

	// FlagAlertingAIAnalyzeCentralStateHistory
	// Enable AI-analyze central state history.
	FlagAlertingAIAnalyzeCentralStateHistory = "alertingAIAnalyzeCentralStateHistory"

	// FlagAlertingNotificationsStepMode
	// Enables simplified step mode in the notifications section
	FlagAlertingNotificationsStepMode = "alertingNotificationsStepMode"

	// FlagFeedbackButton
	// Enables a button to send feedback from the Grafana UI
	FlagFeedbackButton = "feedbackButton"

	// FlagUnifiedStorageSearchUI
	// Enable unified storage search UI
	FlagUnifiedStorageSearchUI = "unifiedStorageSearchUI"

	// FlagElasticsearchCrossClusterSearch
	// Enables cross cluster search in the Elasticsearch datasource
	FlagElasticsearchCrossClusterSearch = "elasticsearchCrossClusterSearch"

	// FlagUnifiedHistory
	// Displays the navigation history so the user can navigate back to previous pages
	FlagUnifiedHistory = "unifiedHistory"

	// FlagLokiLabelNamesQueryApi
	// Defaults to using the Loki `/labels` API instead of `/series`
	FlagLokiLabelNamesQueryApi = "lokiLabelNamesQueryApi"

	// FlagInvestigationsBackend
	// Enable the investigations backend API
	FlagInvestigationsBackend = "investigationsBackend"

	// FlagK8SFolderCounts
	// Enable folder&#39;s api server counts
	FlagK8SFolderCounts = "k8SFolderCounts"

	// FlagK8SFolderMove
	// Enable folder&#39;s api server move
	FlagK8SFolderMove = "k8SFolderMove"

	// FlagImprovedExternalSessionHandlingSAML
	// Enables improved support for SAML external sessions. Ensure the NameID format is correctly configured in Grafana for SAML Single Logout to function properly.
	FlagImprovedExternalSessionHandlingSAML = "improvedExternalSessionHandlingSAML"

	// FlagTeamHttpHeadersMimir
	// Enables LBAC for datasources for Mimir to apply LBAC filtering of metrics to the client requests for users in teams
	FlagTeamHttpHeadersMimir = "teamHttpHeadersMimir"

	// FlagTeamHttpHeadersTempo
	// Enables LBAC for datasources for Tempo to apply LBAC filtering of traces to the client requests for users in teams
	FlagTeamHttpHeadersTempo = "teamHttpHeadersTempo"

	// FlagTemplateVariablesUsesCombobox
	// Use new **Combobox** component for template variables
	FlagTemplateVariablesUsesCombobox = "templateVariablesUsesCombobox"

	// FlagGrafanaAdvisor
	// Enables Advisor app
	FlagGrafanaAdvisor = "grafanaAdvisor"

	// FlagElasticsearchImprovedParsing
	// Enables less memory intensive Elasticsearch result parsing
	FlagElasticsearchImprovedParsing = "elasticsearchImprovedParsing"

	// FlagDatasourceConnectionsTab
	// Shows defined connections for a data source in the plugins detail page
	FlagDatasourceConnectionsTab = "datasourceConnectionsTab"

	// FlagFetchRulesUsingPost
	// Use a POST request to list rules by passing down the namespaces user has access to
	FlagFetchRulesUsingPost = "fetchRulesUsingPost"

	// FlagNewLogsPanel
	// Enables the new logs panel in Explore
	FlagNewLogsPanel = "newLogsPanel"

	// FlagGrafanaconThemes
	// Enables the temporary themes for GrafanaCon
	FlagGrafanaconThemes = "grafanaconThemes"

	// FlagAlertingJiraIntegration
	// Enables the new Jira integration for contact points in cloud alert managers.
	FlagAlertingJiraIntegration = "alertingJiraIntegration"

	// FlagUseScopesNavigationEndpoint
	// Use the scopes navigation endpoint instead of the dashboardbindings endpoint
	FlagUseScopesNavigationEndpoint = "useScopesNavigationEndpoint"

	// FlagScopeSearchAllLevels
	// Enable scope search to include all levels of the scope node tree
	FlagScopeSearchAllLevels = "scopeSearchAllLevels"

	// FlagAlertingRuleVersionHistoryRestore
	// Enables the alert rule version history restore feature
	FlagAlertingRuleVersionHistoryRestore = "alertingRuleVersionHistoryRestore"

	// FlagNewShareReportDrawer
	// Enables the report creation drawer in a dashboard
	FlagNewShareReportDrawer = "newShareReportDrawer"

	// FlagRendererDisableAppPluginsPreload
	// Disable pre-loading app plugins when the request is coming from the renderer
	FlagRendererDisableAppPluginsPreload = "rendererDisableAppPluginsPreload"

	// FlagAssetSriChecks
	// Enables SRI checks for Grafana JavaScript assets
	FlagAssetSriChecks = "assetSriChecks"

	// FlagAlertRuleRestore
	// Enables the alert rule restore feature
	FlagAlertRuleRestore = "alertRuleRestore"

	// FlagInfinityRunQueriesInParallel
	// Enables running Infinity queries in parallel
	FlagInfinityRunQueriesInParallel = "infinityRunQueriesInParallel"

	// FlagInviteUserExperimental
	// Renders invite user button along the app
	FlagInviteUserExperimental = "inviteUserExperimental"

	// FlagAlertingMigrationUI
	// Enables the alerting migration UI, to migrate data source-managed rules to Grafana-managed rules
	FlagAlertingMigrationUI = "alertingMigrationUI"

	// FlagAlertingImportYAMLUI
	// Enables a UI feature for importing rules from a Prometheus file to Grafana-managed rules
	FlagAlertingImportYAMLUI = "alertingImportYAMLUI"

	// FlagUnifiedStorageHistoryPruner
	// Enables the unified storage history pruner
	FlagUnifiedStorageHistoryPruner = "unifiedStorageHistoryPruner"

	// FlagAzureMonitorLogsBuilderEditor
	// Enables the logs builder mode for the Azure Monitor data source
	FlagAzureMonitorLogsBuilderEditor = "azureMonitorLogsBuilderEditor"

	// FlagLocaleFormatPreference
	// Specifies the locale so the correct format for numbers and dates can be shown
	FlagLocaleFormatPreference = "localeFormatPreference"

	// FlagUnifiedStorageGrpcConnectionPool
	// Enables the unified storage grpc connection pool
	FlagUnifiedStorageGrpcConnectionPool = "unifiedStorageGrpcConnectionPool"

	// FlagExtensionSidebar
	// Enables the extension sidebar
	FlagExtensionSidebar = "extensionSidebar"

	// FlagAlertingRulePermanentlyDelete
	// Enables UI functionality to permanently delete alert rules
	FlagAlertingRulePermanentlyDelete = "alertingRulePermanentlyDelete"

	// FlagAlertingRuleRecoverDeleted
	// Enables the UI functionality to recover and view deleted alert rules
	FlagAlertingRuleRecoverDeleted = "alertingRuleRecoverDeleted"

	// FlagMultiTenantTempCredentials
	// use multi-tenant path for awsTempCredentials
	FlagMultiTenantTempCredentials = "multiTenantTempCredentials"

	// FlagLocalizationForPlugins
	// Enables localization for plugins
	FlagLocalizationForPlugins = "localizationForPlugins"

	// FlagUnifiedNavbars
	// Enables unified navbars
	FlagUnifiedNavbars = "unifiedNavbars"

	// FlagLogsPanelControls
	// Enables a control component for the logs panel in Explore
	FlagLogsPanelControls = "logsPanelControls"

	// FlagMetricsFromProfiles
	// Enables creating metrics from profiles and storing them as recording rules
	FlagMetricsFromProfiles = "metricsFromProfiles"

	// FlagTempoAlerting
	// Enables creating alerts from Tempo data source
	FlagTempoAlerting = "tempoAlerting"

	// FlagPluginsAutoUpdate
	// Enables auto-updating of users installed plugins
	FlagPluginsAutoUpdate = "pluginsAutoUpdate"

	// FlagMultiTenantFrontend
	// Register MT frontend
	FlagMultiTenantFrontend = "multiTenantFrontend"

	// FlagAlertingListViewV2PreviewToggle
	// Enables the alerting list view v2 preview toggle
	FlagAlertingListViewV2PreviewToggle = "alertingListViewV2PreviewToggle"

	// FlagAlertRuleUseFiredAtForStartsAt
	// Use FiredAt for StartsAt when sending alerts to Alertmaanger
	FlagAlertRuleUseFiredAtForStartsAt = "alertRuleUseFiredAtForStartsAt"

	// FlagAlertingBulkActionsInUI
	// Enables the alerting bulk actions in the UI
	FlagAlertingBulkActionsInUI = "alertingBulkActionsInUI"

	// FlagKubernetesAuthzApis
	// Registers AuthZ /apis endpoint
	FlagKubernetesAuthzApis = "kubernetesAuthzApis"

	// FlagRestoreDashboards
	// Enables restore deleted dashboards feature
	FlagRestoreDashboards = "restoreDashboards"

	// FlagSkipTokenRotationIfRecent
	// Skip token rotation if it was already rotated less than 5 seconds ago
	FlagSkipTokenRotationIfRecent = "skipTokenRotationIfRecent"

	// FlagAlertEnrichment
	// Enable configuration of alert enrichments in Grafana Cloud.
	FlagAlertEnrichment = "alertEnrichment"

	// FlagAlertingImportAlertmanagerAPI
	// Enables the API to import Alertmanager configuration
	FlagAlertingImportAlertmanagerAPI = "alertingImportAlertmanagerAPI"

	// FlagSharingDashboardImage
	// Enables image sharing functionality for dashboards
	FlagSharingDashboardImage = "sharingDashboardImage"

	// FlagPreferLibraryPanelTitle
	// Prefer library panel title over viz panel title.
	FlagPreferLibraryPanelTitle = "preferLibraryPanelTitle"

	// FlagTabularNumbers
	// Use fixed-width numbers globally in the UI
	FlagTabularNumbers = "tabularNumbers"

	// FlagNewInfluxDSConfigPageDesign
	// Enables new design for the InfluxDB data source configuration page
	FlagNewInfluxDSConfigPageDesign = "newInfluxDSConfigPageDesign"

	// FlagEnableAppChromeExtensions
	// Set this to true to enable all app chrome extensions registered by plugins.
	FlagEnableAppChromeExtensions = "enableAppChromeExtensions"

	// FlagFoldersAppPlatformAPI
	// Enables use of app platform API for folders
	FlagFoldersAppPlatformAPI = "foldersAppPlatformAPI"

	// FlagEnablePluginImporter
	// Set this to true to use the new PluginImporter functionality
	FlagEnablePluginImporter = "enablePluginImporter"

	// FlagOtelLogsFormatting
	// Applies OTel formatting templates to displayed logs
	FlagOtelLogsFormatting = "otelLogsFormatting"

	// FlagAlertingNotificationHistory
	// Enables the notification history feature
	FlagAlertingNotificationHistory = "alertingNotificationHistory"

<<<<<<< HEAD
	// FlagAlertmanagerRemoteSecondaryWithRemoteState
	// Starts Grafana in remote secondary mode pulling the latest state from the remote Alertmanager to avoid duplicate notifications.
	FlagAlertmanagerRemoteSecondaryWithRemoteState = "alertmanagerRemoteSecondaryWithRemoteState"
=======
	// FlagPluginAssetProvider
	// Allows decoupled core plugins to load from the Grafana CDN
	FlagPluginAssetProvider = "pluginAssetProvider"

	// FlagUnifiedStorageSearchDualReaderEnabled
	// Enable dual reader for unified storage search
	FlagUnifiedStorageSearchDualReaderEnabled = "unifiedStorageSearchDualReaderEnabled"

	// FlagDashboardDsAdHocFiltering
	// Enables adhoc filtering support for the dashboard datasource
	FlagDashboardDsAdHocFiltering = "dashboardDsAdHocFiltering"
>>>>>>> 9f212d11
)<|MERGE_RESOLUTION|>--- conflicted
+++ resolved
@@ -947,21 +947,19 @@
 	// Enables the notification history feature
 	FlagAlertingNotificationHistory = "alertingNotificationHistory"
 
-<<<<<<< HEAD
+	// FlagPluginAssetProvider
+	// Allows decoupled core plugins to load from the Grafana CDN
+	FlagPluginAssetProvider = "pluginAssetProvider"
+
+	// FlagUnifiedStorageSearchDualReaderEnabled
+	// Enable dual reader for unified storage search
+	FlagUnifiedStorageSearchDualReaderEnabled = "unifiedStorageSearchDualReaderEnabled"
+
+	// FlagDashboardDsAdHocFiltering
+	// Enables adhoc filtering support for the dashboard datasource
+	FlagDashboardDsAdHocFiltering = "dashboardDsAdHocFiltering"
+
 	// FlagAlertmanagerRemoteSecondaryWithRemoteState
 	// Starts Grafana in remote secondary mode pulling the latest state from the remote Alertmanager to avoid duplicate notifications.
 	FlagAlertmanagerRemoteSecondaryWithRemoteState = "alertmanagerRemoteSecondaryWithRemoteState"
-=======
-	// FlagPluginAssetProvider
-	// Allows decoupled core plugins to load from the Grafana CDN
-	FlagPluginAssetProvider = "pluginAssetProvider"
-
-	// FlagUnifiedStorageSearchDualReaderEnabled
-	// Enable dual reader for unified storage search
-	FlagUnifiedStorageSearchDualReaderEnabled = "unifiedStorageSearchDualReaderEnabled"
-
-	// FlagDashboardDsAdHocFiltering
-	// Enables adhoc filtering support for the dashboard datasource
-	FlagDashboardDsAdHocFiltering = "dashboardDsAdHocFiltering"
->>>>>>> 9f212d11
 )