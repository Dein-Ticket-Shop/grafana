// NOTE: This file was auto generated.  DO NOT EDIT DIRECTLY!
// To change feature flags, edit:
//  pkg/services/featuremgmt/registry.go
// Then run tests in:
//  pkg/services/featuremgmt/toggles_gen_test.go

package featuremgmt

const (
	// FlagDisableEnvelopeEncryption
	// Disable envelope encryption (emergency only)
	FlagDisableEnvelopeEncryption = "disableEnvelopeEncryption"

	// FlagPanelTitleSearch
	// Search for dashboards using panel title
	FlagPanelTitleSearch = "panelTitleSearch"

	// FlagPublicDashboardsEmailSharing
	// Enables public dashboard sharing to be restricted to only allowed emails
	FlagPublicDashboardsEmailSharing = "publicDashboardsEmailSharing"

	// FlagPublicDashboardsScene
	// Enables public dashboard rendering using scenes
	FlagPublicDashboardsScene = "publicDashboardsScene"

	// FlagLokiExperimentalStreaming
	// Support new streaming approach for loki (prototype, needs special loki build)
	FlagLokiExperimentalStreaming = "lokiExperimentalStreaming"

	// FlagFeatureHighlights
	// Highlight Grafana Enterprise features
	FlagFeatureHighlights = "featureHighlights"

	// FlagStorage
	// Configurable storage for dashboards, datasources, and resources
	FlagStorage = "storage"

	// FlagCorrelations
	// Correlations page
	FlagCorrelations = "correlations"

	// FlagCanvasPanelNesting
	// Allow elements nesting
	FlagCanvasPanelNesting = "canvasPanelNesting"

	// FlagLogRequestsInstrumentedAsUnknown
	// Logs the path for requests that are instrumented as unknown
	FlagLogRequestsInstrumentedAsUnknown = "logRequestsInstrumentedAsUnknown"

	// FlagGrpcServer
	// Run the GRPC server
	FlagGrpcServer = "grpcServer"

	// FlagCloudWatchCrossAccountQuerying
	// Enables cross-account querying in CloudWatch datasources
	FlagCloudWatchCrossAccountQuerying = "cloudWatchCrossAccountQuerying"

	// FlagShowDashboardValidationWarnings
	// Show warnings when dashboards do not validate against the schema
	FlagShowDashboardValidationWarnings = "showDashboardValidationWarnings"

	// FlagMysqlAnsiQuotes
	// Use double quotes to escape keyword in a MySQL query
	FlagMysqlAnsiQuotes = "mysqlAnsiQuotes"

	// FlagNestedFolders
	// Enable folder nesting
	FlagNestedFolders = "nestedFolders"

	// FlagAlertingBacktesting
	// Rule backtesting API for alerting
	FlagAlertingBacktesting = "alertingBacktesting"

	// FlagEditPanelCSVDragAndDrop
	// Enables drag and drop for CSV and Excel files
	FlagEditPanelCSVDragAndDrop = "editPanelCSVDragAndDrop"

	// FlagLogsContextDatasourceUi
	// Allow datasource to provide custom UI for context view
	FlagLogsContextDatasourceUi = "logsContextDatasourceUi"

	// FlagLokiShardSplitting
	// Use stream shards to split queries into smaller subqueries
	FlagLokiShardSplitting = "lokiShardSplitting"

	// FlagLokiQuerySplitting
	// Split large interval queries into subqueries with smaller time intervals
	FlagLokiQuerySplitting = "lokiQuerySplitting"

	// FlagLokiQuerySplittingConfig
	// Give users the option to configure split durations for Loki queries
	FlagLokiQuerySplittingConfig = "lokiQuerySplittingConfig"

	// FlagIndividualCookiePreferences
	// Support overriding cookie preferences per user
	FlagIndividualCookiePreferences = "individualCookiePreferences"

	// FlagInfluxdbBackendMigration
	// Query InfluxDB InfluxQL without the proxy
	FlagInfluxdbBackendMigration = "influxdbBackendMigration"

	// FlagInfluxqlStreamingParser
	// Enable streaming JSON parser for InfluxDB datasource InfluxQL query language
	FlagInfluxqlStreamingParser = "influxqlStreamingParser"

	// FlagInfluxdbRunQueriesInParallel
	// Enables running InfluxDB Influxql queries in parallel
	FlagInfluxdbRunQueriesInParallel = "influxdbRunQueriesInParallel"

	// FlagLokiLogsDataplane
	// Changes logs responses from Loki to be compliant with the dataplane specification.
	FlagLokiLogsDataplane = "lokiLogsDataplane"

	// FlagDataplaneFrontendFallback
	// Support dataplane contract field name change for transformations and field name matchers where the name is different
	FlagDataplaneFrontendFallback = "dataplaneFrontendFallback"

	// FlagDisableSSEDataplane
	// Disables dataplane specific processing in server side expressions.
	FlagDisableSSEDataplane = "disableSSEDataplane"

	// FlagUnifiedRequestLog
	// Writes error logs to the request logger
	FlagUnifiedRequestLog = "unifiedRequestLog"

	// FlagRenderAuthJWT
	// Uses JWT-based auth for rendering instead of relying on remote cache
	FlagRenderAuthJWT = "renderAuthJWT"

	// FlagRefactorVariablesTimeRange
	// Refactor time range variables flow to reduce number of API calls made when query variables are chained
	FlagRefactorVariablesTimeRange = "refactorVariablesTimeRange"

	// FlagFaroDatasourceSelector
	// Enable the data source selector within the Frontend Apps section of the Frontend Observability
	FlagFaroDatasourceSelector = "faroDatasourceSelector"

	// FlagEnableDatagridEditing
	// Enables the edit functionality in the datagrid panel
	FlagEnableDatagridEditing = "enableDatagridEditing"

	// FlagExtraThemes
	// Enables extra themes
	FlagExtraThemes = "extraThemes"

	// FlagLokiPredefinedOperations
	// Adds predefined query operations to Loki query editor
	FlagLokiPredefinedOperations = "lokiPredefinedOperations"

	// FlagPluginsFrontendSandbox
	// Enables the plugins frontend sandbox
	FlagPluginsFrontendSandbox = "pluginsFrontendSandbox"

	// FlagPluginsDetailsRightPanel
	// Enables right panel for the plugins details page
	FlagPluginsDetailsRightPanel = "pluginsDetailsRightPanel"

	// FlagSqlDatasourceDatabaseSelection
	// Enables previous SQL data source dataset dropdown behavior
	FlagSqlDatasourceDatabaseSelection = "sqlDatasourceDatabaseSelection"

	// FlagRecordedQueriesMulti
	// Enables writing multiple items from a single query within Recorded Queries
	FlagRecordedQueriesMulti = "recordedQueriesMulti"

	// FlagLogsExploreTableVisualisation
	// A table visualisation for logs in Explore
	FlagLogsExploreTableVisualisation = "logsExploreTableVisualisation"

	// FlagAwsDatasourcesTempCredentials
	// Support temporary security credentials in AWS plugins for Grafana Cloud customers
	FlagAwsDatasourcesTempCredentials = "awsDatasourcesTempCredentials"

	// FlagTransformationsRedesign
	// Enables the transformations redesign
	FlagTransformationsRedesign = "transformationsRedesign"

	// FlagMlExpressions
	// Enable support for Machine Learning in server-side expressions
	FlagMlExpressions = "mlExpressions"

	// FlagDatasourceAPIServers
	// Expose some datasources as apiservers.
	FlagDatasourceAPIServers = "datasourceAPIServers"

	// FlagGrafanaAPIServerWithExperimentalAPIs
	// Register experimental APIs with the k8s API server, including all datasources
	FlagGrafanaAPIServerWithExperimentalAPIs = "grafanaAPIServerWithExperimentalAPIs"

	// FlagProvisioning
	// Next generation provisioning... and git
	FlagProvisioning = "provisioning"

	// FlagGrafanaAPIServerEnsureKubectlAccess
	// Start an additional https handler and write kubectl options
	FlagGrafanaAPIServerEnsureKubectlAccess = "grafanaAPIServerEnsureKubectlAccess"

	// FlagFeatureToggleAdminPage
	// Enable admin page for managing feature toggles from the Grafana front-end. Grafana Cloud only.
	FlagFeatureToggleAdminPage = "featureToggleAdminPage"

	// FlagAwsAsyncQueryCaching
	// Enable caching for async queries for Redshift and Athena. Requires that the datasource has caching and async query support enabled
	FlagAwsAsyncQueryCaching = "awsAsyncQueryCaching"

	// FlagPermissionsFilterRemoveSubquery
	// Alternative permission filter implementation that does not use subqueries for fetching the dashboard folder
	FlagPermissionsFilterRemoveSubquery = "permissionsFilterRemoveSubquery"

	// FlagConfigurableSchedulerTick
	// Enable changing the scheduler base interval via configuration option unified_alerting.scheduler_tick_interval
	FlagConfigurableSchedulerTick = "configurableSchedulerTick"

	// FlagAngularDeprecationUI
	// Display Angular warnings in dashboards and panels
	FlagAngularDeprecationUI = "angularDeprecationUI"

	// FlagDashgpt
	// Enable AI powered features in dashboards
	FlagDashgpt = "dashgpt"

	// FlagAiGeneratedDashboardChanges
	// Enable AI powered features for dashboards to auto-summary changes when saving
	FlagAiGeneratedDashboardChanges = "aiGeneratedDashboardChanges"

	// FlagReportingRetries
	// Enables rendering retries for the reporting feature
	FlagReportingRetries = "reportingRetries"

	// FlagSseGroupByDatasource
	// Send query to the same datasource in a single request when using server side expressions. The `cloudWatchBatchQueries` feature toggle should be enabled if this used with CloudWatch.
	FlagSseGroupByDatasource = "sseGroupByDatasource"

	// FlagLibraryPanelRBAC
	// Enables RBAC support for library panels
	FlagLibraryPanelRBAC = "libraryPanelRBAC"

	// FlagLokiRunQueriesInParallel
	// Enables running Loki queries in parallel
	FlagLokiRunQueriesInParallel = "lokiRunQueriesInParallel"

	// FlagExternalCorePlugins
	// Allow core plugins to be loaded as external
	FlagExternalCorePlugins = "externalCorePlugins"

	// FlagExternalServiceAccounts
	// Automatic service account and token setup for plugins
	FlagExternalServiceAccounts = "externalServiceAccounts"

	// FlagPanelMonitoring
	// Enables panel monitoring through logs and measurements
	FlagPanelMonitoring = "panelMonitoring"

	// FlagEnableNativeHTTPHistogram
	// Enables native HTTP Histograms
	FlagEnableNativeHTTPHistogram = "enableNativeHTTPHistogram"

	// FlagDisableClassicHTTPHistogram
	// Disables classic HTTP Histogram (use with enableNativeHTTPHistogram)
	FlagDisableClassicHTTPHistogram = "disableClassicHTTPHistogram"

	// FlagFormatString
	// Enable format string transformer
	FlagFormatString = "formatString"

	// FlagKubernetesSnapshots
	// Routes snapshot requests from /api to the /apis endpoint
	FlagKubernetesSnapshots = "kubernetesSnapshots"

	// FlagKubernetesDashboards
	// Use the kubernetes API in the frontend for dashboards
	FlagKubernetesDashboards = "kubernetesDashboards"

	// FlagKubernetesClientDashboardsFolders
	// Route the folder and dashboard service requests to k8s
	FlagKubernetesClientDashboardsFolders = "kubernetesClientDashboardsFolders"

	// FlagDashboardDisableSchemaValidationV1
	// Disable schema validation for dashboards/v1
	FlagDashboardDisableSchemaValidationV1 = "dashboardDisableSchemaValidationV1"

	// FlagDashboardDisableSchemaValidationV2
	// Disable schema validation for dashboards/v2
	FlagDashboardDisableSchemaValidationV2 = "dashboardDisableSchemaValidationV2"

	// FlagDashboardSchemaValidationLogging
	// Log schema validation errors so they can be analyzed later
	FlagDashboardSchemaValidationLogging = "dashboardSchemaValidationLogging"

	// FlagDatasourceQueryTypes
	// Show query type endpoints in datasource API servers (currently hardcoded for testdata, expressions, and prometheus)
	FlagDatasourceQueryTypes = "datasourceQueryTypes"

	// FlagQueryService
	// Register /apis/query.grafana.app/ -- will eventually replace /api/ds/query
	FlagQueryService = "queryService"

	// FlagQueryServiceRewrite
	// Rewrite requests targeting /ds/query to the query service
	FlagQueryServiceRewrite = "queryServiceRewrite"

	// FlagQueryServiceFromUI
	// Routes requests to the new query service
	FlagQueryServiceFromUI = "queryServiceFromUI"

	// FlagQueryServiceFromExplore
	// Routes explore requests to the new query service
	FlagQueryServiceFromExplore = "queryServiceFromExplore"

	// FlagCloudWatchBatchQueries
	// Runs CloudWatch metrics queries as separate batches
	FlagCloudWatchBatchQueries = "cloudWatchBatchQueries"

	// FlagLokiStructuredMetadata
	// Enables the loki data source to request structured metadata from the Loki server
	FlagLokiStructuredMetadata = "lokiStructuredMetadata"

	// FlagCachingOptimizeSerializationMemoryUsage
	// If enabled, the caching backend gradually serializes query responses for the cache, comparing against the configured `[caching]max_value_mb` value as it goes. This can can help prevent Grafana from running out of memory while attempting to cache very large query responses.
	FlagCachingOptimizeSerializationMemoryUsage = "cachingOptimizeSerializationMemoryUsage"

	// FlagPrometheusCodeModeMetricNamesSearch
	// Enables search for metric names in Code Mode, to improve performance when working with an enormous number of metric names
	FlagPrometheusCodeModeMetricNamesSearch = "prometheusCodeModeMetricNamesSearch"

	// FlagAddFieldFromCalculationStatFunctions
	// Add cumulative and window functions to the add field from calculation transformation
	FlagAddFieldFromCalculationStatFunctions = "addFieldFromCalculationStatFunctions"

	// FlagAlertmanagerRemoteSecondary
	// Enable Grafana to sync configuration and state with a remote Alertmanager.
	FlagAlertmanagerRemoteSecondary = "alertmanagerRemoteSecondary"

	// FlagAlertmanagerRemotePrimary
	// Enable Grafana to have a remote Alertmanager instance as the primary Alertmanager.
	FlagAlertmanagerRemotePrimary = "alertmanagerRemotePrimary"

	// FlagAnnotationPermissionUpdate
	// Change the way annotation permissions work by scoping them to folders and dashboards.
	FlagAnnotationPermissionUpdate = "annotationPermissionUpdate"

	// FlagExtractFieldsNameDeduplication
	// Make sure extracted field names are unique in the dataframe
	FlagExtractFieldsNameDeduplication = "extractFieldsNameDeduplication"

	// FlagDashboardSceneForViewers
	// Enables dashboard rendering using Scenes for viewer roles
	FlagDashboardSceneForViewers = "dashboardSceneForViewers"

	// FlagDashboardSceneSolo
	// Enables rendering dashboards using scenes for solo panels
	FlagDashboardSceneSolo = "dashboardSceneSolo"

	// FlagDashboardScene
	// Enables dashboard rendering using scenes for all roles
	FlagDashboardScene = "dashboardScene"

	// FlagDashboardNewLayouts
	// Enables experimental new dashboard layouts
	FlagDashboardNewLayouts = "dashboardNewLayouts"

	// FlagPanelFilterVariable
	// Enables use of the `systemPanelFilterVar` variable to filter panels in a dashboard
	FlagPanelFilterVariable = "panelFilterVariable"

	// FlagPdfTables
	// Enables generating table data as PDF in reporting
	FlagPdfTables = "pdfTables"

	// FlagSsoSettingsApi
	// Enables the SSO settings API and the OAuth configuration UIs in Grafana
	FlagSsoSettingsApi = "ssoSettingsApi"

	// FlagCanvasPanelPanZoom
	// Allow pan and zoom in canvas panel
	FlagCanvasPanelPanZoom = "canvasPanelPanZoom"

	// FlagLogsInfiniteScrolling
	// Enables infinite scrolling for the Logs panel in Explore and Dashboards
	FlagLogsInfiniteScrolling = "logsInfiniteScrolling"

	// FlagLogRowsPopoverMenu
	// Enable filtering menu displayed when text of a log line is selected
	FlagLogRowsPopoverMenu = "logRowsPopoverMenu"

	// FlagPluginsSkipHostEnvVars
	// Disables passing host environment variable to plugin processes
	FlagPluginsSkipHostEnvVars = "pluginsSkipHostEnvVars"

	// FlagTableSharedCrosshair
	// Enables shared crosshair in table panel
	FlagTableSharedCrosshair = "tableSharedCrosshair"

	// FlagRegressionTransformation
	// Enables regression analysis transformation
	FlagRegressionTransformation = "regressionTransformation"

	// FlagLokiQueryHints
	// Enables query hints for Loki
	FlagLokiQueryHints = "lokiQueryHints"

	// FlagKubernetesFeatureToggles
	// Use the kubernetes API for feature toggle management in the frontend
	FlagKubernetesFeatureToggles = "kubernetesFeatureToggles"

	// FlagCloudRBACRoles
	// Enabled grafana cloud specific RBAC roles
	FlagCloudRBACRoles = "cloudRBACRoles"

	// FlagAlertingQueryOptimization
	// Optimizes eligible queries in order to reduce load on datasources
	FlagAlertingQueryOptimization = "alertingQueryOptimization"

	// FlagNewFolderPicker
	// Enables the nested folder picker without having nested folders enabled
	FlagNewFolderPicker = "newFolderPicker"

	// FlagJitterAlertRulesWithinGroups
	// Distributes alert rule evaluations more evenly over time, including spreading out rules within the same group. Disables sequential evaluation if enabled.
	FlagJitterAlertRulesWithinGroups = "jitterAlertRulesWithinGroups"

	// FlagOnPremToCloudMigrations
	// Enable the Grafana Migration Assistant, which helps you easily migrate various on-prem resources to your Grafana Cloud stack.
	FlagOnPremToCloudMigrations = "onPremToCloudMigrations"

	// FlagSecretsManagementAppPlatform
	// Enable the secrets management API and services under app platform
	FlagSecretsManagementAppPlatform = "secretsManagementAppPlatform"

	// FlagAlertingSaveStatePeriodic
	// Writes the state periodically to the database, asynchronous to rule evaluation
	FlagAlertingSaveStatePeriodic = "alertingSaveStatePeriodic"

	// FlagAlertingSaveStateCompressed
	// Enables the compressed protobuf-based alert state storage
	FlagAlertingSaveStateCompressed = "alertingSaveStateCompressed"

	// FlagScopeApi
	// In-development feature flag for the scope api using the app platform.
	FlagScopeApi = "scopeApi"

	// FlagPromQLScope
	// In-development feature that will allow injection of labels into prometheus queries.
	FlagPromQLScope = "promQLScope"

	// FlagLogQLScope
	// In-development feature that will allow injection of labels into loki queries.
	FlagLogQLScope = "logQLScope"

	// FlagSqlExpressions
	// Enables SQL Expressions, which can execute SQL queries against data source results.
	FlagSqlExpressions = "sqlExpressions"

	// FlagGroupToNestedTableTransformation
	// Enables the group to nested table transformation
	FlagGroupToNestedTableTransformation = "groupToNestedTableTransformation"

	// FlagNewPDFRendering
	// New implementation for the dashboard-to-PDF rendering
	FlagNewPDFRendering = "newPDFRendering"

	// FlagTlsMemcached
	// Use TLS-enabled memcached in the enterprise caching feature
	FlagTlsMemcached = "tlsMemcached"

	// FlagKubernetesAggregator
	// Enable grafana&#39;s embedded kube-aggregator
	FlagKubernetesAggregator = "kubernetesAggregator"

	// FlagKubernetesAggregatorCapTokenAuth
	// Enable CAP token based authentication in grafana&#39;s embedded kube-aggregator
	FlagKubernetesAggregatorCapTokenAuth = "kubernetesAggregatorCapTokenAuth"

	// FlagExpressionParser
	// Enable new expression parser
	FlagExpressionParser = "expressionParser"

	// FlagGroupByVariable
	// Enable groupBy variable support in scenes dashboards
	FlagGroupByVariable = "groupByVariable"

	// FlagScopeFilters
	// Enables the use of scope filters in Grafana
	FlagScopeFilters = "scopeFilters"

	// FlagSsoSettingsSAML
	// Use the new SSO Settings API to configure the SAML connector
	FlagSsoSettingsSAML = "ssoSettingsSAML"

	// FlagOauthRequireSubClaim
	// Require that sub claims is present in oauth tokens.
	FlagOauthRequireSubClaim = "oauthRequireSubClaim"

	// FlagNewDashboardWithFiltersAndGroupBy
	// Enables filters and group by variables on all new dashboards. Variables are added only if default data source supports filtering.
	FlagNewDashboardWithFiltersAndGroupBy = "newDashboardWithFiltersAndGroupBy"

	// FlagCloudWatchNewLabelParsing
	// Updates CloudWatch label parsing to be more accurate
	FlagCloudWatchNewLabelParsing = "cloudWatchNewLabelParsing"

	// FlagDisableNumericMetricsSortingInExpressions
	// In server-side expressions, disable the sorting of numeric-kind metrics by their metric name or labels.
	FlagDisableNumericMetricsSortingInExpressions = "disableNumericMetricsSortingInExpressions"

	// FlagGrafanaManagedRecordingRules
	// Enables Grafana-managed recording rules.
	FlagGrafanaManagedRecordingRules = "grafanaManagedRecordingRules"

	// FlagQueryLibrary
	// Enables Query Library feature in Explore
	FlagQueryLibrary = "queryLibrary"

	// FlagLogsExploreTableDefaultVisualization
	// Sets the logs table as default visualisation in logs explore
	FlagLogsExploreTableDefaultVisualization = "logsExploreTableDefaultVisualization"

	// FlagNewDashboardSharingComponent
	// Enables the new sharing drawer design
	FlagNewDashboardSharingComponent = "newDashboardSharingComponent"

	// FlagAlertingListViewV2
	// Enables the new alert list view design
	FlagAlertingListViewV2 = "alertingListViewV2"

	// FlagAlertingDisableSendAlertsExternal
	// Disables the ability to send alerts to an external Alertmanager datasource.
	FlagAlertingDisableSendAlertsExternal = "alertingDisableSendAlertsExternal"

	// FlagPreserveDashboardStateWhenNavigating
	// Enables possibility to preserve dashboard variables and time range when navigating between dashboards
	FlagPreserveDashboardStateWhenNavigating = "preserveDashboardStateWhenNavigating"

	// FlagAlertingCentralAlertHistory
	// Enables the new central alert history.
	FlagAlertingCentralAlertHistory = "alertingCentralAlertHistory"

	// FlagPluginProxyPreserveTrailingSlash
	// Preserve plugin proxy trailing slash.
	FlagPluginProxyPreserveTrailingSlash = "pluginProxyPreserveTrailingSlash"

	// FlagAzureMonitorPrometheusExemplars
	// Allows configuration of Azure Monitor as a data source that can provide Prometheus exemplars
	FlagAzureMonitorPrometheusExemplars = "azureMonitorPrometheusExemplars"

	// FlagPinNavItems
	// Enables pinning of nav items
	FlagPinNavItems = "pinNavItems"

	// FlagAuthZGRPCServer
	// Enables the gRPC server for authorization
	FlagAuthZGRPCServer = "authZGRPCServer"

	// FlagSsoSettingsLDAP
	// Use the new SSO Settings API to configure LDAP
	FlagSsoSettingsLDAP = "ssoSettingsLDAP"

	// FlagFailWrongDSUID
	// Throws an error if a data source has an invalid UIDs
	FlagFailWrongDSUID = "failWrongDSUID"

	// FlagZanzana
	// Use openFGA as authorization engine.
	FlagZanzana = "zanzana"

	// FlagReloadDashboardsOnParamsChange
	// Enables reload of dashboards on scopes, time range and variables changes
	FlagReloadDashboardsOnParamsChange = "reloadDashboardsOnParamsChange"

	// FlagEnableScopesInMetricsExplore
	// Enables the scopes usage in Metrics Explore
	FlagEnableScopesInMetricsExplore = "enableScopesInMetricsExplore"

	// FlagCloudWatchRoundUpEndTime
	// Round up end time for metric queries to the next minute to avoid missing data
	FlagCloudWatchRoundUpEndTime = "cloudWatchRoundUpEndTime"

	// FlagPrometheusAzureOverrideAudience
	// Deprecated. Allow override default AAD audience for Azure Prometheus endpoint. Enabled by default. This feature should no longer be used and will be removed in the future.
	FlagPrometheusAzureOverrideAudience = "prometheusAzureOverrideAudience"

	// FlagAlertingFilterV2
	// Enable the new alerting search experience
	FlagAlertingFilterV2 = "alertingFilterV2"

	// FlagDataplaneAggregator
	// Enable grafana dataplane aggregator
	FlagDataplaneAggregator = "dataplaneAggregator"

	// FlagNewFiltersUI
	// Enables new combobox style UI for the Ad hoc filters variable in scenes architecture
	FlagNewFiltersUI = "newFiltersUI"

	// FlagTableNextGen
	// Allows access to the new react-data-grid based table component.
	FlagTableNextGen = "tableNextGen"

	// FlagLokiSendDashboardPanelNames
	// Send dashboard and panel names to Loki when querying
	FlagLokiSendDashboardPanelNames = "lokiSendDashboardPanelNames"

	// FlagAlertingPrometheusRulesPrimary
	// Uses Prometheus rules as the primary source of truth for ruler-enabled data sources
	FlagAlertingPrometheusRulesPrimary = "alertingPrometheusRulesPrimary"

	// FlagExploreLogsShardSplitting
	// Used in Logs Drilldown to split queries into multiple queries based on the number of shards
	FlagExploreLogsShardSplitting = "exploreLogsShardSplitting"

	// FlagExploreLogsAggregatedMetrics
	// Used in Logs Drilldown to query by aggregated metrics
	FlagExploreLogsAggregatedMetrics = "exploreLogsAggregatedMetrics"

	// FlagExploreLogsLimitedTimeRange
	// Used in Logs Drilldown to limit the time range
	FlagExploreLogsLimitedTimeRange = "exploreLogsLimitedTimeRange"

	// FlagAppPlatformGrpcClientAuth
	// Enables the gRPC client to authenticate with the App Platform by using ID &amp; access tokens
	FlagAppPlatformGrpcClientAuth = "appPlatformGrpcClientAuth"

	// FlagGroupAttributeSync
	// Enable the groupsync extension for managing Group Attribute Sync feature
	FlagGroupAttributeSync = "groupAttributeSync"

	// FlagAlertingQueryAndExpressionsStepMode
	// Enables step mode for alerting queries and expressions
	FlagAlertingQueryAndExpressionsStepMode = "alertingQueryAndExpressionsStepMode"

	// FlagImprovedExternalSessionHandling
	// Enables improved support for OAuth external sessions. After enabling this feature, users might need to re-authenticate themselves.
	FlagImprovedExternalSessionHandling = "improvedExternalSessionHandling"

	// FlagUseSessionStorageForRedirection
	// Use session storage for handling the redirection after login
	FlagUseSessionStorageForRedirection = "useSessionStorageForRedirection"

	// FlagRolePickerDrawer
	// Enables the new role picker drawer design
	FlagRolePickerDrawer = "rolePickerDrawer"

	// FlagUnifiedStorageSearch
	// Enable unified storage search
	FlagUnifiedStorageSearch = "unifiedStorageSearch"

	// FlagUnifiedStorageSearchSprinkles
	// Enable sprinkles on unified storage search
	FlagUnifiedStorageSearchSprinkles = "unifiedStorageSearchSprinkles"

	// FlagUnifiedStorageSearchPermissionFiltering
	// Enable permission filtering on unified storage search
	FlagUnifiedStorageSearchPermissionFiltering = "unifiedStorageSearchPermissionFiltering"

	// FlagManagedDualWriter
	// Pick the dual write mode from database configs
	FlagManagedDualWriter = "managedDualWriter"

	// FlagPluginsSriChecks
	// Enables SRI checks for plugin assets
	FlagPluginsSriChecks = "pluginsSriChecks"

	// FlagUnifiedStorageBigObjectsSupport
	// Enables to save big objects in blob storage
	FlagUnifiedStorageBigObjectsSupport = "unifiedStorageBigObjectsSupport"

	// FlagTimeRangeProvider
	// Enables time pickers sync
	FlagTimeRangeProvider = "timeRangeProvider"

	// FlagAzureMonitorDisableLogLimit
	// Disables the log limit restriction for Azure Monitor when true. The limit is enabled by default.
	FlagAzureMonitorDisableLogLimit = "azureMonitorDisableLogLimit"

	// FlagPreinstallAutoUpdate
	// Enables automatic updates for pre-installed plugins
	FlagPreinstallAutoUpdate = "preinstallAutoUpdate"

	// FlagPlaylistsReconciler
	// Enables experimental reconciler for playlists
	FlagPlaylistsReconciler = "playlistsReconciler"

	// FlagPasswordlessMagicLinkAuthentication
	// Enable passwordless login via magic link authentication
	FlagPasswordlessMagicLinkAuthentication = "passwordlessMagicLinkAuthentication"

	// FlagExploreMetricsRelatedLogs
	// Display Related Logs in Grafana Metrics Drilldown
	FlagExploreMetricsRelatedLogs = "exploreMetricsRelatedLogs"

	// FlagPrometheusSpecialCharsInLabelValues
	// Adds support for quotes and special characters in label values for Prometheus queries
	FlagPrometheusSpecialCharsInLabelValues = "prometheusSpecialCharsInLabelValues"

	// FlagEnableExtensionsAdminPage
	// Enables the extension admin page regardless of development mode
	FlagEnableExtensionsAdminPage = "enableExtensionsAdminPage"

	// FlagEnableSCIM
	// Enables SCIM support for user and group management
	FlagEnableSCIM = "enableSCIM"

	// FlagCrashDetection
	// Enables browser crash detection reporting to Faro.
	FlagCrashDetection = "crashDetection"

	// FlagJaegerBackendMigration
	// Enables querying the Jaeger data source without the proxy
	FlagJaegerBackendMigration = "jaegerBackendMigration"

	// FlagAlertingUIOptimizeReducer
	// Enables removing the reducer from the alerting UI when creating a new alert rule and using instant query
	FlagAlertingUIOptimizeReducer = "alertingUIOptimizeReducer"

	// FlagAzureMonitorEnableUserAuth
	// Enables user auth for Azure Monitor datasource only
	FlagAzureMonitorEnableUserAuth = "azureMonitorEnableUserAuth"

	// FlagAlertingNotificationsStepMode
	// Enables simplified step mode in the notifications section
	FlagAlertingNotificationsStepMode = "alertingNotificationsStepMode"

	// FlagFeedbackButton
	// Enables a button to send feedback from the Grafana UI
	FlagFeedbackButton = "feedbackButton"

	// FlagUnifiedStorageSearchUI
	// Enable unified storage search UI
	FlagUnifiedStorageSearchUI = "unifiedStorageSearchUI"

	// FlagElasticsearchCrossClusterSearch
	// Enables cross cluster search in the Elasticsearch datasource
	FlagElasticsearchCrossClusterSearch = "elasticsearchCrossClusterSearch"

	// FlagUnifiedHistory
	// Displays the navigation history so the user can navigate back to previous pages
	FlagUnifiedHistory = "unifiedHistory"

	// FlagLokiLabelNamesQueryApi
	// Defaults to using the Loki `/labels` API instead of `/series`
	FlagLokiLabelNamesQueryApi = "lokiLabelNamesQueryApi"

	// FlagInvestigationsBackend
	// Enable the investigations backend API
	FlagInvestigationsBackend = "investigationsBackend"

	// FlagK8SFolderCounts
	// Enable folder&#39;s api server counts
	FlagK8SFolderCounts = "k8SFolderCounts"

	// FlagK8SFolderMove
	// Enable folder&#39;s api server move
	FlagK8SFolderMove = "k8SFolderMove"

	// FlagImprovedExternalSessionHandlingSAML
	// Enables improved support for SAML external sessions. Ensure the NameID format is correctly configured in Grafana for SAML Single Logout to function properly.
	FlagImprovedExternalSessionHandlingSAML = "improvedExternalSessionHandlingSAML"

	// FlagTeamHttpHeadersMimir
	// Enables LBAC for datasources for Mimir to apply LBAC filtering of metrics to the client requests for users in teams
	FlagTeamHttpHeadersMimir = "teamHttpHeadersMimir"

	// FlagTeamHttpHeadersTempo
	// Enables LBAC for datasources for Tempo to apply LBAC filtering of traces to the client requests for users in teams
	FlagTeamHttpHeadersTempo = "teamHttpHeadersTempo"

	// FlagTemplateVariablesUsesCombobox
	// Use new **Combobox** component for template variables
	FlagTemplateVariablesUsesCombobox = "templateVariablesUsesCombobox"

	// FlagGrafanaAdvisor
	// Enables Advisor app
	FlagGrafanaAdvisor = "grafanaAdvisor"

	// FlagElasticsearchImprovedParsing
	// Enables less memory intensive Elasticsearch result parsing
	FlagElasticsearchImprovedParsing = "elasticsearchImprovedParsing"

	// FlagDatasourceConnectionsTab
	// Shows defined connections for a data source in the plugins detail page
	FlagDatasourceConnectionsTab = "datasourceConnectionsTab"

	// FlagFetchRulesUsingPost
	// Use a POST request to list rules by passing down the namespaces user has access to
	FlagFetchRulesUsingPost = "fetchRulesUsingPost"

	// FlagNewLogsPanel
	// Enables the new logs panel in Explore
	FlagNewLogsPanel = "newLogsPanel"

	// FlagGrafanaconThemes
	// Enables the temporary themes for GrafanaCon
	FlagGrafanaconThemes = "grafanaconThemes"

	// FlagPluginsCDNSyncLoader
	// Loads plugins from CDN synchronously
	FlagPluginsCDNSyncLoader = "pluginsCDNSyncLoader"

	// FlagAlertingJiraIntegration
	// Enables the new Jira integration for contact points in cloud alert managers.
	FlagAlertingJiraIntegration = "alertingJiraIntegration"

	// FlagUseScopesNavigationEndpoint
	// Use the scopes navigation endpoint instead of the dashboardbindings endpoint
	FlagUseScopesNavigationEndpoint = "useScopesNavigationEndpoint"

	// FlagScopeSearchAllLevels
	// Enable scope search to include all levels of the scope node tree
	FlagScopeSearchAllLevels = "scopeSearchAllLevels"

	// FlagAlertingRuleVersionHistoryRestore
	// Enables the alert rule version history restore feature
	FlagAlertingRuleVersionHistoryRestore = "alertingRuleVersionHistoryRestore"

	// FlagNewShareReportDrawer
	// Enables the report creation drawer in a dashboard
	FlagNewShareReportDrawer = "newShareReportDrawer"

	// FlagRendererDisableAppPluginsPreload
	// Disable pre-loading app plugins when the request is coming from the renderer
	FlagRendererDisableAppPluginsPreload = "rendererDisableAppPluginsPreload"

	// FlagAssetSriChecks
	// Enables SRI checks for Grafana JavaScript assets
	FlagAssetSriChecks = "assetSriChecks"

	// FlagAlertRuleRestore
	// Enables the alert rule restore feature
	FlagAlertRuleRestore = "alertRuleRestore"

	// FlagInfinityRunQueriesInParallel
	// Enables running Infinity queries in parallel
	FlagInfinityRunQueriesInParallel = "infinityRunQueriesInParallel"

	// FlagInviteUserExperimental
	// Renders invite user button along the app
	FlagInviteUserExperimental = "inviteUserExperimental"

	// FlagAlertingMigrationUI
	// Enables the alerting migration UI, to migrate data source-managed rules to Grafana-managed rules
	FlagAlertingMigrationUI = "alertingMigrationUI"

	// FlagAlertingImportYAMLUI
	// Enables a UI feature for importing rules from a Prometheus file to Grafana-managed rules
	FlagAlertingImportYAMLUI = "alertingImportYAMLUI"

	// FlagUnifiedStorageHistoryPruner
	// Enables the unified storage history pruner
	FlagUnifiedStorageHistoryPruner = "unifiedStorageHistoryPruner"

	// FlagAzureMonitorLogsBuilderEditor
	// Enables the logs builder mode for the Azure Monitor data source
	FlagAzureMonitorLogsBuilderEditor = "azureMonitorLogsBuilderEditor"

	// FlagLocaleFormatPreference
	// Specifies the locale so the correct format for numbers and dates can be shown
	FlagLocaleFormatPreference = "localeFormatPreference"

	// FlagUnifiedStorageGrpcConnectionPool
	// Enables the unified storage grpc connection pool
	FlagUnifiedStorageGrpcConnectionPool = "unifiedStorageGrpcConnectionPool"

	// FlagExtensionSidebar
	// Enables the extension sidebar
	FlagExtensionSidebar = "extensionSidebar"

	// FlagAlertingRulePermanentlyDelete
	// Enables UI functionality to permanently delete alert rules
	FlagAlertingRulePermanentlyDelete = "alertingRulePermanentlyDelete"

	// FlagAlertingRuleRecoverDeleted
	// Enables the UI functionality to recover and view deleted alert rules
	FlagAlertingRuleRecoverDeleted = "alertingRuleRecoverDeleted"

	// FlagXrayApplicationSignals
	// Support Application Signals queries in the X-Ray datasource
	FlagXrayApplicationSignals = "xrayApplicationSignals"

	// FlagMultiTenantTempCredentials
	// use multi-tenant path for awsTempCredentials
	FlagMultiTenantTempCredentials = "multiTenantTempCredentials"

	// FlagLocalizationForPlugins
	// Enables localization for plugins
	FlagLocalizationForPlugins = "localizationForPlugins"

	// FlagUnifiedNavbars
	// Enables unified navbars
	FlagUnifiedNavbars = "unifiedNavbars"

	// FlagLogsPanelControls
	// Enables a control component for the logs panel in Explore
	FlagLogsPanelControls = "logsPanelControls"

	// FlagMetricsFromProfiles
	// Enables creating metrics from profiles and storing them as recording rules
	FlagMetricsFromProfiles = "metricsFromProfiles"

	// FlagPluginsAutoUpdate
	// Enables auto-updating of users installed plugins
	FlagPluginsAutoUpdate = "pluginsAutoUpdate"

	// FlagMultiTenantFrontend
	// Register MT frontend
	FlagMultiTenantFrontend = "multiTenantFrontend"

	// FlagAlertingListViewV2PreviewToggle
	// Enables the alerting list view v2 preview toggle
	FlagAlertingListViewV2PreviewToggle = "alertingListViewV2PreviewToggle"

	// FlagAlertRuleUseFiredAtForStartsAt
	// Use FiredAt for StartsAt when sending alerts to Alertmaanger
	FlagAlertRuleUseFiredAtForStartsAt = "alertRuleUseFiredAtForStartsAt"

	// FlagAlertingBulkActionsInUI
	// Enables the alerting bulk actions in the UI
	FlagAlertingBulkActionsInUI = "alertingBulkActionsInUI"

	// FlagExtensionsReadOnlyProxy
	// Use proxy-based read-only objects for plugin extensions instead of deep cloning
	FlagExtensionsReadOnlyProxy = "extensionsReadOnlyProxy"

<<<<<<< HEAD
	// FlagPluginsApp
	// Enables the plugins app
	FlagPluginsApp = "pluginsApp"
=======
	// FlagRestoreDashboards
	// Enables restore deleted dashboards feature
	FlagRestoreDashboards = "restoreDashboards"

	// FlagSkipTokenRotationIfRecent
	// Skip token rotation if it was already rotated less than 5 seconds ago
	FlagSkipTokenRotationIfRecent = "skipTokenRotationIfRecent"
>>>>>>> 40164cb0
)<|MERGE_RESOLUTION|>--- conflicted
+++ resolved
@@ -919,17 +919,15 @@
 	// Use proxy-based read-only objects for plugin extensions instead of deep cloning
 	FlagExtensionsReadOnlyProxy = "extensionsReadOnlyProxy"
 
-<<<<<<< HEAD
+	// FlagRestoreDashboards
+	// Enables restore deleted dashboards feature
+	FlagRestoreDashboards = "restoreDashboards"
+
+	// FlagSkipTokenRotationIfRecent
+	// Skip token rotation if it was already rotated less than 5 seconds ago
+	FlagSkipTokenRotationIfRecent = "skipTokenRotationIfRecent"
+
 	// FlagPluginsApp
 	// Enables the plugins app
 	FlagPluginsApp = "pluginsApp"
-=======
-	// FlagRestoreDashboards
-	// Enables restore deleted dashboards feature
-	FlagRestoreDashboards = "restoreDashboards"
-
-	// FlagSkipTokenRotationIfRecent
-	// Skip token rotation if it was already rotated less than 5 seconds ago
-	FlagSkipTokenRotationIfRecent = "skipTokenRotationIfRecent"
->>>>>>> 40164cb0
 )