// NOTE: This file was auto generated.  DO NOT EDIT DIRECTLY!
// To change feature flags, edit:
//  pkg/services/featuremgmt/registry.go
// Then run tests in:
//  pkg/services/featuremgmt/toggles_gen_test.go

package featuremgmt

const (
	// FlagDisableEnvelopeEncryption
	// Disable envelope encryption (emergency only)
	FlagDisableEnvelopeEncryption = "disableEnvelopeEncryption"

	// FlagPanelTitleSearch
	// Search for dashboards using panel title
	FlagPanelTitleSearch = "panelTitleSearch"

	// FlagPublicDashboardsEmailSharing
	// Enables public dashboard sharing to be restricted to only allowed emails
	FlagPublicDashboardsEmailSharing = "publicDashboardsEmailSharing"

	// FlagPublicDashboardsScene
	// Enables public dashboard rendering using scenes
	FlagPublicDashboardsScene = "publicDashboardsScene"

	// FlagLokiExperimentalStreaming
	// Support new streaming approach for loki (prototype, needs special loki build)
	FlagLokiExperimentalStreaming = "lokiExperimentalStreaming"

	// FlagFeatureHighlights
	// Highlight Grafana Enterprise features
	FlagFeatureHighlights = "featureHighlights"

	// FlagStorage
	// Configurable storage for dashboards, datasources, and resources
	FlagStorage = "storage"

	// FlagCorrelations
	// Correlations page
	FlagCorrelations = "correlations"

	// FlagCanvasPanelNesting
	// Allow elements nesting
	FlagCanvasPanelNesting = "canvasPanelNesting"

	// FlagLogRequestsInstrumentedAsUnknown
	// Logs the path for requests that are instrumented as unknown
	FlagLogRequestsInstrumentedAsUnknown = "logRequestsInstrumentedAsUnknown"

	// FlagGrpcServer
	// Run the GRPC server
	FlagGrpcServer = "grpcServer"

	// FlagCloudWatchCrossAccountQuerying
	// Enables cross-account querying in CloudWatch datasources
	FlagCloudWatchCrossAccountQuerying = "cloudWatchCrossAccountQuerying"

	// FlagShowDashboardValidationWarnings
	// Show warnings when dashboards do not validate against the schema
	FlagShowDashboardValidationWarnings = "showDashboardValidationWarnings"

	// FlagMysqlAnsiQuotes
	// Use double quotes to escape keyword in a MySQL query
	FlagMysqlAnsiQuotes = "mysqlAnsiQuotes"

	// FlagNestedFolders
	// Enable folder nesting
	FlagNestedFolders = "nestedFolders"

	// FlagAlertingBacktesting
	// Rule backtesting API for alerting
	FlagAlertingBacktesting = "alertingBacktesting"

	// FlagEditPanelCSVDragAndDrop
	// Enables drag and drop for CSV and Excel files
	FlagEditPanelCSVDragAndDrop = "editPanelCSVDragAndDrop"

	// FlagLogsContextDatasourceUi
	// Allow datasource to provide custom UI for context view
	FlagLogsContextDatasourceUi = "logsContextDatasourceUi"

	// FlagLokiShardSplitting
	// Use stream shards to split queries into smaller subqueries
	FlagLokiShardSplitting = "lokiShardSplitting"

	// FlagLokiQuerySplitting
	// Split large interval queries into subqueries with smaller time intervals
	FlagLokiQuerySplitting = "lokiQuerySplitting"

	// FlagLokiQuerySplittingConfig
	// Give users the option to configure split durations for Loki queries
	FlagLokiQuerySplittingConfig = "lokiQuerySplittingConfig"

	// FlagIndividualCookiePreferences
	// Support overriding cookie preferences per user
	FlagIndividualCookiePreferences = "individualCookiePreferences"

	// FlagInfluxdbBackendMigration
	// Query InfluxDB InfluxQL without the proxy
	FlagInfluxdbBackendMigration = "influxdbBackendMigration"

	// FlagInfluxqlStreamingParser
	// Enable streaming JSON parser for InfluxDB datasource InfluxQL query language
	FlagInfluxqlStreamingParser = "influxqlStreamingParser"

	// FlagInfluxdbRunQueriesInParallel
	// Enables running InfluxDB Influxql queries in parallel
	FlagInfluxdbRunQueriesInParallel = "influxdbRunQueriesInParallel"

	// FlagLokiLogsDataplane
	// Changes logs responses from Loki to be compliant with the dataplane specification.
	FlagLokiLogsDataplane = "lokiLogsDataplane"

	// FlagDataplaneFrontendFallback
	// Support dataplane contract field name change for transformations and field name matchers where the name is different
	FlagDataplaneFrontendFallback = "dataplaneFrontendFallback"

	// FlagDisableSSEDataplane
	// Disables dataplane specific processing in server side expressions.
	FlagDisableSSEDataplane = "disableSSEDataplane"

	// FlagUnifiedRequestLog
	// Writes error logs to the request logger
	FlagUnifiedRequestLog = "unifiedRequestLog"

	// FlagRenderAuthJWT
	// Uses JWT-based auth for rendering instead of relying on remote cache
	FlagRenderAuthJWT = "renderAuthJWT"

	// FlagRefactorVariablesTimeRange
	// Refactor time range variables flow to reduce number of API calls made when query variables are chained
	FlagRefactorVariablesTimeRange = "refactorVariablesTimeRange"

	// FlagFaroDatasourceSelector
	// Enable the data source selector within the Frontend Apps section of the Frontend Observability
	FlagFaroDatasourceSelector = "faroDatasourceSelector"

	// FlagEnableDatagridEditing
	// Enables the edit functionality in the datagrid panel
	FlagEnableDatagridEditing = "enableDatagridEditing"

	// FlagExtraThemes
	// Enables extra themes
	FlagExtraThemes = "extraThemes"

	// FlagLokiPredefinedOperations
	// Adds predefined query operations to Loki query editor
	FlagLokiPredefinedOperations = "lokiPredefinedOperations"

	// FlagPluginsFrontendSandbox
	// Enables the plugins frontend sandbox
	FlagPluginsFrontendSandbox = "pluginsFrontendSandbox"

	// FlagPluginsDetailsRightPanel
	// Enables right panel for the plugins details page
	FlagPluginsDetailsRightPanel = "pluginsDetailsRightPanel"

	// FlagSqlDatasourceDatabaseSelection
	// Enables previous SQL data source dataset dropdown behavior
	FlagSqlDatasourceDatabaseSelection = "sqlDatasourceDatabaseSelection"

	// FlagRecordedQueriesMulti
	// Enables writing multiple items from a single query within Recorded Queries
	FlagRecordedQueriesMulti = "recordedQueriesMulti"

	// FlagLogsExploreTableVisualisation
	// A table visualisation for logs in Explore
	FlagLogsExploreTableVisualisation = "logsExploreTableVisualisation"

	// FlagAwsDatasourcesTempCredentials
	// Support temporary security credentials in AWS plugins for Grafana Cloud customers
	FlagAwsDatasourcesTempCredentials = "awsDatasourcesTempCredentials"

	// FlagTransformationsRedesign
	// Enables the transformations redesign
	FlagTransformationsRedesign = "transformationsRedesign"

	// FlagMlExpressions
	// Enable support for Machine Learning in server-side expressions
	FlagMlExpressions = "mlExpressions"

	// FlagDatasourceAPIServers
	// Expose some datasources as apiservers.
	FlagDatasourceAPIServers = "datasourceAPIServers"

	// FlagGrafanaAPIServerWithExperimentalAPIs
	// Register experimental APIs with the k8s API server, including all datasources
	FlagGrafanaAPIServerWithExperimentalAPIs = "grafanaAPIServerWithExperimentalAPIs"

	// FlagProvisioning
	// Next generation provisioning... and git
	FlagProvisioning = "provisioning"

	// FlagGrafanaAPIServerEnsureKubectlAccess
	// Start an additional https handler and write kubectl options
	FlagGrafanaAPIServerEnsureKubectlAccess = "grafanaAPIServerEnsureKubectlAccess"

	// FlagFeatureToggleAdminPage
	// Enable admin page for managing feature toggles from the Grafana front-end. Grafana Cloud only.
	FlagFeatureToggleAdminPage = "featureToggleAdminPage"

	// FlagAwsAsyncQueryCaching
	// Enable caching for async queries for Redshift and Athena. Requires that the datasource has caching and async query support enabled
	FlagAwsAsyncQueryCaching = "awsAsyncQueryCaching"

	// FlagPermissionsFilterRemoveSubquery
	// Alternative permission filter implementation that does not use subqueries for fetching the dashboard folder
	FlagPermissionsFilterRemoveSubquery = "permissionsFilterRemoveSubquery"

	// FlagConfigurableSchedulerTick
	// Enable changing the scheduler base interval via configuration option unified_alerting.scheduler_tick_interval
	FlagConfigurableSchedulerTick = "configurableSchedulerTick"

	// FlagAngularDeprecationUI
	// Display Angular warnings in dashboards and panels
	FlagAngularDeprecationUI = "angularDeprecationUI"

	// FlagDashgpt
	// Enable AI powered features in dashboards
	FlagDashgpt = "dashgpt"

	// FlagAiGeneratedDashboardChanges
	// Enable AI powered features for dashboards to auto-summary changes when saving
	FlagAiGeneratedDashboardChanges = "aiGeneratedDashboardChanges"

	// FlagReportingRetries
	// Enables rendering retries for the reporting feature
	FlagReportingRetries = "reportingRetries"

	// FlagSseGroupByDatasource
	// Send query to the same datasource in a single request when using server side expressions. The `cloudWatchBatchQueries` feature toggle should be enabled if this used with CloudWatch.
	FlagSseGroupByDatasource = "sseGroupByDatasource"

	// FlagLibraryPanelRBAC
	// Enables RBAC support for library panels
	FlagLibraryPanelRBAC = "libraryPanelRBAC"

	// FlagLokiRunQueriesInParallel
	// Enables running Loki queries in parallel
	FlagLokiRunQueriesInParallel = "lokiRunQueriesInParallel"

	// FlagExternalCorePlugins
	// Allow core plugins to be loaded as external
	FlagExternalCorePlugins = "externalCorePlugins"

	// FlagExternalServiceAccounts
	// Automatic service account and token setup for plugins
	FlagExternalServiceAccounts = "externalServiceAccounts"

	// FlagPanelMonitoring
	// Enables panel monitoring through logs and measurements
	FlagPanelMonitoring = "panelMonitoring"

	// FlagEnableNativeHTTPHistogram
	// Enables native HTTP Histograms
	FlagEnableNativeHTTPHistogram = "enableNativeHTTPHistogram"

	// FlagDisableClassicHTTPHistogram
	// Disables classic HTTP Histogram (use with enableNativeHTTPHistogram)
	FlagDisableClassicHTTPHistogram = "disableClassicHTTPHistogram"

	// FlagFormatString
	// Enable format string transformer
	FlagFormatString = "formatString"

	// FlagKubernetesSnapshots
	// Routes snapshot requests from /api to the /apis endpoint
	FlagKubernetesSnapshots = "kubernetesSnapshots"

	// FlagKubernetesDashboards
	// Use the kubernetes API in the frontend for dashboards
	FlagKubernetesDashboards = "kubernetesDashboards"

	// FlagKubernetesClientDashboardsFolders
	// Route the folder and dashboard service requests to k8s
	FlagKubernetesClientDashboardsFolders = "kubernetesClientDashboardsFolders"

	// FlagDashboardDisableSchemaValidationV1
	// Disable schema validation for dashboards/v1
	FlagDashboardDisableSchemaValidationV1 = "dashboardDisableSchemaValidationV1"

	// FlagDashboardDisableSchemaValidationV2
	// Disable schema validation for dashboards/v2
	FlagDashboardDisableSchemaValidationV2 = "dashboardDisableSchemaValidationV2"

	// FlagDashboardSchemaValidationLogging
	// Log schema validation errors so they can be analyzed later
	FlagDashboardSchemaValidationLogging = "dashboardSchemaValidationLogging"

	// FlagDatasourceQueryTypes
	// Show query type endpoints in datasource API servers (currently hardcoded for testdata, expressions, and prometheus)
	FlagDatasourceQueryTypes = "datasourceQueryTypes"

	// FlagQueryService
	// Register /apis/query.grafana.app/ -- will eventually replace /api/ds/query
	FlagQueryService = "queryService"

	// FlagQueryServiceRewrite
	// Rewrite requests targeting /ds/query to the query service
	FlagQueryServiceRewrite = "queryServiceRewrite"

	// FlagQueryServiceFromUI
	// Routes requests to the new query service
	FlagQueryServiceFromUI = "queryServiceFromUI"

	// FlagQueryServiceFromExplore
	// Routes explore requests to the new query service
	FlagQueryServiceFromExplore = "queryServiceFromExplore"

	// FlagCloudWatchBatchQueries
	// Runs CloudWatch metrics queries as separate batches
	FlagCloudWatchBatchQueries = "cloudWatchBatchQueries"

	// FlagLokiStructuredMetadata
	// Enables the loki data source to request structured metadata from the Loki server
	FlagLokiStructuredMetadata = "lokiStructuredMetadata"

	// FlagCachingOptimizeSerializationMemoryUsage
	// If enabled, the caching backend gradually serializes query responses for the cache, comparing against the configured `[caching]max_value_mb` value as it goes. This can can help prevent Grafana from running out of memory while attempting to cache very large query responses.
	FlagCachingOptimizeSerializationMemoryUsage = "cachingOptimizeSerializationMemoryUsage"

	// FlagPrometheusCodeModeMetricNamesSearch
	// Enables search for metric names in Code Mode, to improve performance when working with an enormous number of metric names
	FlagPrometheusCodeModeMetricNamesSearch = "prometheusCodeModeMetricNamesSearch"

	// FlagAddFieldFromCalculationStatFunctions
	// Add cumulative and window functions to the add field from calculation transformation
	FlagAddFieldFromCalculationStatFunctions = "addFieldFromCalculationStatFunctions"

	// FlagAlertmanagerRemoteSecondary
	// Enable Grafana to sync configuration and state with a remote Alertmanager.
	FlagAlertmanagerRemoteSecondary = "alertmanagerRemoteSecondary"

	// FlagAlertmanagerRemotePrimary
	// Enable Grafana to have a remote Alertmanager instance as the primary Alertmanager.
	FlagAlertmanagerRemotePrimary = "alertmanagerRemotePrimary"

	// FlagAnnotationPermissionUpdate
	// Change the way annotation permissions work by scoping them to folders and dashboards.
	FlagAnnotationPermissionUpdate = "annotationPermissionUpdate"

	// FlagExtractFieldsNameDeduplication
	// Make sure extracted field names are unique in the dataframe
	FlagExtractFieldsNameDeduplication = "extractFieldsNameDeduplication"

	// FlagDashboardSceneForViewers
	// Enables dashboard rendering using Scenes for viewer roles
	FlagDashboardSceneForViewers = "dashboardSceneForViewers"

	// FlagDashboardSceneSolo
	// Enables rendering dashboards using scenes for solo panels
	FlagDashboardSceneSolo = "dashboardSceneSolo"

	// FlagDashboardScene
	// Enables dashboard rendering using scenes for all roles
	FlagDashboardScene = "dashboardScene"

	// FlagDashboardNewLayouts
	// Enables experimental new dashboard layouts
	FlagDashboardNewLayouts = "dashboardNewLayouts"

	// FlagPanelFilterVariable
	// Enables use of the `systemPanelFilterVar` variable to filter panels in a dashboard
	FlagPanelFilterVariable = "panelFilterVariable"

	// FlagPdfTables
	// Enables generating table data as PDF in reporting
	FlagPdfTables = "pdfTables"

	// FlagSsoSettingsApi
	// Enables the SSO settings API and the OAuth configuration UIs in Grafana
	FlagSsoSettingsApi = "ssoSettingsApi"

	// FlagCanvasPanelPanZoom
	// Allow pan and zoom in canvas panel
	FlagCanvasPanelPanZoom = "canvasPanelPanZoom"

	// FlagLogsInfiniteScrolling
	// Enables infinite scrolling for the Logs panel in Explore and Dashboards
	FlagLogsInfiniteScrolling = "logsInfiniteScrolling"

	// FlagLogRowsPopoverMenu
	// Enable filtering menu displayed when text of a log line is selected
	FlagLogRowsPopoverMenu = "logRowsPopoverMenu"

	// FlagPluginsSkipHostEnvVars
	// Disables passing host environment variable to plugin processes
	FlagPluginsSkipHostEnvVars = "pluginsSkipHostEnvVars"

	// FlagTableSharedCrosshair
	// Enables shared crosshair in table panel
	FlagTableSharedCrosshair = "tableSharedCrosshair"

	// FlagRegressionTransformation
	// Enables regression analysis transformation
	FlagRegressionTransformation = "regressionTransformation"

	// FlagLokiQueryHints
	// Enables query hints for Loki
	FlagLokiQueryHints = "lokiQueryHints"

	// FlagKubernetesFeatureToggles
	// Use the kubernetes API for feature toggle management in the frontend
	FlagKubernetesFeatureToggles = "kubernetesFeatureToggles"

	// FlagCloudRBACRoles
	// Enabled grafana cloud specific RBAC roles
	FlagCloudRBACRoles = "cloudRBACRoles"

	// FlagAlertingQueryOptimization
	// Optimizes eligible queries in order to reduce load on datasources
	FlagAlertingQueryOptimization = "alertingQueryOptimization"

	// FlagNewFolderPicker
	// Enables the nested folder picker without having nested folders enabled
	FlagNewFolderPicker = "newFolderPicker"

	// FlagJitterAlertRulesWithinGroups
	// Distributes alert rule evaluations more evenly over time, including spreading out rules within the same group. Disables sequential evaluation if enabled.
	FlagJitterAlertRulesWithinGroups = "jitterAlertRulesWithinGroups"

	// FlagOnPremToCloudMigrations
	// Enable the Grafana Migration Assistant, which helps you easily migrate various on-prem resources to your Grafana Cloud stack.
	FlagOnPremToCloudMigrations = "onPremToCloudMigrations"

	// FlagSecretsManagementAppPlatform
	// Enable the secrets management API and services under app platform
	FlagSecretsManagementAppPlatform = "secretsManagementAppPlatform"

	// FlagAlertingSaveStatePeriodic
	// Writes the state periodically to the database, asynchronous to rule evaluation
	FlagAlertingSaveStatePeriodic = "alertingSaveStatePeriodic"

	// FlagAlertingSaveStateCompressed
	// Enables the compressed protobuf-based alert state storage
	FlagAlertingSaveStateCompressed = "alertingSaveStateCompressed"

	// FlagScopeApi
	// In-development feature flag for the scope api using the app platform.
	FlagScopeApi = "scopeApi"

	// FlagPromQLScope
	// In-development feature that will allow injection of labels into prometheus queries.
	FlagPromQLScope = "promQLScope"

	// FlagLogQLScope
	// In-development feature that will allow injection of labels into loki queries.
	FlagLogQLScope = "logQLScope"

	// FlagSqlExpressions
	// Enables SQL Expressions, which can execute SQL queries against data source results.
	FlagSqlExpressions = "sqlExpressions"

	// FlagGroupToNestedTableTransformation
	// Enables the group to nested table transformation
	FlagGroupToNestedTableTransformation = "groupToNestedTableTransformation"

	// FlagNewPDFRendering
	// New implementation for the dashboard-to-PDF rendering
	FlagNewPDFRendering = "newPDFRendering"

	// FlagTlsMemcached
	// Use TLS-enabled memcached in the enterprise caching feature
	FlagTlsMemcached = "tlsMemcached"

	// FlagKubernetesAggregator
	// Enable grafana&#39;s embedded kube-aggregator
	FlagKubernetesAggregator = "kubernetesAggregator"

	// FlagKubernetesAggregatorCapTokenAuth
	// Enable CAP token based authentication in grafana&#39;s embedded kube-aggregator
	FlagKubernetesAggregatorCapTokenAuth = "kubernetesAggregatorCapTokenAuth"

	// FlagExpressionParser
	// Enable new expression parser
	FlagExpressionParser = "expressionParser"

	// FlagGroupByVariable
	// Enable groupBy variable support in scenes dashboards
	FlagGroupByVariable = "groupByVariable"

	// FlagScopeFilters
	// Enables the use of scope filters in Grafana
	FlagScopeFilters = "scopeFilters"

	// FlagSsoSettingsSAML
	// Use the new SSO Settings API to configure the SAML connector
	FlagSsoSettingsSAML = "ssoSettingsSAML"

	// FlagOauthRequireSubClaim
	// Require that sub claims is present in oauth tokens.
	FlagOauthRequireSubClaim = "oauthRequireSubClaim"

	// FlagNewDashboardWithFiltersAndGroupBy
	// Enables filters and group by variables on all new dashboards. Variables are added only if default data source supports filtering.
	FlagNewDashboardWithFiltersAndGroupBy = "newDashboardWithFiltersAndGroupBy"

	// FlagCloudWatchNewLabelParsing
	// Updates CloudWatch label parsing to be more accurate
	FlagCloudWatchNewLabelParsing = "cloudWatchNewLabelParsing"

	// FlagDisableNumericMetricsSortingInExpressions
	// In server-side expressions, disable the sorting of numeric-kind metrics by their metric name or labels.
	FlagDisableNumericMetricsSortingInExpressions = "disableNumericMetricsSortingInExpressions"

	// FlagGrafanaManagedRecordingRules
	// Enables Grafana-managed recording rules.
	FlagGrafanaManagedRecordingRules = "grafanaManagedRecordingRules"

	// FlagQueryLibrary
	// Enables Query Library feature in Explore
	FlagQueryLibrary = "queryLibrary"

	// FlagLogsExploreTableDefaultVisualization
	// Sets the logs table as default visualisation in logs explore
	FlagLogsExploreTableDefaultVisualization = "logsExploreTableDefaultVisualization"

	// FlagNewDashboardSharingComponent
	// Enables the new sharing drawer design
	FlagNewDashboardSharingComponent = "newDashboardSharingComponent"

	// FlagAlertingListViewV2
	// Enables the new alert list view design
	FlagAlertingListViewV2 = "alertingListViewV2"

	// FlagAlertingDisableSendAlertsExternal
	// Disables the ability to send alerts to an external Alertmanager datasource.
	FlagAlertingDisableSendAlertsExternal = "alertingDisableSendAlertsExternal"

	// FlagPreserveDashboardStateWhenNavigating
	// Enables possibility to preserve dashboard variables and time range when navigating between dashboards
	FlagPreserveDashboardStateWhenNavigating = "preserveDashboardStateWhenNavigating"

	// FlagAlertingCentralAlertHistory
	// Enables the new central alert history.
	FlagAlertingCentralAlertHistory = "alertingCentralAlertHistory"

	// FlagPluginProxyPreserveTrailingSlash
	// Preserve plugin proxy trailing slash.
	FlagPluginProxyPreserveTrailingSlash = "pluginProxyPreserveTrailingSlash"

	// FlagAzureMonitorPrometheusExemplars
	// Allows configuration of Azure Monitor as a data source that can provide Prometheus exemplars
	FlagAzureMonitorPrometheusExemplars = "azureMonitorPrometheusExemplars"

	// FlagPinNavItems
	// Enables pinning of nav items
	FlagPinNavItems = "pinNavItems"

	// FlagAuthZGRPCServer
	// Enables the gRPC server for authorization
	FlagAuthZGRPCServer = "authZGRPCServer"

	// FlagSsoSettingsLDAP
	// Use the new SSO Settings API to configure LDAP
	FlagSsoSettingsLDAP = "ssoSettingsLDAP"

	// FlagFailWrongDSUID
	// Throws an error if a data source has an invalid UIDs
	FlagFailWrongDSUID = "failWrongDSUID"

	// FlagZanzana
	// Use openFGA as authorization engine.
	FlagZanzana = "zanzana"

	// FlagReloadDashboardsOnParamsChange
	// Enables reload of dashboards on scopes, time range and variables changes
	FlagReloadDashboardsOnParamsChange = "reloadDashboardsOnParamsChange"

	// FlagEnableScopesInMetricsExplore
	// Enables the scopes usage in Metrics Explore
	FlagEnableScopesInMetricsExplore = "enableScopesInMetricsExplore"

	// FlagCloudWatchRoundUpEndTime
	// Round up end time for metric queries to the next minute to avoid missing data
	FlagCloudWatchRoundUpEndTime = "cloudWatchRoundUpEndTime"

	// FlagPrometheusAzureOverrideAudience
	// Deprecated. Allow override default AAD audience for Azure Prometheus endpoint. Enabled by default. This feature should no longer be used and will be removed in the future.
	FlagPrometheusAzureOverrideAudience = "prometheusAzureOverrideAudience"

	// FlagAlertingFilterV2
	// Enable the new alerting search experience
	FlagAlertingFilterV2 = "alertingFilterV2"

	// FlagDataplaneAggregator
	// Enable grafana dataplane aggregator
	FlagDataplaneAggregator = "dataplaneAggregator"

	// FlagNewFiltersUI
	// Enables new combobox style UI for the Ad hoc filters variable in scenes architecture
	FlagNewFiltersUI = "newFiltersUI"

	// FlagTableNextGen
	// Allows access to the new react-data-grid based table component.
	FlagTableNextGen = "tableNextGen"

	// FlagLokiSendDashboardPanelNames
	// Send dashboard and panel names to Loki when querying
	FlagLokiSendDashboardPanelNames = "lokiSendDashboardPanelNames"

	// FlagAlertingPrometheusRulesPrimary
	// Uses Prometheus rules as the primary source of truth for ruler-enabled data sources
	FlagAlertingPrometheusRulesPrimary = "alertingPrometheusRulesPrimary"

	// FlagExploreLogsShardSplitting
	// Used in Logs Drilldown to split queries into multiple queries based on the number of shards
	FlagExploreLogsShardSplitting = "exploreLogsShardSplitting"

	// FlagExploreLogsAggregatedMetrics
	// Used in Logs Drilldown to query by aggregated metrics
	FlagExploreLogsAggregatedMetrics = "exploreLogsAggregatedMetrics"

	// FlagExploreLogsLimitedTimeRange
	// Used in Logs Drilldown to limit the time range
	FlagExploreLogsLimitedTimeRange = "exploreLogsLimitedTimeRange"

	// FlagAppPlatformGrpcClientAuth
	// Enables the gRPC client to authenticate with the App Platform by using ID &amp; access tokens
	FlagAppPlatformGrpcClientAuth = "appPlatformGrpcClientAuth"

	// FlagGroupAttributeSync
	// Enable the groupsync extension for managing Group Attribute Sync feature
	FlagGroupAttributeSync = "groupAttributeSync"

	// FlagAlertingQueryAndExpressionsStepMode
	// Enables step mode for alerting queries and expressions
	FlagAlertingQueryAndExpressionsStepMode = "alertingQueryAndExpressionsStepMode"

	// FlagImprovedExternalSessionHandling
	// Enables improved support for OAuth external sessions. After enabling this feature, users might need to re-authenticate themselves.
	FlagImprovedExternalSessionHandling = "improvedExternalSessionHandling"

	// FlagUseSessionStorageForRedirection
	// Use session storage for handling the redirection after login
	FlagUseSessionStorageForRedirection = "useSessionStorageForRedirection"

	// FlagRolePickerDrawer
	// Enables the new role picker drawer design
	FlagRolePickerDrawer = "rolePickerDrawer"

	// FlagUnifiedStorageSearch
	// Enable unified storage search
	FlagUnifiedStorageSearch = "unifiedStorageSearch"

	// FlagUnifiedStorageSearchSprinkles
	// Enable sprinkles on unified storage search
	FlagUnifiedStorageSearchSprinkles = "unifiedStorageSearchSprinkles"

	// FlagUnifiedStorageSearchPermissionFiltering
	// Enable permission filtering on unified storage search
	FlagUnifiedStorageSearchPermissionFiltering = "unifiedStorageSearchPermissionFiltering"

	// FlagManagedDualWriter
	// Pick the dual write mode from database configs
	FlagManagedDualWriter = "managedDualWriter"

	// FlagPluginsSriChecks
	// Enables SRI checks for plugin assets
	FlagPluginsSriChecks = "pluginsSriChecks"

	// FlagUnifiedStorageBigObjectsSupport
	// Enables to save big objects in blob storage
	FlagUnifiedStorageBigObjectsSupport = "unifiedStorageBigObjectsSupport"

	// FlagTimeRangeProvider
	// Enables time pickers sync
	FlagTimeRangeProvider = "timeRangeProvider"

	// FlagAzureMonitorDisableLogLimit
	// Disables the log limit restriction for Azure Monitor when true. The limit is enabled by default.
	FlagAzureMonitorDisableLogLimit = "azureMonitorDisableLogLimit"

	// FlagPreinstallAutoUpdate
	// Enables automatic updates for pre-installed plugins
	FlagPreinstallAutoUpdate = "preinstallAutoUpdate"

	// FlagPlaylistsReconciler
	// Enables experimental reconciler for playlists
	FlagPlaylistsReconciler = "playlistsReconciler"

	// FlagPasswordlessMagicLinkAuthentication
	// Enable passwordless login via magic link authentication
	FlagPasswordlessMagicLinkAuthentication = "passwordlessMagicLinkAuthentication"

	// FlagExploreMetricsRelatedLogs
	// Display Related Logs in Grafana Metrics Drilldown
	FlagExploreMetricsRelatedLogs = "exploreMetricsRelatedLogs"

	// FlagPrometheusSpecialCharsInLabelValues
	// Adds support for quotes and special characters in label values for Prometheus queries
	FlagPrometheusSpecialCharsInLabelValues = "prometheusSpecialCharsInLabelValues"

	// FlagEnableExtensionsAdminPage
	// Enables the extension admin page regardless of development mode
	FlagEnableExtensionsAdminPage = "enableExtensionsAdminPage"

	// FlagEnableSCIM
	// Enables SCIM support for user and group management
	FlagEnableSCIM = "enableSCIM"

	// FlagCrashDetection
	// Enables browser crash detection reporting to Faro.
	FlagCrashDetection = "crashDetection"

	// FlagJaegerBackendMigration
	// Enables querying the Jaeger data source without the proxy
	FlagJaegerBackendMigration = "jaegerBackendMigration"

	// FlagAlertingUIOptimizeReducer
	// Enables removing the reducer from the alerting UI when creating a new alert rule and using instant query
	FlagAlertingUIOptimizeReducer = "alertingUIOptimizeReducer"

	// FlagAzureMonitorEnableUserAuth
	// Enables user auth for Azure Monitor datasource only
	FlagAzureMonitorEnableUserAuth = "azureMonitorEnableUserAuth"

	// FlagAlertingNotificationsStepMode
	// Enables simplified step mode in the notifications section
	FlagAlertingNotificationsStepMode = "alertingNotificationsStepMode"

	// FlagFeedbackButton
	// Enables a button to send feedback from the Grafana UI
	FlagFeedbackButton = "feedbackButton"

	// FlagUnifiedStorageSearchUI
	// Enable unified storage search UI
	FlagUnifiedStorageSearchUI = "unifiedStorageSearchUI"

	// FlagElasticsearchCrossClusterSearch
	// Enables cross cluster search in the Elasticsearch datasource
	FlagElasticsearchCrossClusterSearch = "elasticsearchCrossClusterSearch"

	// FlagUnifiedHistory
	// Displays the navigation history so the user can navigate back to previous pages
	FlagUnifiedHistory = "unifiedHistory"

	// FlagLokiLabelNamesQueryApi
	// Defaults to using the Loki `/labels` API instead of `/series`
	FlagLokiLabelNamesQueryApi = "lokiLabelNamesQueryApi"

	// FlagInvestigationsBackend
	// Enable the investigations backend API
	FlagInvestigationsBackend = "investigationsBackend"

	// FlagK8SFolderCounts
	// Enable folder&#39;s api server counts
	FlagK8SFolderCounts = "k8SFolderCounts"

	// FlagK8SFolderMove
	// Enable folder&#39;s api server move
	FlagK8SFolderMove = "k8SFolderMove"

	// FlagImprovedExternalSessionHandlingSAML
	// Enables improved support for SAML external sessions. Ensure the NameID format is correctly configured in Grafana for SAML Single Logout to function properly.
	FlagImprovedExternalSessionHandlingSAML = "improvedExternalSessionHandlingSAML"

	// FlagTeamHttpHeadersMimir
	// Enables LBAC for datasources for Mimir to apply LBAC filtering of metrics to the client requests for users in teams
	FlagTeamHttpHeadersMimir = "teamHttpHeadersMimir"

	// FlagTeamHttpHeadersTempo
	// Enables LBAC for datasources for Tempo to apply LBAC filtering of traces to the client requests for users in teams
	FlagTeamHttpHeadersTempo = "teamHttpHeadersTempo"

	// FlagTemplateVariablesUsesCombobox
	// Use new **Combobox** component for template variables
	FlagTemplateVariablesUsesCombobox = "templateVariablesUsesCombobox"

	// FlagGrafanaAdvisor
	// Enables Advisor app
	FlagGrafanaAdvisor = "grafanaAdvisor"

	// FlagElasticsearchImprovedParsing
	// Enables less memory intensive Elasticsearch result parsing
	FlagElasticsearchImprovedParsing = "elasticsearchImprovedParsing"

	// FlagDatasourceConnectionsTab
	// Shows defined connections for a data source in the plugins detail page
	FlagDatasourceConnectionsTab = "datasourceConnectionsTab"

	// FlagFetchRulesUsingPost
	// Use a POST request to list rules by passing down the namespaces user has access to
	FlagFetchRulesUsingPost = "fetchRulesUsingPost"

	// FlagNewLogsPanel
	// Enables the new logs panel in Explore
	FlagNewLogsPanel = "newLogsPanel"

	// FlagGrafanaconThemes
	// Enables the temporary themes for GrafanaCon
	FlagGrafanaconThemes = "grafanaconThemes"

	// FlagPluginsCDNSyncLoader
	// Loads plugins from CDN synchronously
	FlagPluginsCDNSyncLoader = "pluginsCDNSyncLoader"

	// FlagAlertingJiraIntegration
	// Enables the new Jira integration for contact points in cloud alert managers.
	FlagAlertingJiraIntegration = "alertingJiraIntegration"

	// FlagUseScopesNavigationEndpoint
	// Use the scopes navigation endpoint instead of the dashboardbindings endpoint
	FlagUseScopesNavigationEndpoint = "useScopesNavigationEndpoint"

	// FlagScopeSearchAllLevels
	// Enable scope search to include all levels of the scope node tree
	FlagScopeSearchAllLevels = "scopeSearchAllLevels"

	// FlagAlertingRuleVersionHistoryRestore
	// Enables the alert rule version history restore feature
	FlagAlertingRuleVersionHistoryRestore = "alertingRuleVersionHistoryRestore"

	// FlagNewShareReportDrawer
	// Enables the report creation drawer in a dashboard
	FlagNewShareReportDrawer = "newShareReportDrawer"

	// FlagRendererDisableAppPluginsPreload
	// Disable pre-loading app plugins when the request is coming from the renderer
	FlagRendererDisableAppPluginsPreload = "rendererDisableAppPluginsPreload"

	// FlagAssetSriChecks
	// Enables SRI checks for Grafana JavaScript assets
	FlagAssetSriChecks = "assetSriChecks"

	// FlagAlertRuleRestore
	// Enables the alert rule restore feature
	FlagAlertRuleRestore = "alertRuleRestore"

	// FlagInfinityRunQueriesInParallel
	// Enables running Infinity queries in parallel
	FlagInfinityRunQueriesInParallel = "infinityRunQueriesInParallel"

	// FlagInviteUserExperimental
	// Renders invite user button along the app
	FlagInviteUserExperimental = "inviteUserExperimental"

	// FlagAlertingMigrationUI
	// Enables the alerting migration UI, to migrate data source-managed rules to Grafana-managed rules
	FlagAlertingMigrationUI = "alertingMigrationUI"

	// FlagAlertingImportYAMLUI
	// Enables a UI feature for importing rules from a Prometheus file to Grafana-managed rules
	FlagAlertingImportYAMLUI = "alertingImportYAMLUI"

	// FlagUnifiedStorageHistoryPruner
	// Enables the unified storage history pruner
	FlagUnifiedStorageHistoryPruner = "unifiedStorageHistoryPruner"

	// FlagAzureMonitorLogsBuilderEditor
	// Enables the logs builder mode for the Azure Monitor data source
	FlagAzureMonitorLogsBuilderEditor = "azureMonitorLogsBuilderEditor"

	// FlagLocaleFormatPreference
	// Specifies the locale so the correct format for numbers and dates can be shown
	FlagLocaleFormatPreference = "localeFormatPreference"

	// FlagUnifiedStorageGrpcConnectionPool
	// Enables the unified storage grpc connection pool
	FlagUnifiedStorageGrpcConnectionPool = "unifiedStorageGrpcConnectionPool"

	// FlagExtensionSidebar
	// Enables the extension sidebar
	FlagExtensionSidebar = "extensionSidebar"

	// FlagAlertingRulePermanentlyDelete
	// Enables UI functionality to permanently delete alert rules
	FlagAlertingRulePermanentlyDelete = "alertingRulePermanentlyDelete"

	// FlagAlertingRuleRecoverDeleted
	// Enables the UI functionality to recover and view deleted alert rules
	FlagAlertingRuleRecoverDeleted = "alertingRuleRecoverDeleted"

	// FlagXrayApplicationSignals
	// Support Application Signals queries in the X-Ray datasource
	FlagXrayApplicationSignals = "xrayApplicationSignals"

	// FlagMultiTenantTempCredentials
	// use multi-tenant path for awsTempCredentials
	FlagMultiTenantTempCredentials = "multiTenantTempCredentials"

	// FlagLocalizationForPlugins
	// Enables localization for plugins
	FlagLocalizationForPlugins = "localizationForPlugins"

	// FlagUnifiedNavbars
	// Enables unified navbars
	FlagUnifiedNavbars = "unifiedNavbars"

	// FlagLogsPanelControls
	// Enables a control component for the logs panel in Explore
	FlagLogsPanelControls = "logsPanelControls"

	// FlagMetricsFromProfiles
	// Enables creating metrics from profiles and storing them as recording rules
	FlagMetricsFromProfiles = "metricsFromProfiles"

	// FlagPluginsAutoUpdate
	// Enables auto-updating of users installed plugins
	FlagPluginsAutoUpdate = "pluginsAutoUpdate"

	// FlagMultiTenantFrontend
	// Register MT frontend
	FlagMultiTenantFrontend = "multiTenantFrontend"

	// FlagAlertingListViewV2PreviewToggle
	// Enables the alerting list view v2 preview toggle
	FlagAlertingListViewV2PreviewToggle = "alertingListViewV2PreviewToggle"

	// FlagAlertRuleUseFiredAtForStartsAt
	// Use FiredAt for StartsAt when sending alerts to Alertmaanger
	FlagAlertRuleUseFiredAtForStartsAt = "alertRuleUseFiredAtForStartsAt"

	// FlagAlertingBulkActionsInUI
	// Enables the alerting bulk actions in the UI
	FlagAlertingBulkActionsInUI = "alertingBulkActionsInUI"

	// FlagExtensionsReadOnlyProxy
	// Use proxy-based read-only objects for plugin extensions instead of deep cloning
	FlagExtensionsReadOnlyProxy = "extensionsReadOnlyProxy"

	// FlagRestoreDashboards
	// Enables restore deleted dashboards feature
	FlagRestoreDashboards = "restoreDashboards"

	// FlagSkipTokenRotationIfRecent
	// Skip token rotation if it was already rotated less than 5 seconds ago
	FlagSkipTokenRotationIfRecent = "skipTokenRotationIfRecent"

<<<<<<< HEAD
	// FlagPluginsApp
	// Enables the plugins app
	FlagPluginsApp = "pluginsApp"
=======
	// FlagAlertEnrichment
	// Enable configuration of alert enrichments in Grafana Cloud.
	FlagAlertEnrichment = "alertEnrichment"

	// FlagAlertingImportAlertmanagerAPI
	// Enables the API to import Alertmanager configuration
	FlagAlertingImportAlertmanagerAPI = "alertingImportAlertmanagerAPI"
>>>>>>> f14ed750
)<|MERGE_RESOLUTION|>--- conflicted
+++ resolved
@@ -927,17 +927,15 @@
 	// Skip token rotation if it was already rotated less than 5 seconds ago
 	FlagSkipTokenRotationIfRecent = "skipTokenRotationIfRecent"
 
-<<<<<<< HEAD
+	// FlagAlertEnrichment
+	// Enable configuration of alert enrichments in Grafana Cloud.
+	FlagAlertEnrichment = "alertEnrichment"
+
+	// FlagAlertingImportAlertmanagerAPI
+	// Enables the API to import Alertmanager configuration
+	FlagAlertingImportAlertmanagerAPI = "alertingImportAlertmanagerAPI"
+
 	// FlagPluginsApp
 	// Enables the plugins app
 	FlagPluginsApp = "pluginsApp"
-=======
-	// FlagAlertEnrichment
-	// Enable configuration of alert enrichments in Grafana Cloud.
-	FlagAlertEnrichment = "alertEnrichment"
-
-	// FlagAlertingImportAlertmanagerAPI
-	// Enables the API to import Alertmanager configuration
-	FlagAlertingImportAlertmanagerAPI = "alertingImportAlertmanagerAPI"
->>>>>>> f14ed750
 )