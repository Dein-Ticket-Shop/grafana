{
  "kind": "FeatureList",
  "apiVersion": "featuretoggle.grafana.app/v0alpha1",
  "metadata": {},
  "items": [
    {
      "metadata": {
        "name": "ABTestFeatureToggleA",
        "resourceVersion": "1736782112674",
        "creationTimestamp": "2025-01-13T21:13:13Z"
      },
      "spec": {
        "description": "Test feature toggle to see how cohorts could be set up AB testing",
        "stage": "experimental",
        "codeowner": "@grafana/sharing-squad",
        "hideFromDocs": true,
        "expression": "false"
      }
    },
    {
      "metadata": {
        "name": "ABTestFeatureToggleB",
        "resourceVersion": "1736782112674",
        "creationTimestamp": "2025-01-13T21:13:13Z"
      },
      "spec": {
        "description": "Test feature toggle to see how cohorts could be set up AB testing",
        "stage": "experimental",
        "codeowner": "@grafana/sharing-squad",
        "hideFromDocs": true,
        "expression": "false"
      }
    },
    {
      "metadata": {
        "name": "accessActionSets",
        "resourceVersion": "1731413707429",
        "creationTimestamp": "2024-04-12T16:19:25Z",
        "deletionTimestamp": "2025-03-11T16:34:55Z",
        "annotations": {
          "grafana.app/updatedTimestamp": "2024-11-12 12:15:07.42916 +0000 UTC"
        }
      },
      "spec": {
        "description": "Introduces action sets for resource permissions. Also ensures that all folder editors and admins can create subfolders without needing any additional permissions.",
        "stage": "GA",
        "codeowner": "@grafana/identity-access-team",
        "expression": "true"
      }
    },
    {
      "metadata": {
        "name": "accessControlOnCall",
        "resourceVersion": "1726562036211",
        "creationTimestamp": "2022-10-19T16:10:09Z",
        "deletionTimestamp": "2025-02-24T14:40:54Z",
        "annotations": {
          "grafana.app/updatedTimestamp": "2024-09-17 08:33:56.211355566 +0000 UTC"
        }
      },
      "spec": {
        "description": "Access control primitives for OnCall",
        "stage": "GA",
        "codeowner": "@grafana/identity-access-team",
        "hideFromAdminPage": true,
        "expression": "true"
      }
    },
    {
      "metadata": {
        "name": "addFieldFromCalculationStatFunctions",
        "resourceVersion": "1722289107837",
        "creationTimestamp": "2023-11-03T14:39:58Z",
        "annotations": {
          "grafana.app/updatedTimestamp": "2024-07-29 21:38:27.837976 +0000 UTC"
        }
      },
      "spec": {
        "description": "Add cumulative and window functions to the add field from calculation transformation",
        "stage": "GA",
        "codeowner": "@grafana/dataviz-squad",
        "frontend": true,
        "expression": "true"
      }
    },
    {
      "metadata": {
        "name": "adhocFilterOneOf",
        "resourceVersion": "1723119716623",
        "creationTimestamp": "2024-08-12T08:56:42Z",
        "deletionTimestamp": "2024-09-05T12:49:24Z"
      },
      "spec": {
        "description": "Exposes a new 'one of' operator for ad-hoc filters. This operator allows users to filter by multiple values in a single filter.",
        "stage": "experimental",
        "codeowner": "@grafana/dashboards-squad"
      }
    },
    {
      "metadata": {
        "name": "aiGeneratedDashboardChanges",
        "resourceVersion": "1718727528075",
        "creationTimestamp": "2024-03-05T12:01:31Z"
      },
      "spec": {
        "description": "Enable AI powered features for dashboards to auto-summary changes when saving",
        "stage": "experimental",
        "codeowner": "@grafana/dashboards-squad",
        "frontend": true
      }
    },
    {
      "metadata": {
        "name": "alertRuleRestore",
        "resourceVersion": "1741127758142",
        "creationTimestamp": "2025-03-04T22:29:36Z",
        "annotations": {
          "grafana.app/updatedTimestamp": "2025-03-04 22:35:58.1421143 +0000 UTC"
        }
      },
      "spec": {
        "description": "Enables the alert rule restore feature",
        "stage": "preview",
        "codeowner": "@grafana/alerting-squad",
        "expression": "true"
      }
    },
    {
      "metadata": {
        "name": "alertStateHistoryLokiOnly",
        "resourceVersion": "1718727528075",
        "creationTimestamp": "2023-03-30T18:53:21Z"
      },
      "spec": {
        "description": "Disable Grafana alerts from emitting annotations when a remote Loki instance is available.",
        "stage": "experimental",
        "codeowner": "@grafana/alerting-squad"
      }
    },
    {
      "metadata": {
        "name": "alertStateHistoryLokiPrimary",
        "resourceVersion": "1718727528075",
        "creationTimestamp": "2023-03-30T18:53:21Z"
      },
      "spec": {
        "description": "Enable a remote Loki instance as the primary source for state history reads.",
        "stage": "experimental",
        "codeowner": "@grafana/alerting-squad"
      }
    },
    {
      "metadata": {
        "name": "alertStateHistoryLokiSecondary",
        "resourceVersion": "1718727528075",
        "creationTimestamp": "2023-03-30T18:53:21Z"
      },
      "spec": {
        "description": "Enable Grafana to write alert state history to an external Loki instance in addition to Grafana annotations.",
        "stage": "experimental",
        "codeowner": "@grafana/alerting-squad"
      }
    },
    {
      "metadata": {
        "name": "alertingAlertmanagerExtraDedupStage",
        "resourceVersion": "1738251165994",
        "creationTimestamp": "2025-01-30T15:32:45Z"
      },
      "spec": {
        "description": "enables extra deduplication stage in alertmanager that checks that timestamps of the pipeline and the current state are matching",
        "stage": "experimental",
        "codeowner": "@grafana/alerting-squad",
        "requiresRestart": true,
        "hideFromAdminPage": true,
        "hideFromDocs": true
      }
    },
    {
      "metadata": {
        "name": "alertingAlertmanagerExtraDedupStageStopPipeline",
        "resourceVersion": "1738251165994",
        "creationTimestamp": "2025-01-30T15:32:45Z"
      },
      "spec": {
        "description": "works together with alertingAlertmanagerExtraDedupStage, if enabled, it will stop the pipeline if the timestamps are not matching. Otherwise, it will emit a warning",
        "stage": "experimental",
        "codeowner": "@grafana/alerting-squad",
        "requiresRestart": true,
        "hideFromAdminPage": true,
        "hideFromDocs": true
      }
    },
    {
      "metadata": {
        "name": "alertingApiServer",
        "resourceVersion": "1734627512749",
        "creationTimestamp": "2024-06-20T20:52:03Z",
        "annotations": {
          "grafana.app/updatedTimestamp": "2024-12-19 16:58:32.7498017 +0000 UTC"
        }
      },
      "spec": {
        "description": "Register Alerting APIs with the K8s API server",
        "stage": "GA",
        "codeowner": "@grafana/alerting-squad",
        "requiresRestart": true,
        "expression": "true"
      }
    },
    {
      "metadata": {
        "name": "alertingBacktesting",
        "resourceVersion": "1718727528075",
        "creationTimestamp": "2022-12-14T14:44:14Z"
      },
      "spec": {
        "description": "Rule backtesting API for alerting",
        "stage": "experimental",
        "codeowner": "@grafana/alerting-squad"
      }
    },
    {
      "metadata": {
        "name": "alertingCentralAlertHistory",
        "resourceVersion": "1718727528075",
        "creationTimestamp": "2024-05-29T15:01:38Z"
      },
      "spec": {
        "description": "Enables the new central alert history.",
        "stage": "experimental",
        "codeowner": "@grafana/alerting-squad",
        "frontend": true
      }
    },
    {
      "metadata": {
        "name": "alertingConversionAPI",
        "resourceVersion": "1739207762746",
        "creationTimestamp": "2025-02-10T17:16:02Z"
      },
      "spec": {
        "description": "Enable the alerting conversion API",
        "stage": "experimental",
        "codeowner": "@grafana/alerting-squad",
        "hideFromAdminPage": true,
        "hideFromDocs": true
      }
    },
    {
      "metadata": {
        "name": "alertingDisableSendAlertsExternal",
        "resourceVersion": "1718727528075",
        "creationTimestamp": "2024-05-23T12:29:19Z"
      },
      "spec": {
        "description": "Disables the ability to send alerts to an external Alertmanager datasource.",
        "stage": "experimental",
        "codeowner": "@grafana/alerting-squad",
        "hideFromAdminPage": true,
        "hideFromDocs": true
      }
    },
    {
      "metadata": {
        "name": "alertingFilterV2",
        "resourceVersion": "1723028774805",
        "creationTimestamp": "2024-09-11T11:29:26Z"
      },
      "spec": {
        "description": "Enable the new alerting search experience",
        "stage": "experimental",
        "codeowner": "@grafana/alerting-squad",
        "hideFromDocs": true
      }
    },
    {
      "metadata": {
        "name": "alertingInsights",
        "resourceVersion": "1720021873452",
        "creationTimestamp": "2023-09-14T12:58:04Z",
        "annotations": {
          "grafana.app/updatedTimestamp": "2024-07-03 15:51:13.452477 +0000 UTC"
        }
      },
      "spec": {
        "description": "Show the new alerting insights landing page",
        "stage": "GA",
        "codeowner": "@grafana/alerting-squad",
        "frontend": true,
        "hideFromAdminPage": true,
        "expression": "true"
      }
    },
    {
      "metadata": {
        "name": "alertingJiraIntegration",
        "resourceVersion": "1739362088655",
        "creationTimestamp": "2025-02-12T10:45:07Z",
        "annotations": {
          "grafana.app/updatedTimestamp": "2025-02-12 12:08:08.655259 +0000 UTC"
        }
      },
      "spec": {
        "description": "Enables the new Jira integration for contact points in cloud alert managers.",
        "stage": "experimental",
        "codeowner": "@grafana/alerting-squad",
        "frontend": true,
        "hideFromDocs": true
      }
    },
    {
      "metadata": {
        "name": "alertingListViewV2",
        "resourceVersion": "1718727528075",
        "creationTimestamp": "2024-05-24T14:40:49Z"
      },
      "spec": {
        "description": "Enables the new alert list view design",
        "stage": "experimental",
        "codeowner": "@grafana/alerting-squad",
        "frontend": true
      }
    },
    {
      "metadata": {
        "name": "alertingMigrationUI",
        "resourceVersion": "1741968018953",
        "creationTimestamp": "2025-03-14T16:00:18Z"
      },
      "spec": {
        "description": "Enables the alerting migration UI, to migrate datasource-managed rules to Grafana-managed rules",
        "stage": "experimental",
        "codeowner": "@grafana/alerting-squad",
        "frontend": true,
        "hideFromAdminPage": true,
        "hideFromDocs": true
      }
    },
    {
      "metadata": {
        "name": "alertingNoDataErrorExecution",
        "resourceVersion": "1720021873452",
        "creationTimestamp": "2023-08-15T14:27:15Z",
        "deletionTimestamp": "2025-03-13T19:16:25Z",
        "annotations": {
          "grafana.app/updatedTimestamp": "2024-07-03 15:51:13.452477 +0000 UTC"
        }
      },
      "spec": {
        "description": "Changes how Alerting state manager handles execution of NoData/Error",
        "stage": "GA",
        "codeowner": "@grafana/alerting-squad",
        "requiresRestart": true,
        "expression": "true"
      }
    },
    {
      "metadata": {
        "name": "alertingNoNormalState",
        "resourceVersion": "1718727528075",
        "creationTimestamp": "2023-01-13T23:29:29Z",
        "deletionTimestamp": "2025-01-31T15:46:31Z"
      },
      "spec": {
        "description": "Stop maintaining state of alerts that are not firing",
        "stage": "preview",
        "codeowner": "@grafana/alerting-squad",
        "hideFromAdminPage": true
      }
    },
    {
      "metadata": {
        "name": "alertingNotificationsStepMode",
        "resourceVersion": "1737362059637",
        "creationTimestamp": "2024-11-22T11:07:45Z",
        "annotations": {
          "grafana.app/updatedTimestamp": "2025-01-20 08:34:19.63725 +0000 UTC"
        }
      },
      "spec": {
        "description": "Enables simplified step mode in the notifications section",
        "stage": "GA",
        "codeowner": "@grafana/alerting-squad",
        "frontend": true,
        "expression": "true"
      }
    },
    {
      "metadata": {
        "name": "alertingPrometheusRulesPrimary",
        "resourceVersion": "1727332930692",
        "creationTimestamp": "2024-09-27T12:27:16Z",
        "annotations": {
          "grafana.app/updatedTimestamp": "2024-09-26 06:42:10.692959 +0000 UTC"
        }
      },
      "spec": {
        "description": "Uses Prometheus rules as the primary source of truth for ruler-enabled data sources",
        "stage": "experimental",
        "codeowner": "@grafana/alerting-squad",
        "frontend": true
      }
    },
    {
      "metadata": {
        "name": "alertingQueryAndExpressionsStepMode",
        "resourceVersion": "1737362059637",
        "creationTimestamp": "2024-09-26T06:33:14Z",
        "annotations": {
          "grafana.app/updatedTimestamp": "2025-01-20 08:34:19.63725 +0000 UTC"
        }
      },
      "spec": {
        "description": "Enables step mode for alerting queries and expressions",
        "stage": "GA",
        "codeowner": "@grafana/alerting-squad",
        "frontend": true,
        "expression": "true"
      }
    },
    {
      "metadata": {
        "name": "alertingQueryOptimization",
        "resourceVersion": "1720021873452",
        "creationTimestamp": "2024-01-10T20:52:58Z",
        "annotations": {
          "grafana.app/updatedTimestamp": "2024-07-03 15:51:13.452477 +0000 UTC"
        }
      },
      "spec": {
        "description": "Optimizes eligible queries in order to reduce load on datasources",
        "stage": "GA",
        "codeowner": "@grafana/alerting-squad",
        "expression": "false"
      }
    },
    {
      "metadata": {
        "name": "alertingRuleVersionHistoryRestore",
        "resourceVersion": "1740740039764",
        "creationTimestamp": "2025-01-16T14:08:12Z",
        "annotations": {
          "grafana.app/updatedTimestamp": "2025-02-28 10:53:59.764894 +0000 UTC"
        }
      },
      "spec": {
        "description": "Enables the alert rule version history restore feature",
        "stage": "GA",
        "codeowner": "@grafana/alerting-squad",
        "frontend": true,
        "hideFromAdminPage": true,
        "hideFromDocs": true,
        "expression": "true"
      }
    },
    {
      "metadata": {
        "name": "alertingSaveStateCompressed",
        "resourceVersion": "1738604435531",
        "creationTimestamp": "2025-01-17T18:17:20Z",
        "annotations": {
          "grafana.app/updatedTimestamp": "2025-02-03 17:40:35.53174 +0000 UTC"
        }
      },
      "spec": {
        "description": "Enables the compressed protobuf-based alert state storage",
        "stage": "preview",
        "codeowner": "@grafana/alerting-squad",
        "expression": "false"
      }
    },
    {
      "metadata": {
        "name": "alertingSaveStatePeriodic",
        "resourceVersion": "1738604155684",
        "creationTimestamp": "2024-01-23T16:03:30Z",
        "annotations": {
          "grafana.app/updatedTimestamp": "2025-02-03 17:35:55.684572 +0000 UTC"
        }
      },
      "spec": {
        "description": "Writes the state periodically to the database, asynchronous to rule evaluation",
        "stage": "privatePreview",
        "codeowner": "@grafana/alerting-squad"
      }
    },
    {
      "metadata": {
        "name": "alertingSimplifiedRouting",
        "resourceVersion": "1720021873452",
        "creationTimestamp": "2023-11-10T13:14:39Z",
        "annotations": {
          "grafana.app/updatedTimestamp": "2024-07-03 15:51:13.452477 +0000 UTC"
        }
      },
      "spec": {
        "description": "Enables users to easily configure alert notifications by specifying a contact point directly when editing or creating an alert rule",
        "stage": "GA",
        "codeowner": "@grafana/alerting-squad",
        "expression": "true"
      }
    },
    {
      "metadata": {
        "name": "alertingUIOptimizeReducer",
        "resourceVersion": "1731923458730",
        "creationTimestamp": "2024-11-18T10:59:00Z",
        "annotations": {
          "grafana.app/updatedTimestamp": "2024-11-18 09:50:58.730825 +0000 UTC"
        }
      },
      "spec": {
        "description": "Enables removing the reducer from the alerting UI when creating a new alert rule and using instant query",
        "stage": "GA",
        "codeowner": "@grafana/alerting-squad",
        "frontend": true,
        "expression": "true"
      }
    },
    {
      "metadata": {
        "name": "alertmanagerRemoteOnly",
        "resourceVersion": "1718727528075",
        "creationTimestamp": "2023-10-30T16:27:08Z"
      },
      "spec": {
        "description": "Disable the internal Alertmanager and only use the external one defined.",
        "stage": "experimental",
        "codeowner": "@grafana/alerting-squad"
      }
    },
    {
      "metadata": {
        "name": "alertmanagerRemotePrimary",
        "resourceVersion": "1718727528075",
        "creationTimestamp": "2023-10-30T16:27:08Z"
      },
      "spec": {
        "description": "Enable Grafana to have a remote Alertmanager instance as the primary Alertmanager.",
        "stage": "experimental",
        "codeowner": "@grafana/alerting-squad"
      }
    },
    {
      "metadata": {
        "name": "alertmanagerRemoteSecondary",
        "resourceVersion": "1718727528075",
        "creationTimestamp": "2023-10-30T16:27:08Z"
      },
      "spec": {
        "description": "Enable Grafana to sync configuration and state with a remote Alertmanager.",
        "stage": "experimental",
        "codeowner": "@grafana/alerting-squad"
      }
    },
    {
      "metadata": {
        "name": "angularDeprecationUI",
        "resourceVersion": "1720021873452",
        "creationTimestamp": "2023-08-29T14:05:47Z",
        "annotations": {
          "grafana.app/updatedTimestamp": "2024-07-03 15:51:13.452477 +0000 UTC"
        }
      },
      "spec": {
        "description": "Display Angular warnings in dashboards and panels",
        "stage": "GA",
        "codeowner": "@grafana/plugins-platform-backend",
        "frontend": true,
        "expression": "true"
      }
    },
    {
      "metadata": {
        "name": "annotationPermissionUpdate",
        "resourceVersion": "1720021873452",
        "creationTimestamp": "2023-10-31T13:30:13Z",
        "annotations": {
          "grafana.app/updatedTimestamp": "2024-07-03 15:51:13.452477 +0000 UTC"
        }
      },
      "spec": {
        "description": "Change the way annotation permissions work by scoping them to folders and dashboards.",
        "stage": "GA",
        "codeowner": "@grafana/identity-access-team",
        "expression": "true"
      }
    },
    {
      "metadata": {
        "name": "appPlatformAccessTokens",
        "resourceVersion": "1725549369316",
        "creationTimestamp": "2024-09-05T16:18:44Z",
        "deletionTimestamp": "2024-10-14T10:47:18Z"
      },
      "spec": {
        "description": "Enables the use of access tokens for the App Platform",
        "stage": "experimental",
        "codeowner": "@grafana/identity-access-team",
        "hideFromAdminPage": true,
        "hideFromDocs": true
      }
    },
    {
      "metadata": {
        "name": "appPlatformGrpcClientAuth",
        "resourceVersion": "1728662061076",
        "creationTimestamp": "2024-10-14T10:47:18Z"
      },
      "spec": {
        "description": "Enables the gRPC client to authenticate with the App Platform by using ID \u0026 access tokens",
        "stage": "experimental",
        "codeowner": "@grafana/identity-access-team",
        "hideFromAdminPage": true,
        "hideFromDocs": true
      }
    },
    {
      "metadata": {
        "name": "appSidecar",
        "resourceVersion": "1731608393499",
        "creationTimestamp": "2024-09-09T12:45:05Z",
        "annotations": {
          "grafana.app/updatedTimestamp": "2024-11-14 18:19:53.499798 +0000 UTC"
        }
      },
      "spec": {
        "description": "Enable the app sidecar feature that allows rendering 2 apps at the same time",
        "stage": "experimental",
        "codeowner": "@grafana/grafana-frontend-platform"
      }
    },
    {
      "metadata": {
        "name": "assetSriChecks",
        "resourceVersion": "1739984409734",
        "creationTimestamp": "2025-02-19T15:56:59Z",
        "annotations": {
          "grafana.app/updatedTimestamp": "2025-02-19 17:00:09.734088 +0000 UTC"
        }
      },
      "spec": {
        "description": "Enables SRI checks for Grafana JavaScript assets",
        "stage": "experimental",
        "codeowner": "@grafana/frontend-ops",
        "frontend": true
      }
    },
    {
      "metadata": {
        "name": "authAPIAccessTokenAuth",
        "resourceVersion": "1718727528075",
        "creationTimestamp": "2024-04-02T15:45:15Z",
        "deletionTimestamp": "2025-02-04T14:58:33Z"
      },
      "spec": {
        "description": "Enables the use of Auth API access tokens for authentication",
        "stage": "experimental",
        "codeowner": "@grafana/identity-access-team",
        "hideFromAdminPage": true,
        "hideFromDocs": true
      }
    },
    {
      "metadata": {
        "name": "authZGRPCServer",
        "resourceVersion": "1718727528075",
        "creationTimestamp": "2024-06-13T09:41:35Z"
      },
      "spec": {
        "description": "Enables the gRPC server for authorization",
        "stage": "experimental",
        "codeowner": "@grafana/identity-access-team",
        "hideFromAdminPage": true,
        "hideFromDocs": true
      }
    },
    {
      "metadata": {
        "name": "autoMigrateGraphPanel",
        "resourceVersion": "1718727528075",
        "creationTimestamp": "2024-02-08T22:00:48Z"
      },
      "spec": {
        "description": "Migrate old graph panel to supported time series panel - broken out from autoMigrateOldPanels to enable granular tracking",
        "stage": "preview",
        "codeowner": "@grafana/dataviz-squad",
        "frontend": true
      }
    },
    {
      "metadata": {
        "name": "autoMigrateOldPanels",
        "resourceVersion": "1718727528075",
        "creationTimestamp": "2023-03-23T04:02:36Z"
      },
      "spec": {
        "description": "Migrate old angular panels to supported versions (graph, table-old, worldmap, etc)",
        "stage": "preview",
        "codeowner": "@grafana/dataviz-squad",
        "frontend": true
      }
    },
    {
      "metadata": {
        "name": "autoMigratePiechartPanel",
        "resourceVersion": "1718727528075",
        "creationTimestamp": "2024-02-14T16:06:25Z"
      },
      "spec": {
        "description": "Migrate old piechart panel to supported piechart panel - broken out from autoMigrateOldPanels to enable granular tracking",
        "stage": "preview",
        "codeowner": "@grafana/dataviz-squad",
        "frontend": true
      }
    },
    {
      "metadata": {
        "name": "autoMigrateStatPanel",
        "resourceVersion": "1718727528075",
        "creationTimestamp": "2024-02-14T16:06:25Z"
      },
      "spec": {
        "description": "Migrate old stat panel to supported stat panel - broken out from autoMigrateOldPanels to enable granular tracking",
        "stage": "preview",
        "codeowner": "@grafana/dataviz-squad",
        "frontend": true
      }
    },
    {
      "metadata": {
        "name": "autoMigrateTablePanel",
        "resourceVersion": "1718727528075",
        "creationTimestamp": "2024-02-14T16:06:25Z"
      },
      "spec": {
        "description": "Migrate old table panel to supported table panel - broken out from autoMigrateOldPanels to enable granular tracking",
        "stage": "preview",
        "codeowner": "@grafana/dataviz-squad",
        "frontend": true
      }
    },
    {
      "metadata": {
        "name": "autoMigrateWorldmapPanel",
        "resourceVersion": "1718727528075",
        "creationTimestamp": "2024-02-14T16:06:25Z"
      },
      "spec": {
        "description": "Migrate old worldmap panel to supported geomap panel - broken out from autoMigrateOldPanels to enable granular tracking",
        "stage": "preview",
        "codeowner": "@grafana/dataviz-squad",
        "frontend": true
      }
    },
    {
      "metadata": {
        "name": "autoMigrateXYChartPanel",
        "resourceVersion": "1722537244598",
        "creationTimestamp": "2024-03-22T15:44:37Z",
        "deletionTimestamp": "2024-11-14T16:36:18Z",
        "annotations": {
          "grafana.app/updatedTimestamp": "2024-08-01 18:34:04.598082 +0000 UTC"
        }
      },
      "spec": {
        "description": "Migrate old XYChart panel to new XYChart2 model",
        "stage": "GA",
        "codeowner": "@grafana/dataviz-squad",
        "frontend": true,
        "expression": "true"
      }
    },
    {
      "metadata": {
        "name": "autofixDSUID",
        "resourceVersion": "1717578796182",
        "creationTimestamp": "2024-05-03T11:32:07Z",
        "deletionTimestamp": "2024-06-20T10:56:39Z"
      },
      "spec": {
        "description": "Automatically migrates invalid datasource UIDs",
        "stage": "experimental",
        "codeowner": "@grafana/plugins-platform-backend"
      }
    },
    {
      "metadata": {
        "name": "awsAsyncQueryCaching",
        "resourceVersion": "1720021873452",
        "creationTimestamp": "2023-07-21T15:34:07Z",
        "annotations": {
          "grafana.app/updatedTimestamp": "2024-07-03 15:51:13.452477 +0000 UTC"
        }
      },
      "spec": {
        "description": "Enable caching for async queries for Redshift and Athena. Requires that the datasource has caching and async query support enabled",
        "stage": "GA",
        "codeowner": "@grafana/aws-datasources",
        "expression": "true"
      }
    },
    {
      "metadata": {
        "name": "awsDatasourcesNewFormStyling",
        "resourceVersion": "1720021873452",
        "creationTimestamp": "2023-10-12T08:59:10Z",
        "deletionTimestamp": "2024-07-22T12:48:17Z",
        "annotations": {
          "grafana.app/updatedTimestamp": "2024-07-03 15:51:13.452477 +0000 UTC"
        }
      },
      "spec": {
        "description": "Applies new form styling for configuration and query editors in AWS plugins",
        "stage": "GA",
        "codeowner": "@grafana/aws-datasources",
        "frontend": true,
        "expression": "true"
      }
    },
    {
      "metadata": {
        "name": "awsDatasourcesTempCredentials",
        "resourceVersion": "1718727528075",
        "creationTimestamp": "2023-07-06T15:06:11Z"
      },
      "spec": {
        "description": "Support temporary security credentials in AWS plugins for Grafana Cloud customers",
        "stage": "experimental",
        "codeowner": "@grafana/aws-datasources"
      }
    },
    {
      "metadata": {
        "name": "azureMonitorDisableLogLimit",
        "resourceVersion": "1727698096407",
        "creationTimestamp": "2024-10-24T13:32:09Z",
        "deletionTimestamp": "2024-10-22T09:44:12Z",
        "annotations": {
          "grafana.app/updatedTimestamp": "2024-09-30 12:08:16.407109 +0000 UTC"
        }
      },
      "spec": {
        "description": "Disables the log limit restriction for Azure Monitor when true. The limit is enabled by default.",
        "stage": "GA",
        "codeowner": "@grafana/partner-datasources",
        "expression": "false"
      }
    },
    {
      "metadata": {
        "name": "azureMonitorEnableUserAuth",
        "resourceVersion": "1732189410576",
        "creationTimestamp": "2024-11-27T14:01:54Z",
        "annotations": {
          "grafana.app/updatedTimestamp": "2024-11-21 11:43:30.576196 +0000 UTC"
        }
      },
      "spec": {
        "description": "Enables user auth for Azure Monitor datasource only",
        "stage": "GA",
        "codeowner": "@grafana/partner-datasources",
        "expression": "true"
      }
    },
    {
      "metadata": {
        "name": "azureMonitorLogLimit",
        "resourceVersion": "1727696791818",
        "creationTimestamp": "2024-09-30T11:45:45Z",
        "deletionTimestamp": "2024-09-30T11:51:51Z",
        "annotations": {
          "grafana.app/updatedTimestamp": "2024-09-30 11:46:31.818302 +0000 UTC"
        }
      },
      "spec": {
        "description": "Control the log limit restriction for Azure Monitor",
        "stage": "GA",
        "codeowner": "@grafana/partner-datasources"
      }
    },
    {
      "metadata": {
        "name": "azureMonitorPrometheusExemplars",
        "resourceVersion": "1723028568258",
        "creationTimestamp": "2024-06-06T16:53:17Z",
        "annotations": {
          "grafana.app/updatedTimestamp": "2024-08-07 11:02:48.258776 +0000 UTC"
        }
      },
      "spec": {
        "description": "Allows configuration of Azure Monitor as a data source that can provide Prometheus exemplars",
        "stage": "preview",
        "codeowner": "@grafana/partner-datasources"
      }
    },
    {
      "metadata": {
        "name": "backgroundPluginInstaller",
        "resourceVersion": "1723202510081",
        "creationTimestamp": "2024-08-12T14:39:31Z",
        "deletionTimestamp": "2024-09-23T13:49:18Z"
      },
      "spec": {
        "description": "Enable background plugin installer",
        "stage": "experimental",
        "codeowner": "@grafana/plugins-platform-backend",
        "requiresRestart": true
      }
    },
    {
      "metadata": {
        "name": "bodyScrolling",
        "resourceVersion": "1721723807004",
        "creationTimestamp": "2024-07-01T10:28:39Z",
        "deletionTimestamp": "2024-09-24T12:23:18Z",
        "annotations": {
          "grafana.app/updatedTimestamp": "2024-07-23 08:36:47.004393 +0000 UTC"
        }
      },
      "spec": {
        "description": "Adjusts Page to make body the scrollable element",
        "stage": "preview",
        "codeowner": "@grafana/grafana-frontend-platform",
        "frontend": true,
        "allowSelfServe": true,
        "hideFromDocs": true,
        "expression": "false"
      }
    },
    {
      "metadata": {
        "name": "cachingOptimizeSerializationMemoryUsage",
        "resourceVersion": "1718727528075",
        "creationTimestamp": "2023-10-12T16:56:49Z"
      },
      "spec": {
        "description": "If enabled, the caching backend gradually serializes query responses for the cache, comparing against the configured `[caching]max_value_mb` value as it goes. This can can help prevent Grafana from running out of memory while attempting to cache very large query responses.",
        "stage": "experimental",
        "codeowner": "@grafana/grafana-operator-experience-squad"
      }
    },
    {
      "metadata": {
        "name": "canvasPanelNesting",
        "resourceVersion": "1718727528075",
        "creationTimestamp": "2022-05-31T19:03:34Z"
      },
      "spec": {
        "description": "Allow elements nesting",
        "stage": "experimental",
        "codeowner": "@grafana/dataviz-squad",
        "frontend": true,
        "hideFromAdminPage": true
      }
    },
    {
      "metadata": {
        "name": "canvasPanelPanZoom",
        "resourceVersion": "1718727528075",
        "creationTimestamp": "2024-01-02T19:52:21Z"
      },
      "spec": {
        "description": "Allow pan and zoom in canvas panel",
        "stage": "preview",
        "codeowner": "@grafana/dataviz-squad",
        "frontend": true
      }
    },
    {
      "metadata": {
        "name": "cloudRBACRoles",
        "resourceVersion": "1721984527957",
        "creationTimestamp": "2024-01-10T13:19:01Z",
        "annotations": {
          "grafana.app/updatedTimestamp": "2024-07-26 09:02:07.957377 +0000 UTC"
        }
      },
      "spec": {
        "description": "Enabled grafana cloud specific RBAC roles",
        "stage": "preview",
        "codeowner": "@grafana/identity-access-team",
        "requiresRestart": true,
        "allowSelfServe": true,
        "hideFromAdminPage": true,
        "hideFromDocs": true
      }
    },
    {
      "metadata": {
        "name": "cloudWatchBatchQueries",
        "resourceVersion": "1718727528075",
        "creationTimestamp": "2023-10-20T19:09:41Z"
      },
      "spec": {
        "description": "Runs CloudWatch metrics queries as separate batches",
        "stage": "preview",
        "codeowner": "@grafana/aws-datasources"
      }
    },
    {
      "metadata": {
        "name": "cloudWatchCrossAccountQuerying",
        "resourceVersion": "1720021873452",
        "creationTimestamp": "2022-11-28T11:39:12Z",
        "annotations": {
          "grafana.app/updatedTimestamp": "2024-07-03 15:51:13.452477 +0000 UTC"
        }
      },
      "spec": {
        "description": "Enables cross-account querying in CloudWatch datasources",
        "stage": "GA",
        "codeowner": "@grafana/aws-datasources",
        "allowSelfServe": true,
        "expression": "true"
      }
    },
    {
      "metadata": {
        "name": "cloudWatchNewLabelParsing",
        "resourceVersion": "1720021873452",
        "creationTimestamp": "2024-04-05T15:57:56Z",
        "annotations": {
          "grafana.app/updatedTimestamp": "2024-07-03 15:51:13.452477 +0000 UTC"
        }
      },
      "spec": {
        "description": "Updates CloudWatch label parsing to be more accurate",
        "stage": "GA",
        "codeowner": "@grafana/aws-datasources",
        "expression": "true"
      }
    },
    {
      "metadata": {
        "name": "cloudWatchRoundUpEndTime",
        "resourceVersion": "1720021873452",
        "creationTimestamp": "2024-06-27T15:10:28Z",
        "annotations": {
          "grafana.app/updatedTimestamp": "2024-07-03 15:51:13.452477 +0000 UTC"
        }
      },
      "spec": {
        "description": "Round up end time for metric queries to the next minute to avoid missing data",
        "stage": "GA",
        "codeowner": "@grafana/aws-datasources",
        "expression": "true"
      }
    },
    {
      "metadata": {
        "name": "cloudwatchMetricInsightsCrossAccount",
        "resourceVersion": "1729265619643",
        "creationTimestamp": "2024-07-02T10:34:12Z",
        "deletionTimestamp": "2025-01-10T22:23:23Z",
        "annotations": {
          "grafana.app/updatedTimestamp": "2024-10-18 15:33:39.643165 +0000 UTC"
        }
      },
      "spec": {
        "description": "Enables cross account observability for Cloudwatch Metric Insights query builder",
        "stage": "GA",
        "codeowner": "@grafana/aws-datasources",
        "frontend": true,
        "expression": "true"
      }
    },
    {
      "metadata": {
        "name": "configurableSchedulerTick",
        "resourceVersion": "1718727528075",
        "creationTimestamp": "2023-07-26T16:44:12Z"
      },
      "spec": {
        "description": "Enable changing the scheduler base interval via configuration option unified_alerting.scheduler_tick_interval",
        "stage": "experimental",
        "codeowner": "@grafana/alerting-squad",
        "requiresRestart": true,
        "hideFromDocs": true
      }
    },
    {
      "metadata": {
        "name": "correlations",
        "resourceVersion": "1731608393499",
        "creationTimestamp": "2022-09-16T13:14:27Z",
        "annotations": {
          "grafana.app/updatedTimestamp": "2024-11-14 18:19:53.499798 +0000 UTC"
        }
      },
      "spec": {
        "description": "Correlations page",
        "stage": "GA",
        "codeowner": "@grafana/dataviz-squad",
        "allowSelfServe": true,
        "expression": "true"
      }
    },
    {
      "metadata": {
        "name": "crashDetection",
        "resourceVersion": "1730381712885",
        "creationTimestamp": "2024-11-12T15:07:27Z"
      },
      "spec": {
        "description": "Enables browser crash detection reporting to Faro.",
        "stage": "experimental",
        "codeowner": "@grafana/observability-traces-and-profiling",
        "frontend": true
      }
    },
    {
      "metadata": {
        "name": "dashboardNewLayouts",
        "resourceVersion": "1729671312626",
        "creationTimestamp": "2024-10-23T08:55:45Z",
        "annotations": {
          "grafana.app/updatedTimestamp": "2024-10-23 08:15:12.626632 +0000 UTC"
        }
      },
      "spec": {
        "description": "Enables experimental new dashboard layouts",
        "stage": "experimental",
        "codeowner": "@grafana/dashboards-squad",
        "frontend": true
      }
    },
    {
      "metadata": {
        "name": "dashboardRestore",
        "resourceVersion": "1728397491294",
        "creationTimestamp": "2024-05-16T17:36:26Z",
        "annotations": {
          "grafana.app/updatedTimestamp": "2024-10-08 14:24:51.294668 +0000 UTC"
        }
      },
      "spec": {
        "description": "Enables deleted dashboard restore feature",
        "stage": "experimental",
        "codeowner": "@grafana/search-and-storage",
        "hideFromAdminPage": true,
        "expression": "false"
      }
    },
    {
      "metadata": {
        "name": "dashboardRestoreUI",
        "resourceVersion": "1720021873452",
        "creationTimestamp": "2024-06-25T14:43:13Z",
        "deletionTimestamp": "2024-10-11T08:29:58Z",
        "annotations": {
          "grafana.app/updatedTimestamp": "2024-07-03 15:51:13.452477 +0000 UTC"
        }
      },
      "spec": {
        "description": "Enables the frontend to be able to restore a recently deleted dashboard",
        "stage": "experimental",
        "codeowner": "@grafana/grafana-frontend-platform",
        "expression": "false"
      }
    },
    {
      "metadata": {
        "name": "dashboardScene",
        "resourceVersion": "1729671397794",
        "creationTimestamp": "2023-11-13T08:51:21Z",
        "annotations": {
          "grafana.app/updatedTimestamp": "2024-10-23 08:16:37.794144 +0000 UTC"
        }
      },
      "spec": {
        "description": "Enables dashboard rendering using scenes for all roles",
        "stage": "GA",
        "codeowner": "@grafana/dashboards-squad",
        "frontend": true,
        "expression": "true"
      }
    },
    {
      "metadata": {
        "name": "dashboardSceneForViewers",
        "resourceVersion": "1727354524763",
        "creationTimestamp": "2023-11-02T19:02:25Z",
        "annotations": {
          "grafana.app/updatedTimestamp": "2024-09-26 12:42:04.763233 +0000 UTC"
        }
      },
      "spec": {
        "description": "Enables dashboard rendering using Scenes for viewer roles",
        "stage": "GA",
        "codeowner": "@grafana/dashboards-squad",
        "frontend": true,
        "expression": "true"
      }
    },
    {
      "metadata": {
        "name": "dashboardSceneSolo",
        "resourceVersion": "1727354524763",
        "creationTimestamp": "2024-02-11T08:08:47Z",
        "annotations": {
          "grafana.app/updatedTimestamp": "2024-09-26 12:42:04.763233 +0000 UTC"
        }
      },
      "spec": {
        "description": "Enables rendering dashboards using scenes for solo panels",
        "stage": "GA",
        "codeowner": "@grafana/dashboards-squad",
        "frontend": true,
        "expression": "true"
      }
    },
    {
      "metadata": {
        "name": "dashboardSchemaV2",
        "resourceVersion": "1730192092473",
        "creationTimestamp": "2024-10-29T10:35:18Z",
        "deletionTimestamp": "2024-12-19T12:28:20Z"
      },
      "spec": {
        "description": "Enables the new dashboard schema version 2, implementing changes necessary for dynamic dashboards and dashboards as code.",
        "stage": "experimental",
        "codeowner": "@grafana/dashboards-squad",
        "frontend": true
      }
    },
    {
      "metadata": {
        "name": "dashgpt",
        "resourceVersion": "1720021873452",
        "creationTimestamp": "2023-08-30T20:22:05Z",
        "annotations": {
          "grafana.app/updatedTimestamp": "2024-07-03 15:51:13.452477 +0000 UTC"
        }
      },
      "spec": {
        "description": "Enable AI powered features in dashboards",
        "stage": "GA",
        "codeowner": "@grafana/dashboards-squad",
        "frontend": true,
        "expression": "true"
      }
    },
    {
      "metadata": {
        "name": "databaseReadReplica",
        "resourceVersion": "1720021873452",
        "creationTimestamp": "2024-06-18T15:07:15Z",
        "deletionTimestamp": "2024-09-25T23:21:39Z",
        "annotations": {
          "grafana.app/updatedTimestamp": "2024-07-03 15:51:13.452477 +0000 UTC"
        }
      },
      "spec": {
        "description": "Use a read replica for some database queries.",
        "stage": "experimental",
        "codeowner": "@grafana/grafana-backend-services-squad",
        "expression": "false"
      }
    },
    {
      "metadata": {
        "name": "dataplaneAggregator",
        "resourceVersion": "1723151074613",
        "creationTimestamp": "2024-08-09T08:41:07Z"
      },
      "spec": {
        "description": "Enable grafana dataplane aggregator",
        "stage": "experimental",
        "codeowner": "@grafana/grafana-app-platform-squad",
        "requiresRestart": true
      }
    },
    {
      "metadata": {
        "name": "dataplaneFrontendFallback",
        "resourceVersion": "1720021873452",
        "creationTimestamp": "2023-04-07T21:13:19Z",
        "annotations": {
          "grafana.app/updatedTimestamp": "2024-07-03 15:51:13.452477 +0000 UTC"
        }
      },
      "spec": {
        "description": "Support dataplane contract field name change for transformations and field name matchers where the name is different",
        "stage": "GA",
        "codeowner": "@grafana/observability-metrics",
        "frontend": true,
        "allowSelfServe": true,
        "expression": "true"
      }
    },
    {
      "metadata": {
        "name": "datasourceAPIServers",
        "resourceVersion": "1726731672938",
        "creationTimestamp": "2024-09-19T08:28:27Z",
        "annotations": {
          "grafana.app/updatedTimestamp": "2024-09-19 07:41:12.938146 +0000 UTC"
        }
      },
      "spec": {
        "description": "Expose some datasources as apiservers.",
        "stage": "experimental",
        "codeowner": "@grafana/grafana-app-platform-squad",
        "requiresRestart": true
      }
    },
    {
      "metadata": {
        "name": "datasourceConnectionsTab",
        "resourceVersion": "1741961069415",
        "creationTimestamp": "2025-01-21T17:39:48Z",
        "annotations": {
          "grafana.app/updatedTimestamp": "2025-03-14 14:04:29.415154706 +0000 UTC"
        }
      },
      "spec": {
        "description": "Shows defined connections for a data source in the plugins detail page",
        "stage": "privatePreview",
        "codeowner": "@grafana/plugins-platform-backend",
        "frontend": true
      }
    },
    {
      "metadata": {
        "name": "datasourceProxyDisableRBAC",
        "resourceVersion": "1720021873452",
        "creationTimestamp": "2024-05-21T13:05:16Z",
        "deletionTimestamp": "2025-02-24T17:23:43Z",
        "annotations": {
          "grafana.app/updatedTimestamp": "2024-07-03 15:51:13.452477 +0000 UTC"
        }
      },
      "spec": {
        "description": "Disables applying a plugin route's ReqAction field to authorization",
        "stage": "GA",
        "codeowner": "@grafana/identity-access-team",
        "hideFromDocs": true,
        "expression": "false"
      }
    },
    {
      "metadata": {
        "name": "datasourceQueryMultiStatus",
        "resourceVersion": "1718727528075",
        "creationTimestamp": "2022-05-03T16:02:20Z",
        "deletionTimestamp": "2024-07-10T09:15:10Z"
      },
      "spec": {
        "description": "Introduce HTTP 207 Multi Status for api/ds/query",
        "stage": "experimental",
        "codeowner": "@grafana/plugins-platform-backend"
      }
    },
    {
      "metadata": {
        "name": "datasourceQueryTypes",
        "resourceVersion": "1718727528075",
        "creationTimestamp": "2024-05-23T16:46:28Z"
      },
      "spec": {
        "description": "Show query type endpoints in datasource API servers (currently hardcoded for testdata, expressions, and prometheus)",
        "stage": "experimental",
        "codeowner": "@grafana/grafana-app-platform-squad",
        "requiresRestart": true
      }
    },
    {
      "metadata": {
        "name": "disableAngular",
        "resourceVersion": "1718727528075",
        "creationTimestamp": "2023-03-23T15:43:45Z"
      },
      "spec": {
        "description": "Dynamic flag to disable angular at runtime. The preferred method is to set `angular_support_enabled` to `false` in the [security] settings, which allows you to change the state at runtime.",
        "stage": "preview",
        "codeowner": "@grafana/dataviz-squad",
        "frontend": true,
        "hideFromAdminPage": true
      }
    },
    {
      "metadata": {
        "name": "disableClassicHTTPHistogram",
        "resourceVersion": "1718727528075",
        "creationTimestamp": "2024-06-18T19:37:44Z"
      },
      "spec": {
        "description": "Disables classic HTTP Histogram (use with enableNativeHTTPHistogram)",
        "stage": "experimental",
        "codeowner": "@grafana/grafana-backend-services-squad",
        "requiresRestart": true,
        "hideFromAdminPage": true
      }
    },
    {
      "metadata": {
        "name": "disableEnvelopeEncryption",
        "resourceVersion": "1720021873452",
        "creationTimestamp": "2022-05-24T08:34:47Z",
        "annotations": {
          "grafana.app/updatedTimestamp": "2024-07-03 15:51:13.452477 +0000 UTC"
        }
      },
      "spec": {
        "description": "Disable envelope encryption (emergency only)",
        "stage": "GA",
        "codeowner": "@grafana/grafana-as-code",
        "hideFromAdminPage": true,
        "expression": "false"
      }
    },
    {
      "metadata": {
        "name": "disableNumericMetricsSortingInExpressions",
        "resourceVersion": "1735845919509",
        "creationTimestamp": "2024-04-16T14:52:47Z",
        "annotations": {
          "grafana.app/updatedTimestamp": "2025-01-02 19:25:19.509884 +0000 UTC"
        }
      },
      "spec": {
        "description": "In server-side expressions, disable the sorting of numeric-kind metrics by their metric name or labels.",
        "stage": "experimental",
        "codeowner": "@grafana/oss-big-tent",
        "requiresRestart": true
      }
    },
    {
      "metadata": {
        "name": "disableSSEDataplane",
        "resourceVersion": "1718727528075",
        "creationTimestamp": "2023-04-12T16:24:34Z"
      },
      "spec": {
        "description": "Disables dataplane specific processing in server side expressions.",
        "stage": "experimental",
        "codeowner": "@grafana/observability-metrics"
      }
    },
    {
      "metadata": {
        "name": "disableSecretsCompatibility",
        "resourceVersion": "1718727528075",
        "creationTimestamp": "2022-07-12T20:27:37Z"
      },
      "spec": {
        "description": "Disable duplicated secret storage in legacy tables",
        "stage": "experimental",
        "codeowner": "@grafana/hosted-grafana-team",
        "requiresRestart": true
      }
    },
    {
      "metadata": {
        "name": "easyIssueReportButton",
        "resourceVersion": "1733157534811",
        "creationTimestamp": "2024-12-02T16:38:54Z",
        "deletionTimestamp": "2024-12-02T16:46:56Z"
      },
      "spec": {
        "description": "Enables a button to send reports from the Grafana UI",
        "stage": "experimental",
        "codeowner": "@grafana/grafana-operator-experience-squad",
        "hideFromDocs": true
      }
    },
    {
      "metadata": {
        "name": "editPanelCSVDragAndDrop",
        "resourceVersion": "1718727528075",
        "creationTimestamp": "2023-01-24T09:43:44Z"
      },
      "spec": {
        "description": "Enables drag and drop for CSV and Excel files",
        "stage": "experimental",
        "codeowner": "@grafana/dataviz-squad",
        "frontend": true
      }
    },
    {
      "metadata": {
        "name": "elasticsearchCrossClusterSearch",
        "resourceVersion": "1733848475752",
        "creationTimestamp": "2024-12-12T22:20:04Z",
        "annotations": {
          "grafana.app/updatedTimestamp": "2024-12-10 16:34:35.752111 +0000 UTC"
        }
      },
      "spec": {
        "description": "Enables cross cluster search in the Elasticsearch datasource",
        "stage": "preview",
        "codeowner": "@grafana/aws-datasources"
      }
    },
    {
      "metadata": {
        "name": "elasticsearchImprovedParsing",
        "resourceVersion": "1736808262603",
        "creationTimestamp": "2025-01-15T17:05:54Z",
        "annotations": {
          "grafana.app/updatedTimestamp": "2025-01-13 22:44:22.603729 +0000 UTC"
        }
      },
      "spec": {
        "description": "Enables less memory intensive Elasticsearch result parsing",
        "stage": "experimental",
        "codeowner": "@grafana/aws-datasources"
      }
    },
    {
      "metadata": {
        "name": "enableDatagridEditing",
        "resourceVersion": "1718727528075",
        "creationTimestamp": "2023-04-24T14:46:31Z"
      },
      "spec": {
        "description": "Enables the edit functionality in the datagrid panel",
        "stage": "preview",
        "codeowner": "@grafana/dataviz-squad",
        "frontend": true
      }
    },
    {
      "metadata": {
        "name": "enableExtensionsAdminPage",
        "resourceVersion": "1730819353237",
        "creationTimestamp": "2024-11-05T15:55:10Z",
        "annotations": {
          "grafana.app/updatedTimestamp": "2024-11-05 15:09:13.237578 +0000 UTC"
        }
      },
      "spec": {
        "description": "Enables the extension admin page regardless of development mode",
        "stage": "experimental",
        "codeowner": "@grafana/plugins-platform-backend",
        "requiresRestart": true
      }
    },
    {
      "metadata": {
        "name": "enableNativeHTTPHistogram",
        "resourceVersion": "1718727528075",
        "creationTimestamp": "2023-10-03T18:23:55Z"
      },
      "spec": {
        "description": "Enables native HTTP Histograms",
        "stage": "experimental",
        "codeowner": "@grafana/grafana-backend-services-squad",
        "requiresRestart": true,
        "hideFromAdminPage": true
      }
    },
    {
      "metadata": {
        "name": "enableSCIM",
        "resourceVersion": "1730980484343",
        "creationTimestamp": "2024-11-07T14:38:46Z"
      },
      "spec": {
        "description": "Enables SCIM support for user and group management",
        "stage": "experimental",
        "codeowner": "@grafana/identity-access-team"
      }
    },
    {
      "metadata": {
        "name": "enableScopesInMetricsExplore",
        "resourceVersion": "1729765731452",
        "creationTimestamp": "2024-11-06T13:11:33Z"
      },
      "spec": {
        "description": "Enables the scopes usage in Metrics Explore",
        "stage": "experimental",
        "codeowner": "@grafana/dashboards-squad",
        "hideFromAdminPage": true,
        "hideFromDocs": true
      }
    },
    {
      "metadata": {
        "name": "exploreContentOutline",
        "resourceVersion": "1717578796182",
        "creationTimestamp": "2023-10-13T16:57:13Z",
        "deletionTimestamp": "2024-06-24T15:45:42Z"
      },
      "spec": {
        "description": "Content outline sidebar",
        "stage": "GA",
        "codeowner": "@grafana/explore-squad",
        "frontend": true,
        "allowSelfServe": true
      }
    },
    {
      "metadata": {
        "name": "exploreLogsAggregatedMetrics",
        "resourceVersion": "1740084492165",
        "creationTimestamp": "2024-08-29T13:55:59Z",
        "annotations": {
          "grafana.app/updatedTimestamp": "2025-02-20 20:48:12.165306 +0000 UTC"
        }
      },
      "spec": {
        "description": "Used in Logs Drilldown to query by aggregated metrics",
        "stage": "experimental",
        "codeowner": "@grafana/observability-logs",
        "frontend": true
      }
    },
    {
      "metadata": {
        "name": "exploreLogsLimitedTimeRange",
        "resourceVersion": "1740084492165",
        "creationTimestamp": "2024-08-29T13:55:59Z",
        "annotations": {
          "grafana.app/updatedTimestamp": "2025-02-20 20:48:12.165306 +0000 UTC"
        }
      },
      "spec": {
        "description": "Used in Logs Drilldown to limit the time range",
        "stage": "experimental",
        "codeowner": "@grafana/observability-logs",
        "frontend": true
      }
    },
    {
      "metadata": {
        "name": "exploreLogsShardSplitting",
        "resourceVersion": "1740084492165",
        "creationTimestamp": "2024-08-29T13:55:59Z",
        "annotations": {
          "grafana.app/updatedTimestamp": "2025-02-20 20:48:12.165306 +0000 UTC"
        }
      },
      "spec": {
        "description": "Used in Logs Drilldown to split queries into multiple queries based on the number of shards",
        "stage": "experimental",
        "codeowner": "@grafana/observability-logs",
        "frontend": true
      }
    },
    {
      "metadata": {
        "name": "exploreMetrics",
        "resourceVersion": "1740084233934",
        "creationTimestamp": "2024-04-09T18:15:18Z",
        "annotations": {
          "grafana.app/updatedTimestamp": "2025-02-20 20:43:53.934892 +0000 UTC"
        }
      },
      "spec": {
        "description": "Enables the new Grafana Metrics Drilldown core app",
        "stage": "GA",
        "codeowner": "@grafana/observability-metrics",
        "frontend": true,
        "expression": "true"
      }
    },
    {
      "metadata": {
        "name": "exploreMetricsRelatedLogs",
        "resourceVersion": "1740088730007",
        "creationTimestamp": "2024-11-05T16:28:43Z",
        "annotations": {
          "grafana.app/updatedTimestamp": "2025-02-20 21:58:50.007589 +0000 UTC"
        }
      },
      "spec": {
        "description": "Display Related Logs in Grafana Metrics Drilldown",
        "stage": "experimental",
        "codeowner": "@grafana/observability-metrics",
        "frontend": true
      }
    },
    {
      "metadata": {
        "name": "exploreMetricsUseExternalAppPlugin",
        "resourceVersion": "1741883352541",
        "creationTimestamp": "2025-01-21T23:24:50Z",
        "annotations": {
          "grafana.app/updatedTimestamp": "2025-03-13 16:29:12.541156 +0000 UTC"
        }
      },
      "spec": {
        "description": "Use the externalized Grafana Metrics Drilldown (formerly known as Explore Metrics) app plugin",
        "stage": "preview",
        "codeowner": "@grafana/observability-metrics",
        "frontend": true,
        "requiresRestart": true
      }
    },
    {
      "metadata": {
        "name": "expressionParser",
        "resourceVersion": "1718727528075",
        "creationTimestamp": "2024-02-17T00:59:11Z"
      },
      "spec": {
        "description": "Enable new expression parser",
        "stage": "experimental",
        "codeowner": "@grafana/grafana-app-platform-squad",
        "requiresRestart": true
      }
    },
    {
      "metadata": {
        "name": "externalCorePlugins",
        "resourceVersion": "1718727528075",
        "creationTimestamp": "2023-09-22T08:50:13Z"
      },
      "spec": {
        "description": "Allow core plugins to be loaded as external",
        "stage": "experimental",
        "codeowner": "@grafana/plugins-platform-backend"
      }
    },
    {
      "metadata": {
        "name": "externalServiceAccounts",
        "resourceVersion": "1718727528075",
        "creationTimestamp": "2023-09-28T07:26:37Z"
      },
      "spec": {
        "description": "Automatic service account and token setup for plugins",
        "stage": "preview",
        "codeowner": "@grafana/identity-access-team",
        "hideFromAdminPage": true
      }
    },
    {
      "metadata": {
        "name": "extraLanguages",
        "resourceVersion": "1741626708204",
        "creationTimestamp": "2025-03-10T17:11:48Z"
      },
      "spec": {
        "description": "Enables additional languages",
        "stage": "experimental",
        "codeowner": "@grafana/grafana-frontend-platform",
        "frontend": true
      }
    },
    {
      "metadata": {
        "name": "extraThemes",
        "resourceVersion": "1718727528075",
        "creationTimestamp": "2023-05-10T13:37:04Z"
      },
      "spec": {
        "description": "Enables extra themes",
        "stage": "experimental",
        "codeowner": "@grafana/grafana-frontend-platform",
        "frontend": true
      }
    },
    {
      "metadata": {
        "name": "extractFieldsNameDeduplication",
        "resourceVersion": "1718727528075",
        "creationTimestamp": "2023-11-02T15:47:42Z"
      },
      "spec": {
        "description": "Make sure extracted field names are unique in the dataframe",
        "stage": "experimental",
        "codeowner": "@grafana/dataviz-squad",
        "frontend": true
      }
    },
    {
      "metadata": {
        "name": "failWrongDSUID",
        "resourceVersion": "1718721033692",
        "creationTimestamp": "2024-06-20T10:56:39Z"
      },
      "spec": {
        "description": "Throws an error if a datasource has an invalid UIDs",
        "stage": "experimental",
        "codeowner": "@grafana/plugins-platform-backend"
      }
    },
    {
      "metadata": {
        "name": "faroDatasourceSelector",
        "resourceVersion": "1718727528075",
        "creationTimestamp": "2023-05-05T00:35:10Z"
      },
      "spec": {
        "description": "Enable the data source selector within the Frontend Apps section of the Frontend Observability",
        "stage": "preview",
        "codeowner": "@grafana/app-o11y",
        "frontend": true
      }
    },
    {
      "metadata": {
        "name": "featureHighlights",
        "resourceVersion": "1720021873452",
        "creationTimestamp": "2022-02-03T11:53:23Z",
        "annotations": {
          "grafana.app/updatedTimestamp": "2024-07-03 15:51:13.452477 +0000 UTC"
        }
      },
      "spec": {
        "description": "Highlight Grafana Enterprise features",
        "stage": "GA",
        "codeowner": "@grafana/grafana-as-code",
        "allowSelfServe": true,
        "expression": "false"
      }
    },
    {
      "metadata": {
        "name": "featureToggleAdminPage",
        "resourceVersion": "1718727528075",
        "creationTimestamp": "2023-07-18T20:43:32Z"
      },
      "spec": {
        "description": "Enable admin page for managing feature toggles from the Grafana front-end. Grafana Cloud only.",
        "stage": "experimental",
        "codeowner": "@grafana/grafana-operator-experience-squad",
        "requiresRestart": true,
        "hideFromDocs": true
      }
    },
    {
      "metadata": {
        "name": "feedbackButton",
        "resourceVersion": "1733158016122",
        "creationTimestamp": "2024-12-02T17:08:15Z"
      },
      "spec": {
        "description": "Enables a button to send feedback from the Grafana UI",
        "stage": "experimental",
        "codeowner": "@grafana/grafana-operator-experience-squad",
        "hideFromDocs": true
      }
    },
    {
      "metadata": {
        "name": "fetchRulesUsingPost",
        "resourceVersion": "1738148593383",
        "creationTimestamp": "2025-01-29T11:03:13Z"
      },
      "spec": {
        "description": "Use a POST request to list rules by passing down the namespaces user has access to",
        "stage": "experimental",
        "codeowner": "@grafana/alerting-squad",
        "hideFromAdminPage": true,
        "hideFromDocs": true
      }
    },
    {
      "metadata": {
        "name": "flameGraphItemCollapsing",
        "resourceVersion": "1718727528075",
        "creationTimestamp": "2023-11-09T14:31:07Z",
        "deletionTimestamp": "2024-07-15T12:45:41Z"
      },
      "spec": {
        "description": "Allow collapsing of flame graph items",
        "stage": "experimental",
        "codeowner": "@grafana/observability-traces-and-profiling",
        "frontend": true
      }
    },
    {
      "metadata": {
        "name": "folderCounts",
        "resourceVersion": "1734702013658",
        "creationTimestamp": "2024-12-20T13:40:13Z",
        "deletionTimestamp": "2024-12-27T10:19:54Z"
      },
      "spec": {
        "description": "Enable folder's api server counts",
        "stage": "experimental",
        "codeowner": "@grafana/search-and-storage",
        "expression": "false"
      }
    },
    {
      "metadata": {
        "name": "folderMove",
        "resourceVersion": "1734702013658",
        "creationTimestamp": "2024-12-20T13:40:13Z",
        "deletionTimestamp": "2024-12-27T10:19:54Z"
      },
      "spec": {
        "description": "Enable folder's api server move",
        "stage": "experimental",
        "codeowner": "@grafana/search-and-storage",
        "expression": "false"
      }
    },
    {
      "metadata": {
        "name": "formatString",
        "resourceVersion": "1722290290367",
        "creationTimestamp": "2023-10-13T18:17:12Z",
        "annotations": {
          "grafana.app/updatedTimestamp": "2024-07-29 21:58:10.367328 +0000 UTC"
        }
      },
      "spec": {
        "description": "Enable format string transformer",
        "stage": "GA",
        "codeowner": "@grafana/dataviz-squad",
        "frontend": true,
        "expression": "true"
      }
    },
    {
      "metadata": {
        "name": "frontendSandboxMonitorOnly",
        "resourceVersion": "1718727528075",
        "creationTimestamp": "2023-07-05T11:48:25Z"
      },
      "spec": {
        "description": "Enables monitor only in the plugin frontend sandbox (if enabled)",
        "stage": "experimental",
        "codeowner": "@grafana/plugins-platform-backend",
        "frontend": true
      }
    },
    {
      "metadata": {
        "name": "grafanaAPIServerEnsureKubectlAccess",
        "resourceVersion": "1718727528075",
        "creationTimestamp": "2023-12-06T20:21:21Z"
      },
      "spec": {
        "description": "Start an additional https handler and write kubectl options",
        "stage": "experimental",
        "codeowner": "@grafana/grafana-app-platform-squad",
        "requiresDevMode": true,
        "requiresRestart": true
      }
    },
    {
      "metadata": {
        "name": "grafanaAPIServerTestingWithExperimentalAPIs",
        "resourceVersion": "1727945615419",
        "creationTimestamp": "2024-10-03T10:11:40Z",
        "deletionTimestamp": "2025-01-22T20:53:53Z"
      },
      "spec": {
        "description": "Facilitate integration testing of experimental APIs",
        "stage": "experimental",
        "codeowner": "@grafana/search-and-storage"
      }
    },
    {
      "metadata": {
        "name": "grafanaAPIServerWithExperimentalAPIs",
        "resourceVersion": "1726731672938",
        "creationTimestamp": "2023-10-06T18:55:22Z",
        "annotations": {
          "grafana.app/updatedTimestamp": "2024-09-19 07:41:12.938146 +0000 UTC"
        }
      },
      "spec": {
        "description": "Register experimental APIs with the k8s API server, including all datasources",
        "stage": "experimental",
        "codeowner": "@grafana/grafana-app-platform-squad",
        "requiresDevMode": true,
        "requiresRestart": true
      }
    },
    {
      "metadata": {
        "name": "grafanaAdvisor",
        "resourceVersion": "1737365459765",
        "creationTimestamp": "2025-01-20T10:08:00Z"
      },
      "spec": {
        "description": "Enables Advisor app",
        "stage": "experimental",
        "codeowner": "@grafana/plugins-platform-backend"
      }
    },
    {
      "metadata": {
        "name": "grafanaManagedRecordingRules",
        "resourceVersion": "1718727528075",
        "creationTimestamp": "2024-04-22T17:53:16Z"
      },
      "spec": {
        "description": "Enables Grafana-managed recording rules.",
        "stage": "experimental",
        "codeowner": "@grafana/alerting-squad",
        "hideFromAdminPage": true,
        "hideFromDocs": true
      }
    },
    {
      "metadata": {
        "name": "grafanaManagedRecordingRulesDatasources",
        "resourceVersion": "1741291902441",
        "creationTimestamp": "2025-03-06T20:11:42Z"
      },
      "spec": {
        "description": "Enables writing to data sources for Grafana-managed recording rules.",
        "stage": "experimental",
        "codeowner": "@grafana/alerting-squad",
        "hideFromAdminPage": true,
        "hideFromDocs": true
      }
    },
    {
      "metadata": {
        "name": "grafanaconThemes",
        "resourceVersion": "1738661140740",
        "creationTimestamp": "2025-02-04T09:25:40Z"
      },
      "spec": {
        "description": "Enables the temporary themes for GrafanaCon",
        "stage": "experimental",
        "codeowner": "@grafana/grafana-frontend-platform",
        "requiresRestart": true,
        "hideFromAdminPage": true,
        "hideFromDocs": true
      }
    },
    {
      "metadata": {
        "name": "groupAttributeSync",
        "resourceVersion": "1731087176211",
        "creationTimestamp": "2024-09-09T15:29:43Z",
        "annotations": {
          "grafana.app/updatedTimestamp": "2024-11-08 17:32:56.21158 +0000 UTC"
        }
      },
      "spec": {
        "description": "Enable the groupsync extension for managing Group Attribute Sync feature",
        "stage": "privatePreview",
        "codeowner": "@grafana/identity-access-team",
        "hideFromDocs": true
      }
    },
    {
      "metadata": {
        "name": "groupByVariable",
        "resourceVersion": "1718727528075",
        "creationTimestamp": "2024-02-14T17:18:04Z"
      },
      "spec": {
        "description": "Enable groupBy variable support in scenes dashboards",
        "stage": "experimental",
        "codeowner": "@grafana/dashboards-squad",
        "hideFromAdminPage": true,
        "hideFromDocs": true
      }
    },
    {
      "metadata": {
        "name": "groupToNestedTableTransformation",
        "resourceVersion": "1720568606781",
        "creationTimestamp": "2024-02-07T14:28:26Z",
        "annotations": {
          "grafana.app/updatedTimestamp": "2024-07-09 23:43:26.781894 +0000 UTC"
        }
      },
      "spec": {
        "description": "Enables the group to nested table transformation",
        "stage": "GA",
        "codeowner": "@grafana/dataviz-squad",
        "frontend": true,
        "expression": "true"
      }
    },
    {
      "metadata": {
        "name": "grpcServer",
        "resourceVersion": "1724096690370",
        "creationTimestamp": "2022-09-26T20:25:34Z",
        "annotations": {
          "grafana.app/updatedTimestamp": "2024-08-19 19:44:50.370023815 +0000 UTC"
        }
      },
      "spec": {
        "description": "Run the GRPC server",
        "stage": "preview",
        "codeowner": "@grafana/search-and-storage",
        "hideFromAdminPage": true
      }
    },
    {
      "metadata": {
        "name": "homeSetupGuide",
        "resourceVersion": "1726258153467",
        "creationTimestamp": "2024-09-25T17:20:04Z",
        "annotations": {
          "grafana.app/updatedTimestamp": "2024-09-13 20:09:13.467989 +0000 UTC"
        }
      },
      "spec": {
        "description": "Used in Home for users who want to return to the onboarding flow or quickly find popular config pages",
        "stage": "experimental",
        "codeowner": "@grafana/growth-and-onboarding",
        "frontend": true
      }
    },
    {
      "metadata": {
        "name": "idForwarding",
        "resourceVersion": "1718727528075",
        "creationTimestamp": "2023-09-25T15:21:28Z",
        "deletionTimestamp": "2024-08-21T13:30:17Z"
      },
      "spec": {
        "description": "Generate signed id token for identity that can be forwarded to plugins and external services",
        "stage": "experimental",
        "codeowner": "@grafana/identity-access-team"
      }
    },
    {
      "metadata": {
        "name": "improvedExternalSessionHandling",
        "resourceVersion": "1737370880023",
        "creationTimestamp": "2024-09-17T10:54:39Z",
        "annotations": {
          "grafana.app/updatedTimestamp": "2025-01-20 11:01:20.02358 +0000 UTC"
        }
      },
      "spec": {
        "description": "Enables improved support for OAuth external sessions. After enabling this feature, users might need to re-authenticate themselves.",
        "stage": "preview",
        "codeowner": "@grafana/identity-access-team",
        "allowSelfServe": true
      }
    },
    {
      "metadata": {
        "name": "improvedExternalSessionHandlingSAML",
        "resourceVersion": "1737370880023",
        "creationTimestamp": "2025-01-09T17:02:49Z",
        "annotations": {
          "grafana.app/updatedTimestamp": "2025-01-20 11:01:20.02358 +0000 UTC"
        }
      },
      "spec": {
        "description": "Enables improved support for SAML external sessions. Ensure the NameID format is correctly configured in Grafana for SAML Single Logout to function properly.",
        "stage": "preview",
        "codeowner": "@grafana/identity-access-team",
        "allowSelfServe": true
      }
    },
    {
      "metadata": {
        "name": "individualCookiePreferences",
        "resourceVersion": "1718727528075",
        "creationTimestamp": "2023-02-21T10:19:07Z"
      },
      "spec": {
        "description": "Support overriding cookie preferences per user",
        "stage": "experimental",
        "codeowner": "@grafana/grafana-backend-group"
      }
    },
    {
      "metadata": {
        "name": "infinityRunQueriesInParallel",
        "resourceVersion": "1741881350055",
        "creationTimestamp": "2025-03-13T15:55:50Z"
      },
      "spec": {
        "description": "Enables running Infinity queries in parallel",
        "stage": "privatePreview",
        "codeowner": "@grafana/oss-big-tent"
      }
    },
    {
      "metadata": {
        "name": "influxdbBackendMigration",
        "resourceVersion": "1735845919509",
        "creationTimestamp": "2022-02-09T18:26:16Z",
        "deletionTimestamp": "2023-01-17T14:11:26Z",
        "annotations": {
          "grafana.app/updatedTimestamp": "2025-01-02 19:25:19.509884 +0000 UTC"
        }
      },
      "spec": {
        "description": "Query InfluxDB InfluxQL without the proxy",
        "stage": "GA",
        "codeowner": "@grafana/partner-datasources",
        "frontend": true,
        "expression": "true"
      }
    },
    {
      "metadata": {
        "name": "influxdbRunQueriesInParallel",
        "resourceVersion": "1735845919509",
        "creationTimestamp": "2024-02-01T10:58:24Z",
        "annotations": {
          "grafana.app/updatedTimestamp": "2025-01-02 19:25:19.509884 +0000 UTC"
        }
      },
      "spec": {
        "description": "Enables running InfluxDB Influxql queries in parallel",
        "stage": "privatePreview",
        "codeowner": "@grafana/partner-datasources"
      }
    },
    {
      "metadata": {
        "name": "influxqlStreamingParser",
        "resourceVersion": "1735845919509",
        "creationTimestamp": "2023-11-29T17:29:35Z",
        "annotations": {
          "grafana.app/updatedTimestamp": "2025-01-02 19:25:19.509884 +0000 UTC"
        }
      },
      "spec": {
        "description": "Enable streaming JSON parser for InfluxDB datasource InfluxQL query language",
        "stage": "experimental",
        "codeowner": "@grafana/partner-datasources"
      }
    },
    {
      "metadata": {
        "name": "investigationsBackend",
        "resourceVersion": "1734447689720",
        "creationTimestamp": "2024-12-18T08:31:03Z"
      },
      "spec": {
        "description": "Enable the investigations backend API",
        "stage": "experimental",
        "codeowner": "@grafana/grafana-app-platform-squad",
        "expression": "false"
      }
    },
    {
      "metadata": {
        "name": "investigationsWatcher",
        "resourceVersion": "1734443690044",
        "creationTimestamp": "2024-12-17T13:54:50Z",
        "deletionTimestamp": "2024-12-17T14:54:34Z"
      },
      "spec": {
        "description": "Enables experimental watcher for investigations",
        "stage": "experimental",
        "codeowner": "@grafana/grafana-app-platform-squad",
        "requiresRestart": true
      }
    },
    {
      "metadata": {
        "name": "inviteUserExperimental",
        "resourceVersion": "1741358664069",
        "creationTimestamp": "2025-03-07T14:44:24Z"
      },
      "spec": {
        "description": "Renders invite user button along the app",
        "stage": "experimental",
        "codeowner": "@grafana/sharing-squad",
        "frontend": true,
        "hideFromAdminPage": true,
        "hideFromDocs": true
      }
    },
    {
      "metadata": {
        "name": "jaegerBackendMigration",
        "resourceVersion": "1731599633815",
        "creationTimestamp": "2024-11-15T14:40:20Z"
      },
      "spec": {
        "description": "Enables querying the Jaeger data source without the proxy",
        "stage": "experimental",
        "codeowner": "@grafana/oss-big-tent"
      }
    },
    {
      "metadata": {
        "name": "jitterAlertRulesWithinGroups",
        "resourceVersion": "1718727528075",
        "creationTimestamp": "2024-01-18T18:48:11Z"
      },
      "spec": {
        "description": "Distributes alert rule evaluations more evenly over time, including spreading out rules within the same group",
        "stage": "preview",
        "codeowner": "@grafana/alerting-squad",
        "requiresRestart": true,
        "hideFromDocs": true
      }
    },
    {
      "metadata": {
        "name": "k8SFolderCounts",
        "resourceVersion": "1735294794086",
        "creationTimestamp": "2024-12-27T17:10:44Z"
      },
      "spec": {
        "description": "Enable folder's api server counts",
        "stage": "experimental",
        "codeowner": "@grafana/search-and-storage",
        "expression": "false"
      }
    },
    {
      "metadata": {
        "name": "k8SFolderMove",
        "resourceVersion": "1735294794086",
        "creationTimestamp": "2024-12-27T17:10:44Z"
      },
      "spec": {
        "description": "Enable folder's api server move",
        "stage": "experimental",
        "codeowner": "@grafana/search-and-storage",
        "expression": "false"
      }
    },
    {
      "metadata": {
        "name": "kuberenetesRestore",
        "resourceVersion": "1735880172453",
        "creationTimestamp": "2025-01-03T04:56:12Z",
        "deletionTimestamp": "2025-01-03T05:01:38Z"
      },
      "spec": {
        "description": "Allow restoring objects in k8s",
        "stage": "experimental",
        "codeowner": "@grafana/grafana-app-platform-squad"
      }
    },
    {
      "metadata": {
        "name": "kubernetesAggregator",
        "resourceVersion": "1723151074613",
        "creationTimestamp": "2024-02-12T20:59:35Z",
        "annotations": {
          "grafana.app/updatedTimestamp": "2024-08-08 21:04:34.613161685 +0000 UTC"
        }
      },
      "spec": {
        "description": "Enable grafana's embedded kube-aggregator",
        "stage": "experimental",
        "codeowner": "@grafana/grafana-app-platform-squad",
        "requiresRestart": true
      }
    },
    {
      "metadata": {
        "name": "kubernetesClientDashboardsFolders",
        "resourceVersion": "1739913583714",
        "creationTimestamp": "2025-02-18T21:15:35Z",
        "annotations": {
          "grafana.app/updatedTimestamp": "2025-02-18 21:19:43.714638 +0000 UTC"
        }
      },
      "spec": {
        "description": "Route the folder and dashboard service requests to k8s",
        "stage": "experimental",
        "codeowner": "@grafana/grafana-app-platform-squad"
      }
    },
    {
      "metadata": {
        "name": "kubernetesDashboards",
        "resourceVersion": "1718727528075",
        "creationTimestamp": "2024-06-05T14:34:23Z"
      },
      "spec": {
        "description": "Use the kubernetes API in the frontend for dashboards",
        "stage": "experimental",
        "codeowner": "@grafana/grafana-app-platform-squad",
        "frontend": true
      }
    },
    {
      "metadata": {
        "name": "kubernetesFeatureToggles",
        "resourceVersion": "1718727528075",
        "creationTimestamp": "2024-01-18T05:32:44Z"
      },
      "spec": {
        "description": "Use the kubernetes API for feature toggle management in the frontend",
        "stage": "experimental",
        "codeowner": "@grafana/grafana-operator-experience-squad",
        "frontend": true,
        "hideFromAdminPage": true
      }
    },
    {
      "metadata": {
        "name": "kubernetesPlaylists",
        "resourceVersion": "1720021873452",
        "creationTimestamp": "2023-10-05T19:00:36Z",
        "deletionTimestamp": "2024-08-13T08:03:28Z",
        "annotations": {
          "grafana.app/updatedTimestamp": "2024-07-03 15:51:13.452477 +0000 UTC"
        }
      },
      "spec": {
        "description": "Use the kubernetes API in the frontend for playlists, and route /api/playlist requests to k8s",
        "stage": "GA",
        "codeowner": "@grafana/grafana-app-platform-squad",
        "requiresRestart": true,
        "expression": "true"
      }
    },
    {
      "metadata": {
        "name": "kubernetesRestore",
        "resourceVersion": "1735880498698",
        "creationTimestamp": "2025-01-03T14:48:47Z"
      },
      "spec": {
        "description": "Allow restoring objects in k8s",
        "stage": "experimental",
        "codeowner": "@grafana/grafana-app-platform-squad"
      }
    },
    {
      "metadata": {
        "name": "kubernetesSnapshots",
        "resourceVersion": "1718727528075",
        "creationTimestamp": "2023-12-05T22:31:49Z"
      },
      "spec": {
        "description": "Routes snapshot requests from /api to the /apis endpoint",
        "stage": "experimental",
        "codeowner": "@grafana/grafana-app-platform-squad",
        "requiresRestart": true
      }
    },
    {
      "metadata": {
        "name": "libraryPanelRBAC",
        "resourceVersion": "1718727528075",
        "creationTimestamp": "2023-10-11T23:30:50Z"
      },
      "spec": {
        "description": "Enables RBAC support for library panels",
        "stage": "experimental",
        "codeowner": "@grafana/dashboards-squad",
        "requiresRestart": true
      }
    },
    {
      "metadata": {
        "name": "live-service-web-worker",
        "resourceVersion": "1727432782383",
        "creationTimestamp": "2022-01-26T17:44:20Z",
        "annotations": {
          "grafana.app/updatedTimestamp": "2024-09-27 10:26:22.38366 +0000 UTC"
        }
      },
      "spec": {
        "description": "This will use a webworker thread to processes events rather than the main thread",
        "stage": "experimental",
        "codeowner": "@grafana/dashboards-squad",
        "frontend": true
      }
    },
    {
      "metadata": {
        "name": "logQLScope",
        "resourceVersion": "1741643492217",
        "creationTimestamp": "2024-11-11T11:53:24Z",
        "annotations": {
          "grafana.app/updatedTimestamp": "2025-03-10 21:51:32.217697 +0000 UTC"
        }
      },
      "spec": {
        "description": "In-development feature that will allow injection of labels into loki queries.",
        "stage": "privatePreview",
        "codeowner": "@grafana/observability-logs",
        "hideFromAdminPage": true,
        "hideFromDocs": true,
        "expression": "false"
      }
    },
    {
      "metadata": {
        "name": "logRequestsInstrumentedAsUnknown",
        "resourceVersion": "1718727528075",
        "creationTimestamp": "2022-06-10T08:56:55Z"
      },
      "spec": {
        "description": "Logs the path for requests that are instrumented as unknown",
        "stage": "experimental",
        "codeowner": "@grafana/hosted-grafana-team"
      }
    },
    {
      "metadata": {
        "name": "logRowsPopoverMenu",
        "resourceVersion": "1720021873452",
        "creationTimestamp": "2023-11-16T09:48:10Z",
        "annotations": {
          "grafana.app/updatedTimestamp": "2024-07-03 15:51:13.452477 +0000 UTC"
        }
      },
      "spec": {
        "description": "Enable filtering menu displayed when text of a log line is selected",
        "stage": "GA",
        "codeowner": "@grafana/observability-logs",
        "frontend": true,
        "expression": "true"
      }
    },
    {
      "metadata": {
        "name": "logsContextDatasourceUi",
        "resourceVersion": "1720021873452",
        "creationTimestamp": "2023-01-27T14:12:01Z",
        "annotations": {
          "grafana.app/updatedTimestamp": "2024-07-03 15:51:13.452477 +0000 UTC"
        }
      },
      "spec": {
        "description": "Allow datasource to provide custom UI for context view",
        "stage": "GA",
        "codeowner": "@grafana/observability-logs",
        "frontend": true,
        "allowSelfServe": true,
        "expression": "true"
      }
    },
    {
      "metadata": {
        "name": "logsExploreTableDefaultVisualization",
        "resourceVersion": "1718727528075",
        "creationTimestamp": "2024-05-02T15:28:15Z"
      },
      "spec": {
        "description": "Sets the logs table as default visualisation in logs explore",
        "stage": "experimental",
        "codeowner": "@grafana/observability-logs",
        "frontend": true
      }
    },
    {
      "metadata": {
        "name": "logsExploreTableVisualisation",
        "resourceVersion": "1720021873452",
        "creationTimestamp": "2023-07-12T13:52:42Z",
        "annotations": {
          "grafana.app/updatedTimestamp": "2024-07-03 15:51:13.452477 +0000 UTC"
        }
      },
      "spec": {
        "description": "A table visualisation for logs in Explore",
        "stage": "GA",
        "codeowner": "@grafana/observability-logs",
        "frontend": true,
        "expression": "true"
      }
    },
    {
      "metadata": {
        "name": "logsInfiniteScrolling",
        "resourceVersion": "1720021873452",
        "creationTimestamp": "2023-11-09T10:54:03Z",
        "annotations": {
          "grafana.app/updatedTimestamp": "2024-07-03 15:51:13.452477 +0000 UTC"
        }
      },
      "spec": {
        "description": "Enables infinite scrolling for the Logs panel in Explore and Dashboards",
        "stage": "GA",
        "codeowner": "@grafana/observability-logs",
        "frontend": true,
        "expression": "true"
      }
    },
    {
      "metadata": {
        "name": "lokiExperimentalStreaming",
        "resourceVersion": "1718727528075",
        "creationTimestamp": "2023-06-19T10:03:51Z"
      },
      "spec": {
        "description": "Support new streaming approach for loki (prototype, needs special loki build)",
        "stage": "experimental",
        "codeowner": "@grafana/observability-logs"
      }
    },
    {
      "metadata": {
        "name": "lokiLabelNamesQueryApi",
        "resourceVersion": "1734096677730",
        "creationTimestamp": "2024-12-13T14:31:41Z"
      },
      "spec": {
        "description": "Defaults to using the Loki `/labels` API instead of `/series`",
        "stage": "GA",
        "codeowner": "@grafana/observability-logs",
        "expression": "true"
      }
    },
    {
      "metadata": {
        "name": "lokiLogsDataplane",
        "resourceVersion": "1718727528075",
        "creationTimestamp": "2023-07-13T07:58:00Z"
      },
      "spec": {
        "description": "Changes logs responses from Loki to be compliant with the dataplane specification.",
        "stage": "experimental",
        "codeowner": "@grafana/observability-logs"
      }
    },
    {
      "metadata": {
        "name": "lokiMetricDataplane",
        "resourceVersion": "1720021873452",
        "creationTimestamp": "2023-04-13T13:07:08Z",
        "deletionTimestamp": "2024-11-26T16:32:17Z",
        "annotations": {
          "grafana.app/updatedTimestamp": "2024-07-03 15:51:13.452477 +0000 UTC"
        }
      },
      "spec": {
        "description": "Changes metric responses from Loki to be compliant with the dataplane specification.",
        "stage": "GA",
        "codeowner": "@grafana/observability-logs",
        "allowSelfServe": true,
        "expression": "true"
      }
    },
    {
      "metadata": {
        "name": "lokiPredefinedOperations",
        "resourceVersion": "1718727528075",
        "creationTimestamp": "2023-06-02T10:52:36Z"
      },
      "spec": {
        "description": "Adds predefined query operations to Loki query editor",
        "stage": "experimental",
        "codeowner": "@grafana/observability-logs",
        "frontend": true
      }
    },
    {
      "metadata": {
        "name": "lokiQueryHints",
        "resourceVersion": "1720021873452",
        "creationTimestamp": "2023-12-18T20:43:16Z",
        "annotations": {
          "grafana.app/updatedTimestamp": "2024-07-03 15:51:13.452477 +0000 UTC"
        }
      },
      "spec": {
        "description": "Enables query hints for Loki",
        "stage": "GA",
        "codeowner": "@grafana/observability-logs",
        "frontend": true,
        "expression": "true"
      }
    },
    {
      "metadata": {
        "name": "lokiQuerySplitting",
        "resourceVersion": "1720021873452",
        "creationTimestamp": "2023-02-09T17:27:02Z",
        "annotations": {
          "grafana.app/updatedTimestamp": "2024-07-03 15:51:13.452477 +0000 UTC"
        }
      },
      "spec": {
        "description": "Split large interval queries into subqueries with smaller time intervals",
        "stage": "GA",
        "codeowner": "@grafana/observability-logs",
        "frontend": true,
        "allowSelfServe": true,
        "expression": "true"
      }
    },
    {
      "metadata": {
        "name": "lokiQuerySplittingConfig",
        "resourceVersion": "1718727528075",
        "creationTimestamp": "2023-03-20T15:51:36Z"
      },
      "spec": {
        "description": "Give users the option to configure split durations for Loki queries",
        "stage": "experimental",
        "codeowner": "@grafana/observability-logs",
        "frontend": true
      }
    },
    {
      "metadata": {
        "name": "lokiRunQueriesInParallel",
        "resourceVersion": "1718727528075",
        "creationTimestamp": "2023-09-19T09:34:01Z"
      },
      "spec": {
        "description": "Enables running Loki queries in parallel",
        "stage": "privatePreview",
        "codeowner": "@grafana/observability-logs"
      }
    },
    {
      "metadata": {
        "name": "lokiSendDashboardPanelNames",
        "resourceVersion": "1724089497989",
        "creationTimestamp": "2024-08-22T19:30:43Z",
        "annotations": {
          "grafana.app/updatedTimestamp": "2024-08-19 17:44:57.989565 +0000 UTC"
        }
      },
      "spec": {
        "description": "Send dashboard and panel names to Loki when querying",
        "stage": "experimental",
        "codeowner": "@grafana/observability-logs"
      }
    },
    {
      "metadata": {
        "name": "lokiShardSplitting",
        "resourceVersion": "1729678036788",
        "creationTimestamp": "2024-10-23T11:21:03Z",
        "annotations": {
          "grafana.app/updatedTimestamp": "2024-10-23 10:07:16.788828 +0000 UTC"
        }
      },
      "spec": {
        "description": "Use stream shards to split queries into smaller subqueries",
        "stage": "experimental",
        "codeowner": "@grafana/observability-logs",
        "frontend": true
      }
    },
    {
      "metadata": {
        "name": "lokiStructuredMetadata",
        "resourceVersion": "1720021873452",
        "creationTimestamp": "2023-11-16T16:06:14Z",
        "annotations": {
          "grafana.app/updatedTimestamp": "2024-07-03 15:51:13.452477 +0000 UTC"
        }
      },
      "spec": {
        "description": "Enables the loki data source to request structured metadata from the Loki server",
        "stage": "GA",
        "codeowner": "@grafana/observability-logs",
        "expression": "true"
      }
    },
    {
      "metadata": {
        "name": "managedDualWriter",
        "resourceVersion": "1739347092893",
        "creationTimestamp": "2025-02-12T07:58:12Z"
      },
      "spec": {
        "description": "Pick the dual write mode from database configs",
        "stage": "experimental",
        "codeowner": "@grafana/search-and-storage",
        "hideFromAdminPage": true,
        "hideFromDocs": true
      }
    },
    {
      "metadata": {
        "name": "managedPluginsInstall",
        "resourceVersion": "1720021873452",
        "creationTimestamp": "2023-10-18T13:17:03Z",
        "deletionTimestamp": "2025-02-11T11:13:57Z",
        "annotations": {
          "grafana.app/updatedTimestamp": "2024-07-03 15:51:13.452477 +0000 UTC"
        }
      },
      "spec": {
        "description": "Install managed plugins directly from plugins catalog",
        "stage": "GA",
        "codeowner": "@grafana/plugins-platform-backend",
        "expression": "true"
      }
    },
    {
      "metadata": {
        "name": "metricsSummary",
        "resourceVersion": "1718727528075",
        "creationTimestamp": "2023-08-28T14:02:12Z"
      },
      "spec": {
        "description": "Enables metrics summary queries in the Tempo data source",
        "stage": "experimental",
        "codeowner": "@grafana/observability-traces-and-profiling",
        "frontend": true
      }
    },
    {
      "metadata": {
        "name": "mlExpressions",
        "resourceVersion": "1718727528075",
        "creationTimestamp": "2023-07-13T17:37:50Z"
      },
      "spec": {
        "description": "Enable support for Machine Learning in server-side expressions",
        "stage": "experimental",
        "codeowner": "@grafana/alerting-squad"
      }
    },
    {
      "metadata": {
        "name": "mysqlAnsiQuotes",
        "resourceVersion": "1718727528075",
        "creationTimestamp": "2022-10-12T11:43:35Z"
      },
      "spec": {
        "description": "Use double quotes to escape keyword in a MySQL query",
        "stage": "experimental",
        "codeowner": "@grafana/search-and-storage"
      }
    },
    {
      "metadata": {
        "name": "nestedFolders",
        "resourceVersion": "1720021873452",
        "creationTimestamp": "2022-10-26T14:15:14Z",
        "annotations": {
          "grafana.app/updatedTimestamp": "2024-07-03 15:51:13.452477 +0000 UTC"
        }
      },
      "spec": {
        "description": "Enable folder nesting",
        "stage": "GA",
        "codeowner": "@grafana/search-and-storage",
        "expression": "true"
      }
    },
    {
      "metadata": {
        "name": "newDashboardSharingComponent",
        "resourceVersion": "1733231733564",
        "creationTimestamp": "2024-05-03T15:02:18Z",
        "annotations": {
          "grafana.app/updatedTimestamp": "2024-12-03 13:15:33.564083 +0000 UTC"
        }
      },
      "spec": {
        "description": "Enables the new sharing drawer design",
        "stage": "GA",
        "codeowner": "@grafana/sharing-squad",
        "frontend": true,
        "expression": "true"
      }
    },
    {
      "metadata": {
        "name": "newDashboardWithFiltersAndGroupBy",
        "resourceVersion": "1718727528075",
        "creationTimestamp": "2024-04-04T11:25:21Z"
      },
      "spec": {
        "description": "Enables filters and group by variables on all new dashboards. Variables are added only if default data source supports filtering.",
        "stage": "experimental",
        "codeowner": "@grafana/dashboards-squad",
        "hideFromAdminPage": true,
        "hideFromDocs": true
      }
    },
    {
      "metadata": {
        "name": "newFiltersUI",
        "resourceVersion": "1733391902652",
        "creationTimestamp": "2024-08-30T12:48:13Z",
        "annotations": {
          "grafana.app/updatedTimestamp": "2024-12-05 09:45:02.652078 +0000 UTC"
        }
      },
      "spec": {
        "description": "Enables new combobox style UI for the Ad hoc filters variable in scenes architecture",
        "stage": "GA",
        "codeowner": "@grafana/dashboards-squad",
        "expression": "true"
      }
    },
    {
      "metadata": {
        "name": "newFolderPicker",
        "resourceVersion": "1718727528075",
        "creationTimestamp": "2024-01-15T11:43:19Z"
      },
      "spec": {
        "description": "Enables the nested folder picker without having nested folders enabled",
        "stage": "experimental",
        "codeowner": "@grafana/grafana-frontend-platform",
        "frontend": true
      }
    },
    {
      "metadata": {
        "name": "newLogsPanel",
        "resourceVersion": "1738344859933",
        "creationTimestamp": "2025-01-31T17:34:19Z"
      },
      "spec": {
        "description": "Enables the new logs panel in Explore",
        "stage": "experimental",
        "codeowner": "@grafana/observability-logs",
        "frontend": true
      }
    },
    {
      "metadata": {
        "name": "newPDFRendering",
        "resourceVersion": "1735810618168",
        "creationTimestamp": "2024-02-08T12:09:34Z",
        "annotations": {
          "grafana.app/updatedTimestamp": "2025-01-02 09:36:58.168957157 +0000 UTC"
        }
      },
      "spec": {
        "description": "New implementation for the dashboard-to-PDF rendering",
        "stage": "GA",
        "codeowner": "@grafana/sharing-squad",
        "expression": "true"
      }
    },
    {
      "metadata": {
        "name": "newShareReportDrawer",
        "resourceVersion": "1739544763554",
        "creationTimestamp": "2025-02-14T14:52:43Z"
      },
      "spec": {
        "description": "Enables the report creation drawer in a dashboard",
        "stage": "experimental",
        "codeowner": "@grafana/sharing-squad",
        "hideFromAdminPage": true,
        "hideFromDocs": true
      }
    },
    {
      "metadata": {
        "name": "noBackdropBlur",
        "resourceVersion": "1741879106163",
        "creationTimestamp": "2025-03-13T15:18:26Z"
      },
      "spec": {
        "description": "Disables backdrop blur",
        "stage": "experimental",
        "codeowner": "@grafana/grafana-frontend-platform",
        "frontend": true,
        "hideFromAdminPage": true,
        "hideFromDocs": true
      }
    },
    {
      "metadata": {
        "name": "nodeGraphDotLayout",
        "resourceVersion": "1718727528075",
        "creationTimestamp": "2024-01-31T16:26:12Z"
      },
      "spec": {
        "description": "Changed the layout algorithm for the node graph",
        "stage": "experimental",
        "codeowner": "@grafana/observability-traces-and-profiling",
        "frontend": true
      }
    },
    {
      "metadata": {
        "name": "notificationBanner",
        "resourceVersion": "1727777007488",
        "creationTimestamp": "2024-05-13T09:32:34Z",
        "deletionTimestamp": "2025-01-10T10:18:43Z",
        "annotations": {
          "grafana.app/updatedTimestamp": "2024-10-01 10:03:27.48823 +0000 UTC"
        }
      },
      "spec": {
        "description": "Enables the notification banner UI and API",
        "stage": "GA",
        "codeowner": "@grafana/grafana-frontend-platform",
        "expression": "true"
      }
    },
    {
      "metadata": {
        "name": "oauthRequireSubClaim",
        "resourceVersion": "1718727528075",
        "creationTimestamp": "2024-03-25T13:22:24Z"
      },
      "spec": {
        "description": "Require that sub claims is present in oauth tokens.",
        "stage": "experimental",
        "codeowner": "@grafana/identity-access-team",
        "hideFromAdminPage": true,
        "hideFromDocs": true
      }
    },
    {
      "metadata": {
        "name": "onPremToCloudMigrations",
        "resourceVersion": "1736458171023",
        "creationTimestamp": "2024-01-22T16:09:08Z",
        "annotations": {
          "grafana.app/updatedTimestamp": "2025-01-09 21:29:31.023464 +0000 UTC"
        }
      },
      "spec": {
        "description": "Enable the Grafana Migration Assistant, which helps you easily migrate on-prem resources, such as dashboards, folders, and data source configurations, to your Grafana Cloud stack.",
        "stage": "preview",
        "codeowner": "@grafana/grafana-operator-experience-squad",
        "expression": "true"
      }
    },
    {
      "metadata": {
        "name": "onPremToCloudMigrationsAlerts",
        "resourceVersion": "1728048163201",
        "creationTimestamp": "2024-10-07T10:53:24Z",
        "deletionTimestamp": "2024-12-17T11:56:18Z"
      },
      "spec": {
        "description": "Enables the migration of alerts and its child resources to your Grafana Cloud stack. Requires `onPremToCloudMigrations` to be enabled in conjunction.",
        "stage": "experimental",
        "codeowner": "@grafana/grafana-operator-experience-squad"
      }
    },
    {
      "metadata": {
        "name": "onPremToCloudMigrationsAuthApiMig",
        "resourceVersion": "1732033809064",
        "creationTimestamp": "2024-11-21T18:46:06Z",
        "deletionTimestamp": "2025-01-22T11:00:18Z"
      },
      "spec": {
        "description": "Enables the use of auth api instead of gcom for internal token services. Requires `onPremToCloudMigrations` to be enabled in conjunction.",
        "stage": "experimental",
        "codeowner": "@grafana/grafana-operator-experience-squad"
      }
    },
    {
      "metadata": {
        "name": "openSearchBackendFlowEnabled",
        "resourceVersion": "1724141158995",
        "creationTimestamp": "2024-06-17T09:41:50Z",
        "deletionTimestamp": "2025-01-16T11:09:59Z",
        "annotations": {
          "grafana.app/updatedTimestamp": "2024-08-20 08:05:58.995762 +0000 UTC"
        }
      },
      "spec": {
        "description": "Enables the backend query flow for Open Search datasource plugin",
        "stage": "GA",
        "codeowner": "@grafana/aws-datasources",
        "expression": "true"
      }
    },
    {
      "metadata": {
        "name": "panelFilterVariable",
        "resourceVersion": "1718727528075",
        "creationTimestamp": "2023-11-03T12:15:54Z"
      },
      "spec": {
        "description": "Enables use of the `systemPanelFilterVar` variable to filter panels in a dashboard",
        "stage": "experimental",
        "codeowner": "@grafana/dashboards-squad",
        "frontend": true,
        "hideFromDocs": true
      }
    },
    {
      "metadata": {
        "name": "panelMonitoring",
        "resourceVersion": "1720021873452",
        "creationTimestamp": "2023-10-09T05:19:08Z",
        "annotations": {
          "grafana.app/updatedTimestamp": "2024-07-03 15:51:13.452477 +0000 UTC"
        }
      },
      "spec": {
        "description": "Enables panel monitoring through logs and measurements",
        "stage": "GA",
        "codeowner": "@grafana/dataviz-squad",
        "frontend": true,
        "expression": "true"
      }
    },
    {
      "metadata": {
        "name": "panelTitleSearch",
        "resourceVersion": "1724096690370",
        "creationTimestamp": "2022-02-15T18:26:03Z",
        "annotations": {
          "grafana.app/updatedTimestamp": "2024-08-19 19:44:50.370023815 +0000 UTC"
        }
      },
      "spec": {
        "description": "Search for dashboards using panel title",
        "stage": "preview",
        "codeowner": "@grafana/search-and-storage",
        "hideFromAdminPage": true
      }
    },
    {
      "metadata": {
        "name": "panelTitleSearchInV1",
        "resourceVersion": "1718727528075",
        "creationTimestamp": "2023-10-13T12:04:24Z",
        "deletionTimestamp": "2025-01-21T09:59:32Z"
      },
      "spec": {
        "description": "Enable searching for dashboards using panel title in search v1",
        "stage": "experimental",
        "codeowner": "@grafana/search-and-storage",
        "requiresDevMode": true
      }
    },
    {
      "metadata": {
        "name": "passScopeToDashboardApi",
        "resourceVersion": "1718290335877",
        "creationTimestamp": "2024-06-20T15:49:19Z",
        "deletionTimestamp": "2024-10-25T12:56:54Z"
      },
      "spec": {
        "description": "Enables the passing of scopes to dashboards fetching in Grafana",
        "stage": "experimental",
        "codeowner": "@grafana/dashboards-squad",
        "hideFromAdminPage": true,
        "hideFromDocs": true
      }
    },
    {
      "metadata": {
        "name": "passwordlessMagicLinkAuthentication",
        "resourceVersion": "1730232874003",
        "creationTimestamp": "2024-11-14T13:50:55Z"
      },
      "spec": {
        "description": "Enable passwordless login via magic link authentication",
        "stage": "experimental",
        "codeowner": "@grafana/identity-access-team",
        "hideFromAdminPage": true,
        "hideFromDocs": true
      }
    },
    {
      "metadata": {
        "name": "pdfTables",
        "resourceVersion": "1718727528075",
        "creationTimestamp": "2023-11-06T13:39:22Z"
      },
      "spec": {
        "description": "Enables generating table data as PDF in reporting",
        "stage": "preview",
        "codeowner": "@grafana/sharing-squad"
      }
    },
    {
      "metadata": {
        "name": "permissionsFilterRemoveSubquery",
        "resourceVersion": "1718727528075",
        "creationTimestamp": "2023-08-02T07:39:25Z"
      },
      "spec": {
        "description": "Alternative permission filter implementation that does not use subqueries for fetching the dashboard folder",
        "stage": "experimental",
        "codeowner": "@grafana/grafana-backend-group"
      }
    },
    {
      "metadata": {
        "name": "pinNavItems",
        "resourceVersion": "1727948775526",
        "creationTimestamp": "2024-06-10T11:40:03Z",
        "annotations": {
          "grafana.app/updatedTimestamp": "2024-10-03 09:46:15.526594 +0000 UTC"
        }
      },
      "spec": {
        "description": "Enables pinning of nav items",
        "stage": "GA",
        "codeowner": "@grafana/grafana-frontend-platform",
        "expression": "true"
      }
    },
    {
      "metadata": {
        "name": "playlistsReconciler",
        "resourceVersion": "1734463170112",
        "creationTimestamp": "2024-12-20T03:09:31Z",
        "deletionTimestamp": "2024-12-19T19:17:00Z",
        "annotations": {
          "grafana.app/updatedTimestamp": "2024-12-17 19:19:30.112629 +0000 UTC"
        }
      },
      "spec": {
        "description": "Enables experimental reconciler for playlists",
        "stage": "experimental",
        "codeowner": "@grafana/grafana-app-platform-squad",
        "requiresRestart": true
      }
    },
    {
      "metadata": {
        "name": "pluginProxyPreserveTrailingSlash",
        "resourceVersion": "1720021873452",
        "creationTimestamp": "2024-06-05T11:36:14Z",
        "annotations": {
          "grafana.app/updatedTimestamp": "2024-07-03 15:51:13.452477 +0000 UTC"
        }
      },
      "spec": {
        "description": "Preserve plugin proxy trailing slash.",
        "stage": "GA",
        "codeowner": "@grafana/plugins-platform-backend",
        "expression": "false"
      }
    },
    {
      "metadata": {
        "name": "pluginsAPIMetrics",
        "resourceVersion": "1718727528075",
        "creationTimestamp": "2023-09-21T11:36:32Z"
      },
      "spec": {
        "description": "Sends metrics of public grafana packages usage by plugins",
        "stage": "experimental",
        "codeowner": "@grafana/plugins-platform-backend",
        "frontend": true
      }
    },
    {
      "metadata": {
        "name": "pluginsCDNSyncLoader",
        "resourceVersion": "1737026684018",
        "creationTimestamp": "2025-01-16T11:24:44Z"
      },
      "spec": {
        "description": "Load plugins from CDN synchronously",
        "stage": "experimental",
        "codeowner": "@grafana/plugins-platform-backend"
      }
    },
    {
      "metadata": {
        "name": "pluginsDetailsRightPanel",
        "resourceVersion": "1741965023728",
        "creationTimestamp": "2024-08-13T09:55:30Z",
        "annotations": {
          "grafana.app/updatedTimestamp": "2025-03-14 15:10:23.728257 +0000 UTC"
        }
      },
      "spec": {
        "description": "Enables right panel for the plugins details page",
        "stage": "privatePreview",
        "codeowner": "@grafana/plugins-platform-backend",
        "frontend": true
      }
    },
    {
      "metadata": {
        "name": "pluginsFrontendSandbox",
        "resourceVersion": "1736502809108",
        "creationTimestamp": "2023-06-05T08:51:36Z",
        "annotations": {
          "grafana.app/updatedTimestamp": "2025-01-10 09:53:29.108375 +0000 UTC"
        }
      },
      "spec": {
        "description": "Enables the plugins frontend sandbox",
        "stage": "privatePreview",
        "codeowner": "@grafana/plugins-platform-backend"
      }
    },
    {
      "metadata": {
        "name": "pluginsSkipHostEnvVars",
        "resourceVersion": "1718727528075",
        "creationTimestamp": "2023-11-15T17:09:14Z"
      },
      "spec": {
        "description": "Disables passing host environment variable to plugin processes",
        "stage": "experimental",
        "codeowner": "@grafana/plugins-platform-backend"
      }
    },
    {
      "metadata": {
        "name": "pluginsSriChecks",
        "resourceVersion": "1727785264632",
        "creationTimestamp": "2024-10-04T12:55:09Z"
      },
      "spec": {
        "description": "Enables SRI checks for plugin assets",
        "stage": "experimental",
        "codeowner": "@grafana/plugins-platform-backend"
      }
    },
    {
      "metadata": {
        "name": "preinstallAutoUpdate",
        "resourceVersion": "1731581146864",
        "creationTimestamp": "2024-11-07T12:14:25Z",
        "annotations": {
          "grafana.app/updatedTimestamp": "2024-11-14 10:45:46.864585 +0000 UTC"
        }
      },
      "spec": {
        "description": "Enables automatic updates for pre-installed plugins",
        "stage": "GA",
        "codeowner": "@grafana/plugins-platform-backend",
        "expression": "true"
      }
    },
    {
      "metadata": {
        "name": "preserveDashboardStateWhenNavigating",
        "resourceVersion": "1718727528075",
        "creationTimestamp": "2024-05-27T12:28:06Z"
      },
      "spec": {
        "description": "Enables possibility to preserve dashboard variables and time range when navigating between dashboards",
        "stage": "experimental",
        "codeowner": "@grafana/dashboards-squad",
        "hideFromAdminPage": true,
        "hideFromDocs": true
      }
    },
    {
      "metadata": {
        "name": "promQLScope",
        "resourceVersion": "1741643492217",
        "creationTimestamp": "2024-01-29T20:22:17Z",
        "annotations": {
          "grafana.app/updatedTimestamp": "2025-03-10 21:51:32.217697 +0000 UTC"
        }
      },
      "spec": {
        "description": "In-development feature that will allow injection of labels into prometheus queries.",
        "stage": "GA",
        "codeowner": "@grafana/oss-big-tent",
        "hideFromAdminPage": true,
        "hideFromDocs": true,
        "expression": "true"
      }
    },
    {
      "metadata": {
        "name": "prometheusAzureOverrideAudience",
        "resourceVersion": "1721046541163",
        "creationTimestamp": "2022-05-30T15:43:32Z",
        "deletionTimestamp": "2023-07-16T21:30:14Z",
        "annotations": {
          "grafana.app/updatedTimestamp": "2024-07-15 12:29:01.163772 +0000 UTC"
        }
      },
      "spec": {
        "description": "Deprecated. Allow override default AAD audience for Azure Prometheus endpoint. Enabled by default. This feature should no longer be used and will be removed in the future.",
        "stage": "deprecated",
        "codeowner": "@grafana/partner-datasources",
        "expression": "true"
      }
    },
    {
      "metadata": {
        "name": "prometheusCodeModeMetricNamesSearch",
        "resourceVersion": "1735845919509",
        "creationTimestamp": "2024-04-04T20:38:23Z",
        "annotations": {
          "grafana.app/updatedTimestamp": "2025-01-02 19:25:19.509884 +0000 UTC"
        }
      },
      "spec": {
        "description": "Enables search for metric names in Code Mode, to improve performance when working with an enormous number of metric names",
        "stage": "experimental",
        "codeowner": "@grafana/oss-big-tent",
        "frontend": true
      }
    },
    {
      "metadata": {
        "name": "prometheusConfigOverhaulAuth",
        "resourceVersion": "1720021873452",
        "creationTimestamp": "2023-07-26T16:09:53Z",
        "deletionTimestamp": "2025-01-02T21:19:11Z",
        "annotations": {
          "grafana.app/updatedTimestamp": "2024-07-03 15:51:13.452477 +0000 UTC"
        }
      },
      "spec": {
        "description": "Update the Prometheus configuration page with the new auth component",
        "stage": "GA",
        "codeowner": "@grafana/observability-metrics",
        "expression": "true"
      }
    },
    {
      "metadata": {
        "name": "prometheusDataplane",
        "resourceVersion": "1720021873452",
        "creationTimestamp": "2023-03-29T15:26:32Z",
        "deletionTimestamp": "2024-08-26T12:53:38Z",
        "annotations": {
          "grafana.app/updatedTimestamp": "2024-07-03 15:51:13.452477 +0000 UTC"
        }
      },
      "spec": {
        "description": "Changes responses to from Prometheus to be compliant with the dataplane specification. In particular, when this feature toggle is active, the numeric `Field.Name` is set from 'Value' to the value of the `__name__` label.",
        "stage": "GA",
        "codeowner": "@grafana/observability-metrics",
        "allowSelfServe": true,
        "expression": "true"
      }
    },
    {
      "metadata": {
        "name": "prometheusIncrementalQueryInstrumentation",
        "resourceVersion": "1718727528075",
        "creationTimestamp": "2023-07-05T19:39:49Z",
        "deletionTimestamp": "2024-06-20T13:04:22Z"
      },
      "spec": {
        "description": "Adds RudderStack events to incremental queries",
        "stage": "experimental",
        "codeowner": "@grafana/observability-metrics",
        "frontend": true
      }
    },
    {
      "metadata": {
        "name": "prometheusMetricEncyclopedia",
        "resourceVersion": "1720021873452",
        "creationTimestamp": "2023-03-07T18:41:05Z",
        "deletionTimestamp": "2024-12-30T21:16:04Z",
        "annotations": {
          "grafana.app/updatedTimestamp": "2024-07-03 15:51:13.452477 +0000 UTC"
        }
      },
      "spec": {
        "description": "Adds the metrics explorer component to the Prometheus query builder as an option in metric select",
        "stage": "GA",
        "codeowner": "@grafana/observability-metrics",
        "frontend": true,
        "allowSelfServe": true,
        "expression": "true"
      }
    },
    {
      "metadata": {
        "name": "prometheusRunQueriesInParallel",
        "resourceVersion": "1741880974067",
        "creationTimestamp": "2024-08-12T12:31:39Z",
        "annotations": {
          "grafana.app/updatedTimestamp": "2025-03-13 15:49:34.067699 +0000 UTC"
        }
      },
      "spec": {
        "description": "Enables running Prometheus queries in parallel",
        "stage": "GA",
        "codeowner": "@grafana/oss-big-tent",
        "expression": "true"
      }
    },
    {
      "metadata": {
        "name": "prometheusSpecialCharsInLabelValues",
        "resourceVersion": "1735845919509",
        "creationTimestamp": "2024-12-18T21:31:08Z",
        "annotations": {
          "grafana.app/updatedTimestamp": "2025-01-02 19:25:19.509884 +0000 UTC"
        }
      },
      "spec": {
        "description": "Adds support for quotes and special characters in label values for Prometheus queries",
        "stage": "experimental",
        "codeowner": "@grafana/oss-big-tent",
        "frontend": true
      }
    },
    {
      "metadata": {
        "name": "prometheusUsesCombobox",
        "resourceVersion": "1735845919509",
        "creationTimestamp": "2024-10-23T11:18:33Z",
        "annotations": {
          "grafana.app/updatedTimestamp": "2025-01-02 19:25:19.509884 +0000 UTC"
        }
      },
      "spec": {
        "description": "Use new combobox component for Prometheus query editor",
        "stage": "experimental",
        "codeowner": "@grafana/oss-big-tent"
      }
    },
    {
      "metadata": {
        "name": "provisioning",
        "resourceVersion": "1732265054297",
        "creationTimestamp": "2024-11-22T09:03:50Z"
      },
      "spec": {
        "description": "Next generation provisioning... and git",
        "stage": "experimental",
        "codeowner": "@grafana/grafana-app-platform-squad",
        "requiresRestart": true
      }
    },
    {
      "metadata": {
        "name": "publicDashboards",
        "resourceVersion": "1720021873452",
        "creationTimestamp": "2022-04-07T18:30:19Z",
        "deletionTimestamp": "2024-11-20T14:36:19Z",
        "annotations": {
          "grafana.app/updatedTimestamp": "2024-07-03 15:51:13.452477 +0000 UTC"
        }
      },
      "spec": {
        "description": "[Deprecated] Public dashboards are now enabled by default; to disable them, use the configuration setting. This feature toggle will be removed in the next major version.",
        "stage": "GA",
        "codeowner": "@grafana/sharing-squad",
        "allowSelfServe": true,
        "expression": "true"
      }
    },
    {
      "metadata": {
        "name": "publicDashboardsEmailSharing",
        "resourceVersion": "1718727528075",
        "creationTimestamp": "2023-01-03T19:45:15Z"
      },
      "spec": {
        "description": "Enables public dashboard sharing to be restricted to only allowed emails",
        "stage": "preview",
        "codeowner": "@grafana/sharing-squad",
        "hideFromAdminPage": true,
        "hideFromDocs": true
      }
    },
    {
      "metadata": {
        "name": "publicDashboardsScene",
        "resourceVersion": "1727354524763",
        "creationTimestamp": "2024-03-22T14:48:21Z",
        "annotations": {
          "grafana.app/updatedTimestamp": "2024-09-26 12:42:04.763233 +0000 UTC"
        }
      },
      "spec": {
        "description": "Enables public dashboard rendering using scenes",
        "stage": "GA",
        "codeowner": "@grafana/sharing-squad",
        "frontend": true,
        "expression": "true"
      }
    },
    {
      "metadata": {
        "name": "queryLibrary",
        "resourceVersion": "1731609408207",
        "creationTimestamp": "2022-10-07T18:31:45Z",
        "deletionTimestamp": "2023-03-20T16:00:14Z",
        "annotations": {
          "grafana.app/updatedTimestamp": "2024-11-14 18:36:48.207329 +0000 UTC"
        }
      },
      "spec": {
        "description": "Enables Query Library feature in Explore",
        "stage": "experimental",
        "codeowner": "@grafana/grafana-frontend-platform"
      }
    },
    {
      "metadata": {
        "name": "queryLibraryDashboards",
        "resourceVersion": "1736850377404",
        "creationTimestamp": "2025-01-14T11:01:15Z",
        "deletionTimestamp": "2025-02-14T16:06:41Z",
        "annotations": {
          "grafana.app/updatedTimestamp": "2025-01-14 10:26:17.404592 +0000 UTC"
        }
      },
      "spec": {
        "description": "Enables Query Library feature in Dashboards",
        "stage": "experimental",
        "codeowner": "@grafana/grafana-frontend-platform"
      }
    },
    {
      "metadata": {
        "name": "queryOverLive",
        "resourceVersion": "1727432782383",
        "creationTimestamp": "2022-01-26T17:44:20Z",
        "annotations": {
          "grafana.app/updatedTimestamp": "2024-09-27 10:26:22.38366 +0000 UTC"
        }
      },
      "spec": {
        "description": "Use Grafana Live WebSocket to execute backend queries",
        "stage": "experimental",
        "codeowner": "@grafana/dashboards-squad",
        "frontend": true
      }
    },
    {
      "metadata": {
        "name": "queryService",
        "resourceVersion": "1718727528075",
        "creationTimestamp": "2024-04-19T09:26:21Z"
      },
      "spec": {
        "description": "Register /apis/query.grafana.app/ -- will eventually replace /api/ds/query",
        "stage": "experimental",
        "codeowner": "@grafana/grafana-app-platform-squad",
        "requiresRestart": true
      }
    },
    {
      "metadata": {
        "name": "queryServiceFromUI",
        "resourceVersion": "1718727528075",
        "creationTimestamp": "2024-04-19T09:26:21Z"
      },
      "spec": {
        "description": "Routes requests to the new query service",
        "stage": "experimental",
        "codeowner": "@grafana/grafana-app-platform-squad",
        "frontend": true
      }
    },
    {
      "metadata": {
        "name": "queryServiceRewrite",
        "resourceVersion": "1718727528075",
        "creationTimestamp": "2024-04-19T09:26:21Z"
      },
      "spec": {
        "description": "Rewrite requests targeting /ds/query to the query service",
        "stage": "experimental",
        "codeowner": "@grafana/grafana-app-platform-squad",
        "requiresRestart": true
      }
    },
    {
      "metadata": {
        "name": "recordedQueriesMulti",
        "resourceVersion": "1720021873452",
        "creationTimestamp": "2023-06-14T12:34:22Z",
        "annotations": {
          "grafana.app/updatedTimestamp": "2024-07-03 15:51:13.452477 +0000 UTC"
        }
      },
      "spec": {
        "description": "Enables writing multiple items from a single query within Recorded Queries",
        "stage": "GA",
        "codeowner": "@grafana/observability-metrics",
        "expression": "true"
      }
    },
    {
      "metadata": {
        "name": "recoveryThreshold",
        "resourceVersion": "1720021873452",
        "creationTimestamp": "2023-10-10T14:51:50Z",
        "annotations": {
          "grafana.app/updatedTimestamp": "2024-07-03 15:51:13.452477 +0000 UTC"
        }
      },
      "spec": {
        "description": "Enables feature recovery threshold (aka hysteresis) for threshold server-side expression",
        "stage": "GA",
        "codeowner": "@grafana/alerting-squad",
        "requiresRestart": true,
        "expression": "true"
      }
    },
    {
      "metadata": {
        "name": "refactorVariablesTimeRange",
        "resourceVersion": "1718727528075",
        "creationTimestamp": "2023-06-06T13:12:09Z"
      },
      "spec": {
        "description": "Refactor time range variables flow to reduce number of API calls made when query variables are chained",
        "stage": "preview",
        "codeowner": "@grafana/dashboards-squad",
        "hideFromAdminPage": true
      }
    },
    {
      "metadata": {
        "name": "regressionTransformation",
        "resourceVersion": "1718727528075",
        "creationTimestamp": "2023-11-24T14:49:16Z"
      },
      "spec": {
        "description": "Enables regression analysis transformation",
        "stage": "preview",
        "codeowner": "@grafana/dataviz-squad",
        "frontend": true
      }
    },
    {
      "metadata": {
        "name": "reloadDashboardsOnParamsChange",
        "resourceVersion": "1728903221522",
        "creationTimestamp": "2024-10-25T12:56:54Z"
      },
      "spec": {
        "description": "Enables reload of dashboards on scopes, time range and variables changes",
        "stage": "experimental",
        "codeowner": "@grafana/dashboards-squad",
        "hideFromAdminPage": true,
        "hideFromDocs": true
      }
    },
    {
      "metadata": {
        "name": "renderAuthJWT",
        "resourceVersion": "1718727528075",
        "creationTimestamp": "2023-04-03T16:53:38Z"
      },
      "spec": {
        "description": "Uses JWT-based auth for rendering instead of relying on remote cache",
        "stage": "preview",
        "codeowner": "@grafana/grafana-as-code",
        "hideFromAdminPage": true
      }
    },
    {
      "metadata": {
        "name": "rendererDisableAppPluginsPreload",
        "resourceVersion": "1740386710764",
        "creationTimestamp": "2025-02-24T08:45:10Z"
      },
      "spec": {
        "description": "Disable pre-loading app plugins when the request is coming from the renderer",
        "stage": "experimental",
        "codeowner": "@grafana/sharing-squad",
        "frontend": true,
        "hideFromAdminPage": true,
        "hideFromDocs": true
      }
    },
    {
      "metadata": {
        "name": "reportingRetries",
        "resourceVersion": "1718727528075",
        "creationTimestamp": "2023-08-31T07:47:47Z"
      },
      "spec": {
        "description": "Enables rendering retries for the reporting feature",
        "stage": "preview",
        "codeowner": "@grafana/sharing-squad",
        "requiresRestart": true
      }
    },
    {
      "metadata": {
        "name": "reportingUseRawTimeRange",
        "resourceVersion": "1735810729877",
        "creationTimestamp": "2024-11-14T20:08:03Z",
        "annotations": {
          "grafana.app/updatedTimestamp": "2025-01-02 09:38:49.877519888 +0000 UTC"
        }
      },
      "spec": {
        "description": "Uses the original report or dashboard time range instead of making an absolute transformation",
        "stage": "GA",
        "codeowner": "@grafana/sharing-squad",
        "expression": "true"
      }
    },
    {
      "metadata": {
        "name": "rolePickerDrawer",
        "resourceVersion": "1727337187819",
        "creationTimestamp": "2024-09-26T12:51:38Z"
      },
      "spec": {
        "description": "Enables the new role picker drawer design",
        "stage": "experimental",
        "codeowner": "@grafana/identity-access-team"
      }
    },
    {
      "metadata": {
        "name": "scenes",
        "resourceVersion": "1718727528075",
        "creationTimestamp": "2022-07-07T06:53:02Z",
        "deletionTimestamp": "2024-06-27T07:03:46Z"
      },
      "spec": {
        "description": "Experimental framework to build interactive dashboards",
        "stage": "experimental",
        "codeowner": "@grafana/dashboards-squad",
        "frontend": true
      }
    },
    {
      "metadata": {
        "name": "scopeApi",
        "resourceVersion": "1732690644377",
        "creationTimestamp": "2024-11-27T07:58:25Z"
      },
      "spec": {
        "description": "In-development feature flag for the scope api using the app platform.",
        "stage": "experimental",
        "codeowner": "@grafana/grafana-app-platform-squad",
        "hideFromAdminPage": true,
        "expression": "false"
      }
    },
    {
      "metadata": {
        "name": "scopeFilters",
        "resourceVersion": "1718727528075",
        "creationTimestamp": "2024-03-05T15:41:19Z"
      },
      "spec": {
        "description": "Enables the use of scope filters in Grafana",
        "stage": "experimental",
        "codeowner": "@grafana/dashboards-squad",
        "hideFromAdminPage": true,
        "hideFromDocs": true
      }
    },
    {
      "metadata": {
        "name": "secretsManagementAppPlatform",
<<<<<<< HEAD
        "resourceVersion": "1734017153108",
        "creationTimestamp": "2024-12-12T15:25:53Z"
=======
        "resourceVersion": "1742370596238",
        "creationTimestamp": "2025-03-19T07:49:56Z"
>>>>>>> a9d81ba6
      },
      "spec": {
        "description": "Enable the secrets management API and services under app platform",
        "stage": "experimental",
        "codeowner": "@grafana/grafana-operator-experience-squad"
      }
    },
    {
      "metadata": {
        "name": "showDashboardValidationWarnings",
        "resourceVersion": "1718727528075",
        "creationTimestamp": "2022-10-14T13:51:05Z"
      },
      "spec": {
        "description": "Show warnings when dashboards do not validate against the schema",
        "stage": "experimental",
        "codeowner": "@grafana/dashboards-squad"
      }
    },
    {
      "metadata": {
        "name": "singleTopNav",
        "resourceVersion": "1732104041490",
        "creationTimestamp": "2024-08-29T08:48:32Z",
        "deletionTimestamp": "2024-12-17T13:32:38Z",
        "annotations": {
          "grafana.app/updatedTimestamp": "2024-11-20 12:00:41.490792 +0000 UTC"
        }
      },
      "spec": {
        "description": "Unifies the top search bar and breadcrumb bar into one",
        "stage": "GA",
        "codeowner": "@grafana/grafana-frontend-platform",
        "frontend": true,
        "expression": "true"
      }
    },
    {
      "metadata": {
        "name": "sqlDatasourceDatabaseSelection",
        "resourceVersion": "1718727528075",
        "creationTimestamp": "2023-06-06T16:28:52Z"
      },
      "spec": {
        "description": "Enables previous SQL data source dataset dropdown behavior",
        "stage": "preview",
        "codeowner": "@grafana/dataviz-squad",
        "frontend": true,
        "hideFromAdminPage": true
      }
    },
    {
      "metadata": {
        "name": "sqlExpressions",
        "resourceVersion": "1738589190784",
        "creationTimestamp": "2024-02-27T21:16:00Z",
        "annotations": {
          "grafana.app/updatedTimestamp": "2025-02-03 13:26:30.784245615 +0000 UTC"
        }
      },
      "spec": {
        "description": "Enables SQL Expressions, which can execute SQL queries against data source results.",
        "stage": "experimental",
        "codeowner": "@grafana/grafana-datasources-core-services"
      }
    },
    {
      "metadata": {
        "name": "sqlQuerybuilderFunctionParameters",
        "resourceVersion": "1718487716739",
        "creationTimestamp": "2024-11-04T16:13:35Z",
        "deletionTimestamp": "2025-01-31T10:58:09Z"
      },
      "spec": {
        "description": "Enables SQL query builder function parameters",
        "stage": "experimental",
        "codeowner": "@grafana/oss-big-tent",
        "frontend": true
      }
    },
    {
      "metadata": {
        "name": "sseGroupByDatasource",
        "resourceVersion": "1718727528075",
        "creationTimestamp": "2023-09-07T20:02:07Z"
      },
      "spec": {
        "description": "Send query to the same datasource in a single request when using server side expressions. The `cloudWatchBatchQueries` feature toggle should be enabled if this used with CloudWatch.",
        "stage": "experimental",
        "codeowner": "@grafana/observability-metrics"
      }
    },
    {
      "metadata": {
        "name": "ssoSettingsApi",
        "resourceVersion": "1720021873452",
        "creationTimestamp": "2023-11-08T09:50:01Z",
        "annotations": {
          "grafana.app/updatedTimestamp": "2024-07-03 15:51:13.452477 +0000 UTC"
        }
      },
      "spec": {
        "description": "Enables the SSO settings API and the OAuth configuration UIs in Grafana",
        "stage": "GA",
        "codeowner": "@grafana/identity-access-team",
        "allowSelfServe": true,
        "expression": "true"
      }
    },
    {
      "metadata": {
        "name": "ssoSettingsLDAP",
        "resourceVersion": "1728034012257",
        "creationTimestamp": "2024-06-18T11:31:27Z",
        "annotations": {
          "grafana.app/updatedTimestamp": "2024-10-04 09:26:52.257203 +0000 UTC"
        }
      },
      "spec": {
        "description": "Use the new SSO Settings API to configure LDAP",
        "stage": "preview",
        "codeowner": "@grafana/identity-access-team",
        "requiresRestart": true,
        "allowSelfServe": true
      }
    },
    {
      "metadata": {
        "name": "ssoSettingsSAML",
        "resourceVersion": "1741342789814",
        "creationTimestamp": "2024-03-14T11:04:45Z",
        "annotations": {
          "grafana.app/updatedTimestamp": "2025-03-07 10:19:49.814084 +0000 UTC"
        }
      },
      "spec": {
        "description": "Use the new SSO Settings API to configure the SAML connector",
        "stage": "GA",
        "codeowner": "@grafana/identity-access-team",
        "allowSelfServe": true,
        "expression": "true"
      }
    },
    {
      "metadata": {
        "name": "storage",
        "resourceVersion": "1724096690370",
        "creationTimestamp": "2022-03-17T17:19:23Z",
        "annotations": {
          "grafana.app/updatedTimestamp": "2024-08-19 19:44:50.370023815 +0000 UTC"
        }
      },
      "spec": {
        "description": "Configurable storage for dashboards, datasources, and resources",
        "stage": "experimental",
        "codeowner": "@grafana/search-and-storage"
      }
    },
    {
      "metadata": {
        "name": "tableSharedCrosshair",
        "resourceVersion": "1718727528075",
        "creationTimestamp": "2023-12-13T09:33:14Z"
      },
      "spec": {
        "description": "Enables shared crosshair in table panel",
        "stage": "experimental",
        "codeowner": "@grafana/dataviz-squad",
        "frontend": true
      }
    },
    {
      "metadata": {
        "name": "teamHttpHeaders",
        "resourceVersion": "1738590709387",
        "creationTimestamp": "2023-10-17T10:23:54Z",
        "deletionTimestamp": "2025-02-19T10:48:55Z",
        "annotations": {
          "grafana.app/updatedTimestamp": "2025-02-03 13:51:49.3871 +0000 UTC"
        }
      },
      "spec": {
        "description": "Enables LBAC for datasources to apply LogQL filtering of logs to the client requests for users in teams",
        "stage": "preview",
        "codeowner": "@grafana/identity-access-team",
        "allowSelfServe": true,
        "expression": "true"
      }
    },
    {
      "metadata": {
        "name": "teamHttpHeadersMimir",
        "resourceVersion": "1736763800062",
        "creationTimestamp": "2025-01-13T10:42:47Z"
      },
      "spec": {
        "description": "Enables LBAC for datasources for Mimir to apply LBAC filtering of metrics to the client requests for users in teams",
        "stage": "experimental",
        "codeowner": "@grafana/identity-access-team"
      }
    },
    {
      "metadata": {
        "name": "templateVariablesUsesCombobox",
        "resourceVersion": "1738141787383",
        "creationTimestamp": "2025-01-29T09:09:47Z"
      },
      "spec": {
        "description": "Use new combobox component for template variables",
        "stage": "experimental",
        "codeowner": "@grafana/grafana-frontend-platform",
        "frontend": true
      }
    },
    {
      "metadata": {
        "name": "timeRangeProvider",
        "resourceVersion": "1728565214224",
        "creationTimestamp": "2024-10-22T10:52:33Z"
      },
      "spec": {
        "description": "Enables time pickers sync",
        "stage": "experimental",
        "codeowner": "@grafana/grafana-frontend-platform"
      }
    },
    {
      "metadata": {
        "name": "tlsMemcached",
        "resourceVersion": "1722608472573",
        "creationTimestamp": "2024-05-09T19:12:08Z",
        "annotations": {
          "grafana.app/updatedTimestamp": "2024-08-02 14:21:12.57399 +0000 UTC"
        }
      },
      "spec": {
        "description": "Use TLS-enabled memcached in the enterprise caching feature",
        "stage": "GA",
        "codeowner": "@grafana/grafana-operator-experience-squad",
        "expression": "true"
      }
    },
    {
      "metadata": {
        "name": "topnav",
        "resourceVersion": "1720021873452",
        "creationTimestamp": "2022-06-20T14:25:43Z",
        "deletionTimestamp": "2024-10-17T09:18:30Z",
        "annotations": {
          "grafana.app/updatedTimestamp": "2024-07-03 15:51:13.452477 +0000 UTC"
        }
      },
      "spec": {
        "description": "Enables topnav support in external plugins. The new Grafana navigation cannot be disabled.",
        "stage": "deprecated",
        "codeowner": "@grafana/grafana-frontend-platform",
        "expression": "true"
      }
    },
    {
      "metadata": {
        "name": "traceQLStreaming",
        "resourceVersion": "1720021873452",
        "creationTimestamp": "2023-07-26T13:33:16Z",
        "annotations": {
          "grafana.app/updatedTimestamp": "2024-07-03 15:51:13.452477 +0000 UTC"
        }
      },
      "spec": {
        "description": "Enables response streaming of TraceQL queries of the Tempo data source",
        "stage": "GA",
        "codeowner": "@grafana/observability-traces-and-profiling",
        "frontend": true,
        "expression": "false"
      }
    },
    {
      "metadata": {
        "name": "transformationsRedesign",
        "resourceVersion": "1720021873452",
        "creationTimestamp": "2023-07-12T16:35:49Z",
        "annotations": {
          "grafana.app/updatedTimestamp": "2024-07-03 15:51:13.452477 +0000 UTC"
        }
      },
      "spec": {
        "description": "Enables the transformations redesign",
        "stage": "GA",
        "codeowner": "@grafana/observability-metrics",
        "frontend": true,
        "allowSelfServe": true,
        "expression": "true"
      }
    },
    {
      "metadata": {
        "name": "transformationsVariableSupport",
        "resourceVersion": "1720021873452",
        "creationTimestamp": "2023-10-04T14:28:46Z",
        "deletionTimestamp": "2025-02-06T20:19:53Z",
        "annotations": {
          "grafana.app/updatedTimestamp": "2024-07-03 15:51:13.452477 +0000 UTC"
        }
      },
      "spec": {
        "description": "Allows using variables in transformations",
        "stage": "GA",
        "codeowner": "@grafana/dataviz-squad",
        "frontend": true,
        "expression": "true"
      }
    },
    {
      "metadata": {
        "name": "unifiedHistory",
        "resourceVersion": "1734085219453",
        "creationTimestamp": "2024-12-13T10:41:18Z"
      },
      "spec": {
        "description": "Displays the navigation history so the user can navigate back to previous pages",
        "stage": "experimental",
        "codeowner": "@grafana/grafana-frontend-platform",
        "frontend": true
      }
    },
    {
      "metadata": {
        "name": "unifiedRequestLog",
        "resourceVersion": "1731688509416",
        "creationTimestamp": "2023-03-31T13:38:09Z",
        "annotations": {
          "grafana.app/updatedTimestamp": "2024-11-15 16:35:09.416681 +0000 UTC"
        }
      },
      "spec": {
        "description": "Writes error logs to the request logger",
        "stage": "GA",
        "codeowner": "@grafana/grafana-backend-group",
        "hideFromAdminPage": true,
        "expression": "true"
      }
    },
    {
      "metadata": {
        "name": "unifiedStorage",
        "resourceVersion": "1724096690370",
        "creationTimestamp": "2023-12-06T20:21:21Z",
        "deletionTimestamp": "2024-08-21T16:28:30Z",
        "annotations": {
          "grafana.app/updatedTimestamp": "2024-08-19 19:44:50.370023815 +0000 UTC"
        }
      },
      "spec": {
        "description": "SQL-based k8s storage",
        "stage": "experimental",
        "codeowner": "@grafana/search-and-storage",
        "requiresRestart": true
      }
    },
    {
      "metadata": {
        "name": "unifiedStorageBigObjectSupport",
        "resourceVersion": "1728561321640",
        "creationTimestamp": "2024-10-10T11:55:21Z",
        "deletionTimestamp": "2024-10-15T12:09:18Z"
      },
      "spec": {
        "description": "Enables to save big objects in blob storage",
        "stage": "experimental",
        "codeowner": "@grafana/search-and-storage"
      }
    },
    {
      "metadata": {
        "name": "unifiedStorageBigObjectsSupport",
        "resourceVersion": "1728994158474",
        "creationTimestamp": "2024-10-17T10:18:29Z"
      },
      "spec": {
        "description": "Enables to save big objects in blob storage",
        "stage": "experimental",
        "codeowner": "@grafana/search-and-storage"
      }
    },
    {
      "metadata": {
        "name": "unifiedStorageHistoryPruner",
        "resourceVersion": "1742163088045",
        "creationTimestamp": "2025-03-16T22:11:28Z"
      },
      "spec": {
        "description": "Enables the unified storage history pruner",
        "stage": "experimental",
        "codeowner": "@grafana/search-and-storage",
        "hideFromAdminPage": true,
        "hideFromDocs": true
      }
    },
    {
      "metadata": {
        "name": "unifiedStorageSearch",
        "resourceVersion": "1726771421439",
        "creationTimestamp": "2024-09-30T19:46:14Z"
      },
      "spec": {
        "description": "Enable unified storage search",
        "stage": "experimental",
        "codeowner": "@grafana/search-and-storage",
        "hideFromAdminPage": true,
        "hideFromDocs": true
      }
    },
    {
      "metadata": {
        "name": "unifiedStorageSearch",
        "resourceVersion": "1726771421439",
        "creationTimestamp": "2024-09-30T19:46:14Z",
        "deletionTimestamp": "2024-10-11T14:56:04Z"
      },
      "spec": {
        "description": "Enable unified storage search",
        "stage": "experimental",
        "codeowner": "@grafana/search-and-storage",
        "hideFromAdminPage": true,
        "hideFromDocs": true
      }
    },
    {
      "metadata": {
        "name": "unifiedStorageSearchPermissionFiltering",
        "resourceVersion": "1737489629408",
        "creationTimestamp": "2025-01-22T11:38:37Z"
      },
      "spec": {
        "description": "Enable permission filtering on unified storage search",
        "stage": "experimental",
        "codeowner": "@grafana/search-and-storage",
        "hideFromAdminPage": true,
        "hideFromDocs": true
      }
    },
    {
      "metadata": {
        "name": "unifiedStorageSearchSprinkles",
        "resourceVersion": "1734563607668",
        "creationTimestamp": "2024-12-18T17:00:54Z"
      },
      "spec": {
        "description": "Enable sprinkles on unified storage search",
        "stage": "experimental",
        "codeowner": "@grafana/search-and-storage",
        "hideFromAdminPage": true,
        "hideFromDocs": true
      }
    },
    {
      "metadata": {
        "name": "unifiedStorageSearchUI",
        "resourceVersion": "1734563607668",
        "creationTimestamp": "2024-12-19T18:21:48Z",
        "annotations": {
          "grafana.app/updatedTimestamp": "2024-12-18 23:13:27.66802 +0000 UTC"
        }
      },
      "spec": {
        "description": "Enable unified storage search UI",
        "stage": "experimental",
        "codeowner": "@grafana/search-and-storage",
        "hideFromAdminPage": true,
        "hideFromDocs": true
      }
    },
    {
      "metadata": {
        "name": "useSeessionStorageForRedirection",
        "resourceVersion": "1727082170583",
        "creationTimestamp": "2024-09-23T09:02:50Z",
        "deletionTimestamp": "2024-09-23T09:10:18Z"
      },
      "spec": {
        "description": "Use session storage for handling the redirection after login",
        "stage": "preview",
        "codeowner": "@grafana/identity-access-team"
      }
    },
    {
      "metadata": {
        "name": "useSessionStorageForRedirection",
        "resourceVersion": "1734109542033",
        "creationTimestamp": "2024-09-23T09:31:23Z",
        "annotations": {
          "grafana.app/updatedTimestamp": "2024-12-13 17:05:42.033262 +0000 UTC"
        }
      },
      "spec": {
        "description": "Use session storage for handling the redirection after login",
        "stage": "GA",
        "codeowner": "@grafana/identity-access-team",
        "expression": "true"
      }
    },
    {
      "metadata": {
        "name": "useV2DashboardsAPI",
        "resourceVersion": "1732535420861",
        "creationTimestamp": "2024-12-17T21:17:09Z",
        "deletionTimestamp": "2025-03-04T10:50:39Z"
      },
      "spec": {
        "description": "Use the v2 kubernetes API in the frontend for dashboards",
        "stage": "experimental",
        "codeowner": "@grafana/dashboards-squad",
        "requiresRestart": true
      }
    },
    {
      "metadata": {
        "name": "userStorageAPI",
        "resourceVersion": "1736438999910",
        "creationTimestamp": "2024-11-12T11:56:41Z",
        "annotations": {
          "grafana.app/updatedTimestamp": "2025-01-09 16:09:59.910083 +0000 UTC"
        }
      },
      "spec": {
        "description": "Enables the user storage API",
        "stage": "GA",
        "codeowner": "@grafana/plugins-platform-backend",
        "expression": "true"
      }
    },
    {
      "metadata": {
        "name": "vizActions",
        "resourceVersion": "1722461779830",
        "creationTimestamp": "2024-09-09T14:11:55Z",
        "deletionTimestamp": "2025-02-07T18:50:26Z"
      },
      "spec": {
        "description": "Allow actions in visualizations",
        "stage": "experimental",
        "codeowner": "@grafana/dataviz-squad",
        "frontend": true,
        "hideFromAdminPage": true
      }
    },
    {
      "metadata": {
        "name": "vizAndWidgetSplit",
        "resourceVersion": "1718727528075",
        "creationTimestamp": "2023-06-27T10:22:13Z",
        "deletionTimestamp": "2024-10-30T16:12:03Z"
      },
      "spec": {
        "description": "Split panels between visualizations and widgets",
        "stage": "experimental",
        "codeowner": "@grafana/dashboards-squad",
        "frontend": true
      }
    },
    {
      "metadata": {
        "name": "wargamesTesting",
        "resourceVersion": "1718727528075",
        "creationTimestamp": "2023-09-13T18:32:01Z"
      },
      "spec": {
        "description": "Placeholder feature flag for internal testing",
        "stage": "experimental",
        "codeowner": "@grafana/hosted-grafana-team"
      }
    },
    {
      "metadata": {
        "name": "zanzana",
        "resourceVersion": "1718787304727",
        "creationTimestamp": "2024-06-19T13:59:47Z"
      },
      "spec": {
        "description": "Use openFGA as authorization engine.",
        "stage": "experimental",
        "codeowner": "@grafana/identity-access-team",
        "hideFromAdminPage": true,
        "hideFromDocs": true
      }
    },
    {
      "metadata": {
        "name": "zipkinBackendMigration",
        "resourceVersion": "1733846643829",
        "creationTimestamp": "2024-11-07T09:35:53Z",
        "deletionTimestamp": "2025-01-27T11:47:54Z",
        "annotations": {
          "grafana.app/updatedTimestamp": "2024-12-10 16:04:03.82919 +0000 UTC"
        }
      },
      "spec": {
        "description": "Enables querying Zipkin data source without the proxy",
        "stage": "GA",
        "codeowner": "@grafana/oss-big-tent",
        "expression": "true"
      }
    }
  ]
}<|MERGE_RESOLUTION|>--- conflicted
+++ resolved
@@ -3822,13 +3822,8 @@
     {
       "metadata": {
         "name": "secretsManagementAppPlatform",
-<<<<<<< HEAD
-        "resourceVersion": "1734017153108",
-        "creationTimestamp": "2024-12-12T15:25:53Z"
-=======
         "resourceVersion": "1742370596238",
         "creationTimestamp": "2025-03-19T07:49:56Z"
->>>>>>> a9d81ba6
       },
       "spec": {
         "description": "Enable the secrets management API and services under app platform",
