--- conflicted
+++ resolved
@@ -1806,8 +1806,11 @@
     {
       "metadata": {
         "name": "nodeGraphDotLayout",
-        "resourceVersion": "1716888253619",
-        "creationTimestamp": "2024-05-28T09:24:13Z"
+        "resourceVersion": "1717013772166",
+        "creationTimestamp": "2024-05-28T09:24:13Z",
+        "annotations": {
+          "grafana.app/updatedTimestamp": "2024-05-29 20:16:12.166494928 +0000 UTC"
+        }
       },
       "spec": {
         "description": "Changed the layout algorithm for the node graph",
@@ -2277,28 +2280,9 @@
     },
     {
       "metadata": {
-<<<<<<< HEAD
         "name": "dualWriteFoldersMode3",
         "resourceVersion": "1716975422042",
         "creationTimestamp": "2024-05-29T09:37:02Z"
-=======
-        "name": "alertingCentralAlertHistory",
-        "resourceVersion": "1716819619889",
-        "creationTimestamp": "2024-05-27T14:20:19Z"
-      },
-      "spec": {
-        "description": "Enables the new central alert history.",
-        "stage": "experimental",
-        "codeowner": "@grafana/alerting-squad",
-        "frontend": true
-      }
-    },
-    {
-      "metadata": {
-        "name": "disableSSEDataplane",
-        "resourceVersion": "1716816471156",
-        "creationTimestamp": "2024-05-27T13:27:51Z"
->>>>>>> 7334f71e
       },
       "spec": {
         "description": "Enables dual writing of folders to both legacy and k8s storage in mode 3",
@@ -2317,6 +2301,19 @@
         "stage": "experimental",
         "codeowner": "@grafana/search-and-storage"
       }
+    },
+    {
+      "metadata": {
+        "name": "alertingCentralAlertHistory",
+        "resourceVersion": "1717013772166",
+        "creationTimestamp": "2024-05-29T20:16:12Z"
+      },
+      "spec": {
+        "description": "Enables the new central alert history.",
+        "stage": "experimental",
+        "codeowner": "@grafana/alerting-squad",
+        "frontend": true
+      }
     }
   ]
 }