{
  "kind": "FeatureList",
  "apiVersion": "featuretoggle.grafana.app/v0alpha1",
  "metadata": {},
  "items": [
    {
      "metadata": {
        "name": "ABTestFeatureToggleA",
        "resourceVersion": "1745491786560",
        "creationTimestamp": "2025-01-13T21:13:13Z"
      },
      "spec": {
        "description": "Test feature toggle to see how cohorts could be set up AB testing",
        "stage": "experimental",
        "codeowner": "@grafana/sharing-squad",
        "hideFromDocs": true,
        "expression": "false"
      }
    },
    {
      "metadata": {
        "name": "ABTestFeatureToggleB",
        "resourceVersion": "1745491786560",
        "creationTimestamp": "2025-01-13T21:13:13Z"
      },
      "spec": {
        "description": "Test feature toggle to see how cohorts could be set up AB testing",
        "stage": "experimental",
        "codeowner": "@grafana/sharing-squad",
        "hideFromDocs": true,
        "expression": "false"
      }
    },
    {
      "metadata": {
        "name": "addFieldFromCalculationStatFunctions",
        "resourceVersion": "1745491786560",
        "creationTimestamp": "2023-11-03T14:39:58Z"
      },
      "spec": {
        "description": "Add cumulative and window functions to the add field from calculation transformation",
        "stage": "GA",
        "codeowner": "@grafana/dataviz-squad",
        "frontend": true,
        "expression": "true"
      }
    },
    {
      "metadata": {
        "name": "aiGeneratedDashboardChanges",
        "resourceVersion": "1745491786560",
        "creationTimestamp": "2024-03-05T12:01:31Z"
      },
      "spec": {
        "description": "Enable AI powered features for dashboards to auto-summary changes when saving",
        "stage": "experimental",
        "codeowner": "@grafana/dashboards-squad",
        "frontend": true
      }
    },
    {
      "metadata": {
        "name": "alertRuleRestore",
        "resourceVersion": "1745491786560",
        "creationTimestamp": "2025-03-05T14:15:26Z"
      },
      "spec": {
        "description": "Enables the alert rule restore feature",
        "stage": "preview",
        "codeowner": "@grafana/alerting-squad",
        "expression": "true"
      }
    },
    {
      "metadata": {
        "name": "alertRuleUseFiredAtForStartsAt",
        "resourceVersion": "1745491786560",
        "creationTimestamp": "2025-04-24T10:49:46Z"
      },
      "spec": {
        "description": "Use FiredAt for StartsAt when sending alerts to Alertmaanger",
        "stage": "experimental",
        "codeowner": "@grafana/alerting-squad",
        "expression": "false"
      }
    },
    {
      "metadata": {
        "name": "alertingBacktesting",
        "resourceVersion": "1745491786560",
        "creationTimestamp": "2022-12-14T14:44:14Z"
      },
      "spec": {
        "description": "Rule backtesting API for alerting",
        "stage": "experimental",
        "codeowner": "@grafana/alerting-squad"
      }
    },
    {
      "metadata": {
        "name": "alertingBulkActionsInUI",
        "resourceVersion": "1745504721038",
        "creationTimestamp": "2025-04-24T14:01:56Z",
        "annotations": {
          "grafana.app/updatedTimestamp": "2025-04-24 14:25:21.03825 +0000 UTC"
        }
      },
      "spec": {
        "description": "Enables the alerting bulk actions in the UI",
        "stage": "GA",
        "codeowner": "@grafana/alerting-squad",
        "frontend": true,
        "hideFromAdminPage": true,
        "hideFromDocs": true,
        "expression": "true"
      }
    },
    {
      "metadata": {
        "name": "alertingCentralAlertHistory",
        "resourceVersion": "1745491786560",
        "creationTimestamp": "2024-05-29T15:01:38Z"
      },
      "spec": {
        "description": "Enables the new central alert history.",
        "stage": "experimental",
        "codeowner": "@grafana/alerting-squad",
        "frontend": true
      }
    },
    {
      "metadata": {
        "name": "alertingDisableSendAlertsExternal",
        "resourceVersion": "1745491786560",
        "creationTimestamp": "2024-05-23T12:29:19Z"
      },
      "spec": {
        "description": "Disables the ability to send alerts to an external Alertmanager datasource.",
        "stage": "experimental",
        "codeowner": "@grafana/alerting-squad",
        "hideFromAdminPage": true,
        "hideFromDocs": true
      }
    },
    {
      "metadata": {
        "name": "alertingFilterV2",
        "resourceVersion": "1745491786560",
        "creationTimestamp": "2024-09-11T11:29:26Z"
      },
      "spec": {
        "description": "Enable the new alerting search experience",
        "stage": "experimental",
        "codeowner": "@grafana/alerting-squad",
        "hideFromDocs": true
      }
    },
    {
      "metadata": {
        "name": "alertingInsights",
        "resourceVersion": "1745491786560",
        "creationTimestamp": "2023-09-14T12:58:04Z",
        "deletionTimestamp": "2025-05-05T08:01:40Z"
      },
      "spec": {
        "description": "Show the new alerting insights landing page",
        "stage": "GA",
        "codeowner": "@grafana/alerting-squad",
        "frontend": true,
        "hideFromAdminPage": true,
        "expression": "true"
      }
    },
    {
      "metadata": {
        "name": "alertingJiraIntegration",
        "resourceVersion": "1743693517832",
        "creationTimestamp": "2025-02-14T12:22:04Z"
      },
      "spec": {
        "description": "Enables the new Jira integration for contact points in cloud alert managers.",
        "stage": "experimental",
        "codeowner": "@grafana/alerting-squad",
        "frontend": true,
        "hideFromDocs": true
      }
    },
    {
      "metadata": {
        "name": "alertingListViewV2",
        "resourceVersion": "1743693517832",
        "creationTimestamp": "2024-05-24T14:40:49Z"
      },
      "spec": {
        "description": "Enables the new alert list view design",
        "stage": "privatePreview",
        "codeowner": "@grafana/alerting-squad",
        "frontend": true
      }
    },
    {
      "metadata": {
        "name": "alertingListViewV2PreviewToggle",
        "resourceVersion": "1745491786560",
        "creationTimestamp": "2025-04-24T10:49:46Z"
      },
      "spec": {
        "description": "Enables the alerting list view v2 preview toggle",
        "stage": "privatePreview",
        "codeowner": "@grafana/alerting-squad",
        "frontend": true
      }
    },
    {
      "metadata": {
        "name": "alertingMigrationUI",
        "resourceVersion": "1743693517832",
        "creationTimestamp": "2025-03-14T16:40:05Z"
      },
      "spec": {
        "description": "Enables the alerting migration UI, to migrate datasource-managed rules to Grafana-managed rules",
        "stage": "experimental",
        "codeowner": "@grafana/alerting-squad",
        "frontend": true,
        "hideFromAdminPage": true,
        "hideFromDocs": true
      }
    },
    {
      "metadata": {
        "name": "alertingNotificationsStepMode",
        "resourceVersion": "1743693517832",
        "creationTimestamp": "2024-11-22T11:07:45Z"
      },
      "spec": {
        "description": "Enables simplified step mode in the notifications section",
        "stage": "GA",
        "codeowner": "@grafana/alerting-squad",
        "frontend": true,
        "expression": "true"
      }
    },
    {
      "metadata": {
        "name": "alertingPrometheusRulesPrimary",
        "resourceVersion": "1743693517832",
        "creationTimestamp": "2024-09-27T12:27:16Z"
      },
      "spec": {
        "description": "Uses Prometheus rules as the primary source of truth for ruler-enabled data sources",
        "stage": "experimental",
        "codeowner": "@grafana/alerting-squad",
        "frontend": true
      }
    },
    {
      "metadata": {
        "name": "alertingQueryAndExpressionsStepMode",
        "resourceVersion": "1743693517832",
        "creationTimestamp": "2024-09-26T06:33:14Z"
      },
      "spec": {
        "description": "Enables step mode for alerting queries and expressions",
        "stage": "GA",
        "codeowner": "@grafana/alerting-squad",
        "frontend": true,
        "expression": "true"
      }
    },
    {
      "metadata": {
        "name": "alertingQueryOptimization",
        "resourceVersion": "1743693517832",
        "creationTimestamp": "2024-01-10T20:52:58Z"
      },
      "spec": {
        "description": "Optimizes eligible queries in order to reduce load on datasources",
        "stage": "GA",
        "codeowner": "@grafana/alerting-squad",
        "expression": "false"
      }
    },
    {
      "metadata": {
        "name": "alertingRulePermanentlyDelete",
        "resourceVersion": "1743693517832",
        "creationTimestamp": "2025-04-03T11:18:25Z"
      },
      "spec": {
        "description": "Enables UI functionality to permanently delete alert rules",
        "stage": "GA",
        "codeowner": "@grafana/alerting-squad",
        "frontend": true,
        "hideFromAdminPage": true,
        "hideFromDocs": true,
        "expression": "true"
      }
    },
    {
      "metadata": {
        "name": "alertingRuleRecoverDeleted",
        "resourceVersion": "1743693517832",
        "creationTimestamp": "2025-03-27T14:39:26Z"
      },
      "spec": {
        "description": "Enables the UI functionality to recover and view deleted alert rules",
        "stage": "GA",
        "codeowner": "@grafana/alerting-squad",
        "frontend": true,
        "hideFromAdminPage": true,
        "hideFromDocs": true,
        "expression": "true"
      }
    },
    {
      "metadata": {
        "name": "alertingRuleVersionHistoryRestore",
        "resourceVersion": "1743693517832",
        "creationTimestamp": "2025-02-17T12:25:32Z"
      },
      "spec": {
        "description": "Enables the alert rule version history restore feature",
        "stage": "GA",
        "codeowner": "@grafana/alerting-squad",
        "frontend": true,
        "hideFromAdminPage": true,
        "hideFromDocs": true,
        "expression": "true"
      }
    },
    {
      "metadata": {
        "name": "alertingSaveStateCompressed",
        "resourceVersion": "1743693517832",
        "creationTimestamp": "2025-01-27T17:47:33Z"
      },
      "spec": {
        "description": "Enables the compressed protobuf-based alert state storage",
        "stage": "preview",
        "codeowner": "@grafana/alerting-squad",
        "expression": "false"
      }
    },
    {
      "metadata": {
        "name": "alertingSaveStatePeriodic",
        "resourceVersion": "1743693517832",
        "creationTimestamp": "2024-01-23T16:03:30Z"
      },
      "spec": {
        "description": "Writes the state periodically to the database, asynchronous to rule evaluation",
        "stage": "privatePreview",
        "codeowner": "@grafana/alerting-squad"
      }
    },
    {
      "metadata": {
        "name": "alertingSimplifiedRouting",
        "resourceVersion": "1743693517832",
        "creationTimestamp": "2023-11-10T13:14:39Z"
      },
      "spec": {
        "description": "Enables users to easily configure alert notifications by specifying a contact point directly when editing or creating an alert rule",
        "stage": "GA",
        "codeowner": "@grafana/alerting-squad",
        "expression": "true"
      }
    },
    {
      "metadata": {
        "name": "alertingUIOptimizeReducer",
        "resourceVersion": "1743693517832",
        "creationTimestamp": "2024-11-18T10:59:00Z"
      },
      "spec": {
        "description": "Enables removing the reducer from the alerting UI when creating a new alert rule and using instant query",
        "stage": "GA",
        "codeowner": "@grafana/alerting-squad",
        "frontend": true,
        "expression": "true"
      }
    },
    {
      "metadata": {
        "name": "alertmanagerRemoteOnly",
        "resourceVersion": "1743693517832",
        "creationTimestamp": "2023-10-30T16:27:08Z"
      },
      "spec": {
        "description": "Disable the internal Alertmanager and only use the external one defined.",
        "stage": "experimental",
        "codeowner": "@grafana/alerting-squad"
      }
    },
    {
      "metadata": {
        "name": "alertmanagerRemotePrimary",
        "resourceVersion": "1743693517832",
        "creationTimestamp": "2023-10-30T16:27:08Z"
      },
      "spec": {
        "description": "Enable Grafana to have a remote Alertmanager instance as the primary Alertmanager.",
        "stage": "experimental",
        "codeowner": "@grafana/alerting-squad"
      }
    },
    {
      "metadata": {
        "name": "alertmanagerRemoteSecondary",
        "resourceVersion": "1743693517832",
        "creationTimestamp": "2023-10-30T16:27:08Z"
      },
      "spec": {
        "description": "Enable Grafana to sync configuration and state with a remote Alertmanager.",
        "stage": "experimental",
        "codeowner": "@grafana/alerting-squad"
      }
    },
    {
      "metadata": {
        "name": "angularDeprecationUI",
        "resourceVersion": "1743693517832",
        "creationTimestamp": "2023-08-29T14:05:47Z"
      },
      "spec": {
        "description": "Display Angular warnings in dashboards and panels",
        "stage": "GA",
        "codeowner": "@grafana/plugins-platform-backend",
        "frontend": true,
        "expression": "true"
      }
    },
    {
      "metadata": {
        "name": "annotationPermissionUpdate",
        "resourceVersion": "1743693517832",
        "creationTimestamp": "2023-10-31T13:30:13Z"
      },
      "spec": {
        "description": "Change the way annotation permissions work by scoping them to folders and dashboards.",
        "stage": "GA",
        "codeowner": "@grafana/identity-access-team",
        "expression": "true"
      }
    },
    {
      "metadata": {
        "name": "appPlatformGrpcClientAuth",
        "resourceVersion": "1743693517832",
        "creationTimestamp": "2024-10-14T10:47:18Z"
      },
      "spec": {
        "description": "Enables the gRPC client to authenticate with the App Platform by using ID \u0026 access tokens",
        "stage": "experimental",
        "codeowner": "@grafana/identity-access-team",
        "hideFromAdminPage": true,
        "hideFromDocs": true
      }
    },
    {
      "metadata": {
        "name": "appSidecar",
        "resourceVersion": "1743693517832",
        "creationTimestamp": "2024-09-09T12:45:05Z",
        "deletionTimestamp": "2025-04-10T20:04:12Z"
      },
      "spec": {
        "description": "Enable the app sidecar feature that allows rendering 2 apps at the same time",
        "stage": "experimental",
        "codeowner": "@grafana/grafana-frontend-platform"
      }
    },
    {
      "metadata": {
        "name": "assetSriChecks",
        "resourceVersion": "1743693517832",
        "creationTimestamp": "2025-03-04T10:56:35Z"
      },
      "spec": {
        "description": "Enables SRI checks for Grafana JavaScript assets",
        "stage": "experimental",
        "codeowner": "@grafana/frontend-ops",
        "frontend": true
      }
    },
    {
      "metadata": {
        "name": "authZGRPCServer",
        "resourceVersion": "1743693517832",
        "creationTimestamp": "2024-06-13T09:41:35Z"
      },
      "spec": {
        "description": "Enables the gRPC server for authorization",
        "stage": "experimental",
        "codeowner": "@grafana/identity-access-team",
        "hideFromAdminPage": true,
        "hideFromDocs": true
      }
    },
    {
      "metadata": {
        "name": "awsAsyncQueryCaching",
        "resourceVersion": "1743693517832",
        "creationTimestamp": "2023-07-21T15:34:07Z"
      },
      "spec": {
        "description": "Enable caching for async queries for Redshift and Athena. Requires that the datasource has caching and async query support enabled",
        "stage": "GA",
        "codeowner": "@grafana/aws-datasources",
        "expression": "true"
      }
    },
    {
      "metadata": {
        "name": "awsDatasourcesTempCredentials",
        "resourceVersion": "1743693517832",
        "creationTimestamp": "2023-07-06T15:06:11Z"
      },
      "spec": {
        "description": "Support temporary security credentials in AWS plugins for Grafana Cloud customers",
        "stage": "experimental",
        "codeowner": "@grafana/aws-datasources"
      }
    },
    {
      "metadata": {
        "name": "azureMonitorDisableLogLimit",
        "resourceVersion": "1743693517832",
        "creationTimestamp": "2024-10-24T13:32:09Z"
      },
      "spec": {
        "description": "Disables the log limit restriction for Azure Monitor when true. The limit is enabled by default.",
        "stage": "GA",
        "codeowner": "@grafana/partner-datasources",
        "expression": "false"
      }
    },
    {
      "metadata": {
        "name": "azureMonitorEnableUserAuth",
        "resourceVersion": "1743693517832",
        "creationTimestamp": "2024-11-27T14:01:54Z"
      },
      "spec": {
        "description": "Enables user auth for Azure Monitor datasource only",
        "stage": "GA",
        "codeowner": "@grafana/partner-datasources",
        "expression": "true"
      }
    },
    {
      "metadata": {
        "name": "azureMonitorLogsBuilderEditor",
        "resourceVersion": "1743693517832",
        "creationTimestamp": "2025-04-02T14:15:25Z"
      },
      "spec": {
        "description": "Enables the logs builder mode for the Azure Monitor data source",
        "stage": "preview",
        "codeowner": "@grafana/partner-datasources",
        "expression": "false"
      }
    },
    {
      "metadata": {
        "name": "azureMonitorPrometheusExemplars",
        "resourceVersion": "1743693517832",
        "creationTimestamp": "2024-06-06T16:53:17Z"
      },
      "spec": {
        "description": "Allows configuration of Azure Monitor as a data source that can provide Prometheus exemplars",
        "stage": "GA",
        "codeowner": "@grafana/partner-datasources",
        "expression": "true"
      }
    },
    {
      "metadata": {
        "name": "cachingOptimizeSerializationMemoryUsage",
        "resourceVersion": "1743693517832",
        "creationTimestamp": "2023-10-12T16:56:49Z"
      },
      "spec": {
        "description": "If enabled, the caching backend gradually serializes query responses for the cache, comparing against the configured `[caching]max_value_mb` value as it goes. This can can help prevent Grafana from running out of memory while attempting to cache very large query responses.",
        "stage": "experimental",
        "codeowner": "@grafana/grafana-operator-experience-squad"
      }
    },
    {
      "metadata": {
        "name": "canvasPanelNesting",
        "resourceVersion": "1743693517832",
        "creationTimestamp": "2022-05-31T19:03:34Z"
      },
      "spec": {
        "description": "Allow elements nesting",
        "stage": "experimental",
        "codeowner": "@grafana/dataviz-squad",
        "frontend": true,
        "hideFromAdminPage": true
      }
    },
    {
      "metadata": {
        "name": "canvasPanelPanZoom",
        "resourceVersion": "1743693517832",
        "creationTimestamp": "2024-01-02T19:52:21Z"
      },
      "spec": {
        "description": "Allow pan and zoom in canvas panel",
        "stage": "preview",
        "codeowner": "@grafana/dataviz-squad",
        "frontend": true
      }
    },
    {
      "metadata": {
        "name": "cloudRBACRoles",
        "resourceVersion": "1743693517832",
        "creationTimestamp": "2024-01-10T13:19:01Z"
      },
      "spec": {
        "description": "Enabled grafana cloud specific RBAC roles",
        "stage": "preview",
        "codeowner": "@grafana/identity-access-team",
        "requiresRestart": true,
        "allowSelfServe": true,
        "hideFromAdminPage": true,
        "hideFromDocs": true
      }
    },
    {
      "metadata": {
        "name": "cloudWatchBatchQueries",
        "resourceVersion": "1743693517832",
        "creationTimestamp": "2023-10-20T19:09:41Z"
      },
      "spec": {
        "description": "Runs CloudWatch metrics queries as separate batches",
        "stage": "preview",
        "codeowner": "@grafana/aws-datasources"
      }
    },
    {
      "metadata": {
        "name": "cloudWatchCrossAccountQuerying",
        "resourceVersion": "1743693517832",
        "creationTimestamp": "2022-11-28T11:39:12Z"
      },
      "spec": {
        "description": "Enables cross-account querying in CloudWatch datasources",
        "stage": "GA",
        "codeowner": "@grafana/aws-datasources",
        "allowSelfServe": true,
        "expression": "true"
      }
    },
    {
      "metadata": {
        "name": "cloudWatchNewLabelParsing",
        "resourceVersion": "1743693517832",
        "creationTimestamp": "2024-04-05T15:57:56Z"
      },
      "spec": {
        "description": "Updates CloudWatch label parsing to be more accurate",
        "stage": "GA",
        "codeowner": "@grafana/aws-datasources",
        "expression": "true"
      }
    },
    {
      "metadata": {
        "name": "cloudWatchRoundUpEndTime",
        "resourceVersion": "1743693517832",
        "creationTimestamp": "2024-06-27T15:10:28Z"
      },
      "spec": {
        "description": "Round up end time for metric queries to the next minute to avoid missing data",
        "stage": "GA",
        "codeowner": "@grafana/aws-datasources",
        "expression": "true"
      }
    },
    {
      "metadata": {
        "name": "configurableSchedulerTick",
        "resourceVersion": "1743693517832",
        "creationTimestamp": "2023-07-26T16:44:12Z"
      },
      "spec": {
        "description": "Enable changing the scheduler base interval via configuration option unified_alerting.scheduler_tick_interval",
        "stage": "experimental",
        "codeowner": "@grafana/alerting-squad",
        "requiresRestart": true,
        "hideFromDocs": true
      }
    },
    {
      "metadata": {
        "name": "correlations",
        "resourceVersion": "1743693517832",
        "creationTimestamp": "2022-09-16T13:14:27Z"
      },
      "spec": {
        "description": "Correlations page",
        "stage": "GA",
        "codeowner": "@grafana/dataviz-squad",
        "allowSelfServe": true,
        "expression": "true"
      }
    },
    {
      "metadata": {
        "name": "crashDetection",
        "resourceVersion": "1743693517832",
        "creationTimestamp": "2024-11-12T15:07:27Z"
      },
      "spec": {
        "description": "Enables browser crash detection reporting to Faro.",
        "stage": "experimental",
        "codeowner": "@grafana/observability-traces-and-profiling",
        "frontend": true
      }
    },
    {
      "metadata": {
        "name": "dashboardDisableSchemaValidationV1",
        "resourceVersion": "1745491786560",
        "creationTimestamp": "2025-04-11T16:52:46Z"
      },
      "spec": {
        "description": "Disable schema validation for dashboards/v1",
        "stage": "experimental",
        "codeowner": "@grafana/grafana-app-platform-squad"
      }
    },
    {
      "metadata": {
        "name": "dashboardDisableSchemaValidationV2",
        "resourceVersion": "1745491786560",
        "creationTimestamp": "2025-04-11T16:52:46Z"
      },
      "spec": {
        "description": "Disable schema validation for dashboards/v2",
        "stage": "experimental",
        "codeowner": "@grafana/grafana-app-platform-squad"
      }
    },
    {
      "metadata": {
        "name": "dashboardNewLayouts",
        "resourceVersion": "1743693517832",
        "creationTimestamp": "2024-10-23T08:55:45Z"
      },
      "spec": {
        "description": "Enables experimental new dashboard layouts",
        "stage": "experimental",
        "codeowner": "@grafana/dashboards-squad",
        "frontend": true
      }
    },
    {
      "metadata": {
        "name": "dashboardScene",
        "resourceVersion": "1743693517832",
        "creationTimestamp": "2023-11-13T08:51:21Z"
      },
      "spec": {
        "description": "Enables dashboard rendering using scenes for all roles",
        "stage": "GA",
        "codeowner": "@grafana/dashboards-squad",
        "frontend": true,
        "expression": "true"
      }
    },
    {
      "metadata": {
        "name": "dashboardSceneForViewers",
        "resourceVersion": "1743693517832",
        "creationTimestamp": "2023-11-02T19:02:25Z"
      },
      "spec": {
        "description": "Enables dashboard rendering using Scenes for viewer roles",
        "stage": "GA",
        "codeowner": "@grafana/dashboards-squad",
        "frontend": true,
        "expression": "true"
      }
    },
    {
      "metadata": {
        "name": "dashboardSceneSolo",
        "resourceVersion": "1743693517832",
        "creationTimestamp": "2024-02-11T08:08:47Z"
      },
      "spec": {
        "description": "Enables rendering dashboards using scenes for solo panels",
        "stage": "GA",
        "codeowner": "@grafana/dashboards-squad",
        "frontend": true,
        "expression": "true"
      }
    },
    {
      "metadata": {
        "name": "dashboardSchemaValidationLogging",
        "resourceVersion": "1745491786560",
        "creationTimestamp": "2025-04-11T16:52:46Z"
      },
      "spec": {
        "description": "Log schema validation errors so they can be analyzed later",
        "stage": "experimental",
        "codeowner": "@grafana/grafana-app-platform-squad"
      }
    },
    {
      "metadata": {
        "name": "dashgpt",
        "resourceVersion": "1743693517832",
        "creationTimestamp": "2023-08-30T20:22:05Z"
      },
      "spec": {
        "description": "Enable AI powered features in dashboards",
        "stage": "GA",
        "codeowner": "@grafana/dashboards-squad",
        "frontend": true,
        "expression": "true"
      }
    },
    {
      "metadata": {
        "name": "dataplaneAggregator",
        "resourceVersion": "1743693517832",
        "creationTimestamp": "2024-08-09T08:41:07Z"
      },
      "spec": {
        "description": "Enable grafana dataplane aggregator",
        "stage": "experimental",
        "codeowner": "@grafana/grafana-app-platform-squad",
        "requiresRestart": true
      }
    },
    {
      "metadata": {
        "name": "dataplaneFrontendFallback",
        "resourceVersion": "1743693517832",
        "creationTimestamp": "2023-04-07T21:13:19Z"
      },
      "spec": {
        "description": "Support dataplane contract field name change for transformations and field name matchers where the name is different",
        "stage": "GA",
        "codeowner": "@grafana/observability-metrics",
        "frontend": true,
        "allowSelfServe": true,
        "expression": "true"
      }
    },
    {
      "metadata": {
        "name": "datasourceAPIServers",
        "resourceVersion": "1743693517832",
        "creationTimestamp": "2024-09-19T08:28:27Z"
      },
      "spec": {
        "description": "Expose some datasources as apiservers.",
        "stage": "experimental",
        "codeowner": "@grafana/grafana-app-platform-squad",
        "requiresRestart": true
      }
    },
    {
      "metadata": {
        "name": "datasourceConnectionsTab",
        "resourceVersion": "1743693517832",
        "creationTimestamp": "2025-01-21T17:39:48Z"
      },
      "spec": {
        "description": "Shows defined connections for a data source in the plugins detail page",
        "stage": "privatePreview",
        "codeowner": "@grafana/plugins-platform-backend",
        "frontend": true
      }
    },
    {
      "metadata": {
        "name": "datasourceQueryTypes",
        "resourceVersion": "1743693517832",
        "creationTimestamp": "2024-05-23T16:46:28Z"
      },
      "spec": {
        "description": "Show query type endpoints in datasource API servers (currently hardcoded for testdata, expressions, and prometheus)",
        "stage": "experimental",
        "codeowner": "@grafana/grafana-app-platform-squad",
        "requiresRestart": true
      }
    },
    {
      "metadata": {
        "name": "disableClassicHTTPHistogram",
        "resourceVersion": "1743693517832",
        "creationTimestamp": "2024-06-18T19:37:44Z"
      },
      "spec": {
        "description": "Disables classic HTTP Histogram (use with enableNativeHTTPHistogram)",
        "stage": "experimental",
        "codeowner": "@grafana/grafana-backend-services-squad",
        "requiresRestart": true,
        "hideFromAdminPage": true
      }
    },
    {
      "metadata": {
        "name": "disableEnvelopeEncryption",
        "resourceVersion": "1743693517832",
        "creationTimestamp": "2022-05-24T08:34:47Z"
      },
      "spec": {
        "description": "Disable envelope encryption (emergency only)",
        "stage": "GA",
        "codeowner": "@grafana/grafana-as-code",
        "hideFromAdminPage": true,
        "expression": "false"
      }
    },
    {
      "metadata": {
        "name": "disableNumericMetricsSortingInExpressions",
        "resourceVersion": "1743693517832",
        "creationTimestamp": "2024-04-16T14:52:47Z"
      },
      "spec": {
        "description": "In server-side expressions, disable the sorting of numeric-kind metrics by their metric name or labels.",
        "stage": "experimental",
        "codeowner": "@grafana/oss-big-tent",
        "requiresRestart": true
      }
    },
    {
      "metadata": {
        "name": "disableSSEDataplane",
        "resourceVersion": "1743693517832",
        "creationTimestamp": "2023-04-12T16:24:34Z"
      },
      "spec": {
        "description": "Disables dataplane specific processing in server side expressions.",
        "stage": "experimental",
        "codeowner": "@grafana/observability-metrics"
      }
    },
    {
      "metadata": {
        "name": "disableSecretsCompatibility",
        "resourceVersion": "1743693517832",
        "creationTimestamp": "2022-07-12T20:27:37Z",
        "deletionTimestamp": "2025-05-05T08:21:21Z"
      },
      "spec": {
        "description": "Disable duplicated secret storage in legacy tables",
        "stage": "experimental",
        "codeowner": "@grafana/hosted-grafana-team",
        "requiresRestart": true
      }
    },
    {
      "metadata": {
        "name": "editPanelCSVDragAndDrop",
        "resourceVersion": "1743693517832",
        "creationTimestamp": "2023-01-24T09:43:44Z"
      },
      "spec": {
        "description": "Enables drag and drop for CSV and Excel files",
        "stage": "experimental",
        "codeowner": "@grafana/dataviz-squad",
        "frontend": true
      }
    },
    {
      "metadata": {
        "name": "elasticsearchCrossClusterSearch",
        "resourceVersion": "1743693517832",
        "creationTimestamp": "2024-12-12T22:20:04Z"
      },
      "spec": {
        "description": "Enables cross cluster search in the Elasticsearch datasource",
        "stage": "preview",
        "codeowner": "@grafana/aws-datasources"
      }
    },
    {
      "metadata": {
        "name": "elasticsearchImprovedParsing",
        "resourceVersion": "1743693517832",
        "creationTimestamp": "2025-01-15T17:05:54Z"
      },
      "spec": {
        "description": "Enables less memory intensive Elasticsearch result parsing",
        "stage": "experimental",
        "codeowner": "@grafana/aws-datasources"
      }
    },
    {
      "metadata": {
        "name": "enableDatagridEditing",
        "resourceVersion": "1743693517832",
        "creationTimestamp": "2023-04-24T14:46:31Z"
      },
      "spec": {
        "description": "Enables the edit functionality in the datagrid panel",
        "stage": "preview",
        "codeowner": "@grafana/dataviz-squad",
        "frontend": true
      }
    },
    {
      "metadata": {
        "name": "enableExtensionsAdminPage",
        "resourceVersion": "1743693517832",
        "creationTimestamp": "2024-11-05T15:55:10Z"
      },
      "spec": {
        "description": "Enables the extension admin page regardless of development mode",
        "stage": "experimental",
        "codeowner": "@grafana/plugins-platform-backend",
        "requiresRestart": true
      }
    },
    {
      "metadata": {
        "name": "enableNativeHTTPHistogram",
        "resourceVersion": "1743693517832",
        "creationTimestamp": "2023-10-03T18:23:55Z"
      },
      "spec": {
        "description": "Enables native HTTP Histograms",
        "stage": "experimental",
        "codeowner": "@grafana/grafana-backend-services-squad",
        "requiresRestart": true,
        "hideFromAdminPage": true
      }
    },
    {
      "metadata": {
        "name": "enableSCIM",
        "resourceVersion": "1743693517832",
        "creationTimestamp": "2024-11-07T14:38:46Z"
      },
      "spec": {
        "description": "Enables SCIM support for user and group management",
        "stage": "experimental",
        "codeowner": "@grafana/identity-access-team"
      }
    },
    {
      "metadata": {
        "name": "enableScopesInMetricsExplore",
        "resourceVersion": "1743693517832",
        "creationTimestamp": "2024-11-06T13:11:33Z"
      },
      "spec": {
        "description": "Enables the scopes usage in Metrics Explore",
        "stage": "experimental",
        "codeowner": "@grafana/dashboards-squad",
        "hideFromAdminPage": true,
        "hideFromDocs": true
      }
    },
    {
      "metadata": {
        "name": "exploreLogsAggregatedMetrics",
        "resourceVersion": "1743693517832",
        "creationTimestamp": "2024-08-29T13:55:59Z"
      },
      "spec": {
        "description": "Used in Logs Drilldown to query by aggregated metrics",
        "stage": "experimental",
        "codeowner": "@grafana/observability-logs",
        "frontend": true
      }
    },
    {
      "metadata": {
        "name": "exploreLogsLimitedTimeRange",
        "resourceVersion": "1743693517832",
        "creationTimestamp": "2024-08-29T13:55:59Z"
      },
      "spec": {
        "description": "Used in Logs Drilldown to limit the time range",
        "stage": "experimental",
        "codeowner": "@grafana/observability-logs",
        "frontend": true
      }
    },
    {
      "metadata": {
        "name": "exploreLogsShardSplitting",
        "resourceVersion": "1743693517832",
        "creationTimestamp": "2024-08-29T13:55:59Z"
      },
      "spec": {
        "description": "Used in Logs Drilldown to split queries into multiple queries based on the number of shards",
        "stage": "experimental",
        "codeowner": "@grafana/observability-logs",
        "frontend": true
      }
    },
    {
      "metadata": {
        "name": "exploreMetrics",
        "resourceVersion": "1743693517832",
        "creationTimestamp": "2024-04-09T18:15:18Z",
        "deletionTimestamp": "2025-04-11T20:45:14Z"
      },
      "spec": {
        "description": "Enables the new Grafana Metrics Drilldown core app",
        "stage": "GA",
        "codeowner": "@grafana/observability-metrics",
        "frontend": true,
        "expression": "true"
      }
    },
    {
      "metadata": {
        "name": "exploreMetricsRelatedLogs",
        "resourceVersion": "1743693517832",
        "creationTimestamp": "2024-11-05T16:28:43Z"
      },
      "spec": {
        "description": "Display Related Logs in Grafana Metrics Drilldown",
        "stage": "experimental",
        "codeowner": "@grafana/observability-metrics",
        "frontend": true
      }
    },
    {
      "metadata": {
        "name": "exploreMetricsUseExternalAppPlugin",
        "resourceVersion": "1743693517832",
        "creationTimestamp": "2025-02-03T20:46:54Z",
        "deletionTimestamp": "2025-04-11T20:45:14Z"
      },
      "spec": {
        "description": "Use the externalized Grafana Metrics Drilldown (formerly known as Explore Metrics) app plugin",
        "stage": "preview",
        "codeowner": "@grafana/observability-metrics",
        "requiresRestart": true
      }
    },
    {
      "metadata": {
        "name": "expressionParser",
        "resourceVersion": "1743693517832",
        "creationTimestamp": "2024-02-17T00:59:11Z"
      },
      "spec": {
        "description": "Enable new expression parser",
        "stage": "experimental",
        "codeowner": "@grafana/grafana-app-platform-squad",
        "requiresRestart": true
      }
    },
    {
      "metadata": {
        "name": "extensionSidebar",
        "resourceVersion": "1743693517832",
        "creationTimestamp": "2025-04-03T10:16:35Z"
      },
      "spec": {
        "description": "Enables the extension sidebar",
        "stage": "experimental",
        "codeowner": "@grafana/observability-logs",
        "frontend": true
      }
    },
    {
      "metadata": {
        "name": "extensionsReadOnlyProxy",
        "resourceVersion": "1744122618262",
        "creationTimestamp": "2025-04-08T14:30:18Z"
      },
      "spec": {
        "description": "Use proxy-based read-only objects for plugin extensions instead of deep cloning",
        "stage": "experimental",
        "codeowner": "@grafana/plugins-platform-backend",
        "frontend": true,
        "hideFromAdminPage": true,
        "hideFromDocs": true
      }
    },
    {
      "metadata": {
        "name": "externalCorePlugins",
        "resourceVersion": "1743693517832",
        "creationTimestamp": "2023-09-22T08:50:13Z"
      },
      "spec": {
        "description": "Allow core plugins to be loaded as external",
        "stage": "GA",
        "codeowner": "@grafana/plugins-platform-backend",
        "expression": "true"
      }
    },
    {
      "metadata": {
        "name": "externalServiceAccounts",
        "resourceVersion": "1743693517832",
        "creationTimestamp": "2023-09-28T07:26:37Z"
      },
      "spec": {
        "description": "Automatic service account and token setup for plugins",
        "stage": "preview",
        "codeowner": "@grafana/identity-access-team",
        "hideFromAdminPage": true
      }
    },
    {
      "metadata": {
        "name": "extraThemes",
        "resourceVersion": "1743693517832",
        "creationTimestamp": "2023-05-10T13:37:04Z"
      },
      "spec": {
        "description": "Enables extra themes",
        "stage": "experimental",
        "codeowner": "@grafana/grafana-frontend-platform",
        "frontend": true
      }
    },
    {
      "metadata": {
        "name": "extractFieldsNameDeduplication",
        "resourceVersion": "1743693517832",
        "creationTimestamp": "2023-11-02T15:47:42Z"
      },
      "spec": {
        "description": "Make sure extracted field names are unique in the dataframe",
        "stage": "experimental",
        "codeowner": "@grafana/dataviz-squad",
        "frontend": true
      }
    },
    {
      "metadata": {
        "name": "failWrongDSUID",
        "resourceVersion": "1743693517832",
        "creationTimestamp": "2024-06-20T10:56:39Z"
      },
      "spec": {
        "description": "Throws an error if a data source has an invalid UIDs",
        "stage": "GA",
        "codeowner": "@grafana/plugins-platform-backend",
        "expression": "true"
      }
    },
    {
      "metadata": {
        "name": "faroDatasourceSelector",
        "resourceVersion": "1743693517832",
        "creationTimestamp": "2023-05-05T00:35:10Z"
      },
      "spec": {
        "description": "Enable the data source selector within the Frontend Apps section of the Frontend Observability",
        "stage": "preview",
        "codeowner": "@grafana/app-o11y",
        "frontend": true
      }
    },
    {
      "metadata": {
        "name": "featureHighlights",
        "resourceVersion": "1743693517832",
        "creationTimestamp": "2022-02-03T11:53:23Z"
      },
      "spec": {
        "description": "Highlight Grafana Enterprise features",
        "stage": "GA",
        "codeowner": "@grafana/grafana-as-code",
        "allowSelfServe": true,
        "expression": "false"
      }
    },
    {
      "metadata": {
        "name": "featureToggleAdminPage",
        "resourceVersion": "1743693517832",
        "creationTimestamp": "2023-07-18T20:43:32Z"
      },
      "spec": {
        "description": "Enable admin page for managing feature toggles from the Grafana front-end. Grafana Cloud only.",
        "stage": "experimental",
        "codeowner": "@grafana/grafana-operator-experience-squad",
        "requiresRestart": true,
        "hideFromDocs": true
      }
    },
    {
      "metadata": {
        "name": "feedbackButton",
        "resourceVersion": "1743693517832",
        "creationTimestamp": "2024-12-02T17:08:15Z"
      },
      "spec": {
        "description": "Enables a button to send feedback from the Grafana UI",
        "stage": "experimental",
        "codeowner": "@grafana/grafana-operator-experience-squad",
        "hideFromDocs": true
      }
    },
    {
      "metadata": {
        "name": "fetchRulesUsingPost",
        "resourceVersion": "1743693517832",
        "creationTimestamp": "2025-01-29T12:17:44Z"
      },
      "spec": {
        "description": "Use a POST request to list rules by passing down the namespaces user has access to",
        "stage": "experimental",
        "codeowner": "@grafana/alerting-squad",
        "hideFromAdminPage": true,
        "hideFromDocs": true
      }
    },
    {
      "metadata": {
        "name": "formatString",
        "resourceVersion": "1743693517832",
        "creationTimestamp": "2023-10-13T18:17:12Z"
      },
      "spec": {
        "description": "Enable format string transformer",
        "stage": "GA",
        "codeowner": "@grafana/dataviz-squad",
        "frontend": true,
        "expression": "true"
      }
    },
    {
      "metadata": {
        "name": "frontendSandboxMonitorOnly",
        "resourceVersion": "1743693517832",
        "creationTimestamp": "2023-07-05T11:48:25Z",
        "deletionTimestamp": "2025-05-05T08:21:21Z"
      },
      "spec": {
        "description": "Enables monitor only in the plugin frontend sandbox (if enabled)",
        "stage": "privatePreview",
        "codeowner": "@grafana/plugins-platform-backend",
        "frontend": true
      }
    },
    {
      "metadata": {
        "name": "grafanaAPIServerEnsureKubectlAccess",
        "resourceVersion": "1743693517832",
        "creationTimestamp": "2023-12-06T20:21:21Z"
      },
      "spec": {
        "description": "Start an additional https handler and write kubectl options",
        "stage": "experimental",
        "codeowner": "@grafana/grafana-app-platform-squad",
        "requiresDevMode": true,
        "requiresRestart": true
      }
    },
    {
      "metadata": {
        "name": "grafanaAPIServerWithExperimentalAPIs",
        "resourceVersion": "1743693517832",
        "creationTimestamp": "2023-10-06T18:55:22Z"
      },
      "spec": {
        "description": "Register experimental APIs with the k8s API server, including all datasources",
        "stage": "experimental",
        "codeowner": "@grafana/grafana-app-platform-squad",
        "requiresDevMode": true,
        "requiresRestart": true
      }
    },
    {
      "metadata": {
        "name": "grafanaAdvisor",
        "resourceVersion": "1743693517832",
        "creationTimestamp": "2025-01-20T10:08:00Z"
      },
      "spec": {
        "description": "Enables Advisor app",
        "stage": "experimental",
        "codeowner": "@grafana/plugins-platform-backend"
      }
    },
    {
      "metadata": {
        "name": "grafanaManagedRecordingRules",
        "resourceVersion": "1743693517832",
        "creationTimestamp": "2024-04-22T17:53:16Z"
      },
      "spec": {
        "description": "Enables Grafana-managed recording rules.",
        "stage": "experimental",
        "codeowner": "@grafana/alerting-squad",
        "hideFromAdminPage": true,
        "hideFromDocs": true
      }
    },
    {
      "metadata": {
        "name": "grafanaManagedRecordingRulesDatasources",
        "resourceVersion": "1743693517832",
        "creationTimestamp": "2025-03-07T13:30:40Z"
      },
      "spec": {
        "description": "Enables writing to data sources for Grafana-managed recording rules.",
        "stage": "experimental",
        "codeowner": "@grafana/alerting-squad",
        "hideFromAdminPage": true,
        "hideFromDocs": true
      }
    },
    {
      "metadata": {
        "name": "grafanaconThemes",
        "resourceVersion": "1743693517832",
        "creationTimestamp": "2025-02-06T11:08:04Z"
      },
      "spec": {
        "description": "Enables the temporary themes for GrafanaCon",
        "stage": "GA",
        "codeowner": "@grafana/grafana-frontend-platform",
        "requiresRestart": true,
        "hideFromAdminPage": true,
        "hideFromDocs": true,
        "expression": "true"
      }
    },
    {
      "metadata": {
        "name": "groupAttributeSync",
        "resourceVersion": "1743693517832",
        "creationTimestamp": "2024-09-09T15:29:43Z"
      },
      "spec": {
        "description": "Enable the groupsync extension for managing Group Attribute Sync feature",
        "stage": "privatePreview",
        "codeowner": "@grafana/identity-access-team",
        "hideFromDocs": true
      }
    },
    {
      "metadata": {
        "name": "groupByVariable",
        "resourceVersion": "1743693517832",
        "creationTimestamp": "2024-02-14T17:18:04Z"
      },
      "spec": {
        "description": "Enable groupBy variable support in scenes dashboards",
        "stage": "experimental",
        "codeowner": "@grafana/dashboards-squad",
        "hideFromAdminPage": true,
        "hideFromDocs": true
      }
    },
    {
      "metadata": {
        "name": "groupToNestedTableTransformation",
        "resourceVersion": "1743693517832",
        "creationTimestamp": "2024-02-07T14:28:26Z"
      },
      "spec": {
        "description": "Enables the group to nested table transformation",
        "stage": "GA",
        "codeowner": "@grafana/dataviz-squad",
        "frontend": true,
        "expression": "true"
      }
    },
    {
      "metadata": {
        "name": "grpcServer",
        "resourceVersion": "1743693517832",
        "creationTimestamp": "2022-09-26T20:25:34Z"
      },
      "spec": {
        "description": "Run the GRPC server",
        "stage": "preview",
        "codeowner": "@grafana/search-and-storage",
        "hideFromAdminPage": true
      }
    },
    {
      "metadata": {
        "name": "homeSetupGuide",
        "resourceVersion": "1743693517832",
        "creationTimestamp": "2024-09-25T17:20:04Z"
      },
      "spec": {
        "description": "Used in Home for users who want to return to the onboarding flow or quickly find popular config pages",
        "stage": "experimental",
        "codeowner": "@grafana/growth-and-onboarding",
        "frontend": true
      }
    },
    {
      "metadata": {
        "name": "improvedExternalSessionHandling",
        "resourceVersion": "1743693517832",
        "creationTimestamp": "2024-09-17T10:54:39Z"
      },
      "spec": {
        "description": "Enables improved support for OAuth external sessions. After enabling this feature, users might need to re-authenticate themselves.",
        "stage": "preview",
        "codeowner": "@grafana/identity-access-team",
        "allowSelfServe": true
      }
    },
    {
      "metadata": {
        "name": "improvedExternalSessionHandlingSAML",
        "resourceVersion": "1743693517832",
        "creationTimestamp": "2025-01-09T17:02:49Z"
      },
      "spec": {
        "description": "Enables improved support for SAML external sessions. Ensure the NameID format is correctly configured in Grafana for SAML Single Logout to function properly.",
        "stage": "preview",
        "codeowner": "@grafana/identity-access-team",
        "allowSelfServe": true
      }
    },
    {
      "metadata": {
        "name": "individualCookiePreferences",
        "resourceVersion": "1743693517832",
        "creationTimestamp": "2023-02-21T10:19:07Z"
      },
      "spec": {
        "description": "Support overriding cookie preferences per user",
        "stage": "experimental",
        "codeowner": "@grafana/grafana-backend-group"
      }
    },
    {
      "metadata": {
        "name": "infinityRunQueriesInParallel",
        "resourceVersion": "1743693517832",
        "creationTimestamp": "2025-03-14T12:54:04Z"
      },
      "spec": {
        "description": "Enables running Infinity queries in parallel",
        "stage": "privatePreview",
        "codeowner": "@grafana/oss-big-tent"
      }
    },
    {
      "metadata": {
        "name": "influxdbBackendMigration",
        "resourceVersion": "1743693517832",
        "creationTimestamp": "2022-02-09T18:26:16Z",
        "deletionTimestamp": "2023-01-17T14:11:26Z"
      },
      "spec": {
        "description": "Query InfluxDB InfluxQL without the proxy",
        "stage": "GA",
        "codeowner": "@grafana/partner-datasources",
        "frontend": true,
        "expression": "true"
      }
    },
    {
      "metadata": {
        "name": "influxdbRunQueriesInParallel",
        "resourceVersion": "1743693517832",
        "creationTimestamp": "2024-02-01T10:58:24Z"
      },
      "spec": {
        "description": "Enables running InfluxDB Influxql queries in parallel",
        "stage": "privatePreview",
        "codeowner": "@grafana/partner-datasources"
      }
    },
    {
      "metadata": {
        "name": "influxqlStreamingParser",
        "resourceVersion": "1743693517832",
        "creationTimestamp": "2023-11-29T17:29:35Z"
      },
      "spec": {
        "description": "Enable streaming JSON parser for InfluxDB datasource InfluxQL query language",
        "stage": "experimental",
        "codeowner": "@grafana/partner-datasources"
      }
    },
    {
      "metadata": {
        "name": "investigationsBackend",
        "resourceVersion": "1743693517832",
        "creationTimestamp": "2024-12-18T08:31:03Z"
      },
      "spec": {
        "description": "Enable the investigations backend API",
        "stage": "experimental",
        "codeowner": "@grafana/grafana-app-platform-squad",
        "expression": "false"
      }
    },
    {
      "metadata": {
        "name": "inviteUserExperimental",
        "resourceVersion": "1743693517832",
        "creationTimestamp": "2025-03-07T19:09:59Z"
      },
      "spec": {
        "description": "Renders invite user button along the app",
        "stage": "experimental",
        "codeowner": "@grafana/sharing-squad",
        "frontend": true,
        "hideFromAdminPage": true,
        "hideFromDocs": true
      }
    },
    {
      "metadata": {
        "name": "jaegerBackendMigration",
        "resourceVersion": "1743693517832",
        "creationTimestamp": "2024-11-15T14:40:20Z"
      },
      "spec": {
        "description": "Enables querying the Jaeger data source without the proxy",
        "stage": "experimental",
        "codeowner": "@grafana/oss-big-tent"
      }
    },
    {
      "metadata": {
        "name": "jitterAlertRulesWithinGroups",
        "resourceVersion": "1743693517832",
        "creationTimestamp": "2024-01-18T18:48:11Z"
      },
      "spec": {
        "description": "Distributes alert rule evaluations more evenly over time, including spreading out rules within the same group. Disables sequential evaluation if enabled.",
        "stage": "preview",
        "codeowner": "@grafana/alerting-squad",
        "requiresRestart": true,
        "hideFromDocs": true
      }
    },
    {
      "metadata": {
        "name": "k8SFolderCounts",
        "resourceVersion": "1743693517832",
        "creationTimestamp": "2024-12-27T17:10:44Z"
      },
      "spec": {
        "description": "Enable folder's api server counts",
        "stage": "experimental",
        "codeowner": "@grafana/search-and-storage",
        "expression": "false"
      }
    },
    {
      "metadata": {
        "name": "k8SFolderMove",
        "resourceVersion": "1743693517832",
        "creationTimestamp": "2024-12-27T17:10:44Z"
      },
      "spec": {
        "description": "Enable folder's api server move",
        "stage": "experimental",
        "codeowner": "@grafana/search-and-storage",
        "expression": "false"
      }
    },
    {
      "metadata": {
        "name": "kubernetesAggregator",
        "resourceVersion": "1743693517832",
        "creationTimestamp": "2024-02-12T20:59:35Z"
      },
      "spec": {
        "description": "Enable grafana's embedded kube-aggregator",
        "stage": "experimental",
        "codeowner": "@grafana/grafana-app-platform-squad",
        "requiresRestart": true
      }
    },
    {
      "metadata": {
        "name": "kubernetesClientDashboardsFolders",
        "resourceVersion": "1743693517832",
        "creationTimestamp": "2025-02-18T23:11:26Z"
      },
      "spec": {
        "description": "Route the folder and dashboard service requests to k8s",
        "stage": "GA",
        "codeowner": "@grafana/grafana-app-platform-squad",
        "expression": "true"
      }
    },
    {
      "metadata": {
        "name": "kubernetesDashboards",
        "resourceVersion": "1743693517832",
        "creationTimestamp": "2024-06-05T14:34:23Z"
      },
      "spec": {
        "description": "Use the kubernetes API in the frontend for dashboards",
        "stage": "experimental",
        "codeowner": "@grafana/grafana-app-platform-squad",
        "frontend": true
      }
    },
    {
      "metadata": {
        "name": "kubernetesFeatureToggles",
        "resourceVersion": "1743693517832",
        "creationTimestamp": "2024-01-18T05:32:44Z"
      },
      "spec": {
        "description": "Use the kubernetes API for feature toggle management in the frontend",
        "stage": "experimental",
        "codeowner": "@grafana/grafana-operator-experience-squad",
        "frontend": true,
        "hideFromAdminPage": true
      }
    },
    {
      "metadata": {
        "name": "kubernetesPlaylists",
        "resourceVersion": "1743693517832",
        "creationTimestamp": "2023-10-05T19:00:36Z",
        "deletionTimestamp": "2024-08-13T08:03:28Z"
      },
      "spec": {
        "description": "Use the kubernetes API in the frontend for playlists, and route /api/playlist requests to k8s",
        "stage": "GA",
        "codeowner": "@grafana/grafana-app-platform-squad",
        "requiresRestart": true,
        "expression": "true"
      }
    },
    {
      "metadata": {
        "name": "kubernetesSnapshots",
        "resourceVersion": "1743693517832",
        "creationTimestamp": "2023-12-05T22:31:49Z"
      },
      "spec": {
        "description": "Routes snapshot requests from /api to the /apis endpoint",
        "stage": "experimental",
        "codeowner": "@grafana/grafana-app-platform-squad",
        "requiresRestart": true
      }
    },
    {
      "metadata": {
        "name": "libraryPanelRBAC",
        "resourceVersion": "1743693517832",
        "creationTimestamp": "2023-10-11T23:30:50Z"
      },
      "spec": {
        "description": "Enables RBAC support for library panels",
        "stage": "experimental",
        "codeowner": "@grafana/dashboards-squad",
        "requiresRestart": true
      }
    },
    {
      "metadata": {
        "name": "localeFormatPreference",
        "resourceVersion": "1743693517832",
        "creationTimestamp": "2025-03-31T13:59:07Z"
      },
      "spec": {
        "description": "Specifies the locale so the correct format for numbers and dates can be shown",
        "stage": "experimental",
        "codeowner": "@grafana/grafana-frontend-platform"
      }
    },
    {
      "metadata": {
        "name": "localizationForPlugins",
        "resourceVersion": "1743693517832",
        "creationTimestamp": "2025-03-31T04:38:38Z"
      },
      "spec": {
        "description": "Enables localization for plugins",
        "stage": "experimental",
        "codeowner": "@grafana/plugins-platform-backend"
      }
    },
    {
      "metadata": {
        "name": "logQLScope",
        "resourceVersion": "1743693517832",
        "creationTimestamp": "2024-11-11T11:53:24Z"
      },
      "spec": {
        "description": "In-development feature that will allow injection of labels into loki queries.",
        "stage": "privatePreview",
        "codeowner": "@grafana/observability-logs",
        "hideFromAdminPage": true,
        "hideFromDocs": true,
        "expression": "false"
      }
    },
    {
      "metadata": {
        "name": "logRequestsInstrumentedAsUnknown",
        "resourceVersion": "1743693517832",
        "creationTimestamp": "2022-06-10T08:56:55Z"
      },
      "spec": {
        "description": "Logs the path for requests that are instrumented as unknown",
        "stage": "experimental",
        "codeowner": "@grafana/hosted-grafana-team"
      }
    },
    {
      "metadata": {
        "name": "logRowsPopoverMenu",
        "resourceVersion": "1743693517832",
        "creationTimestamp": "2023-11-16T09:48:10Z"
      },
      "spec": {
        "description": "Enable filtering menu displayed when text of a log line is selected",
        "stage": "GA",
        "codeowner": "@grafana/observability-logs",
        "frontend": true,
        "expression": "true"
      }
    },
    {
      "metadata": {
        "name": "logsContextDatasourceUi",
        "resourceVersion": "1743693517832",
        "creationTimestamp": "2023-01-27T14:12:01Z"
      },
      "spec": {
        "description": "Allow datasource to provide custom UI for context view",
        "stage": "GA",
        "codeowner": "@grafana/observability-logs",
        "frontend": true,
        "allowSelfServe": true,
        "expression": "true"
      }
    },
    {
      "metadata": {
        "name": "logsExploreTableDefaultVisualization",
        "resourceVersion": "1743693517832",
        "creationTimestamp": "2024-05-02T15:28:15Z"
      },
      "spec": {
        "description": "Sets the logs table as default visualisation in logs explore",
        "stage": "experimental",
        "codeowner": "@grafana/observability-logs",
        "frontend": true
      }
    },
    {
      "metadata": {
        "name": "logsExploreTableVisualisation",
        "resourceVersion": "1743693517832",
        "creationTimestamp": "2023-07-12T13:52:42Z"
      },
      "spec": {
        "description": "A table visualisation for logs in Explore",
        "stage": "GA",
        "codeowner": "@grafana/observability-logs",
        "frontend": true,
        "expression": "true"
      }
    },
    {
      "metadata": {
        "name": "logsInfiniteScrolling",
        "resourceVersion": "1743693517832",
        "creationTimestamp": "2023-11-09T10:54:03Z"
      },
      "spec": {
        "description": "Enables infinite scrolling for the Logs panel in Explore and Dashboards",
        "stage": "GA",
        "codeowner": "@grafana/observability-logs",
        "frontend": true,
        "expression": "true"
      }
    },
    {
      "metadata": {
        "name": "logsPanelControls",
        "resourceVersion": "1743772342343",
        "creationTimestamp": "2025-04-07T14:38:55Z",
        "annotations": {
          "grafana.app/updatedTimestamp": "2025-04-04 13:12:22.343052 +0000 UTC"
        }
      },
      "spec": {
        "description": "Enables a control component for the logs panel in Explore",
        "stage": "preview",
        "codeowner": "@grafana/observability-logs",
        "frontend": true,
        "expression": "true"
      }
    },
    {
      "metadata": {
        "name": "lokiExperimentalStreaming",
        "resourceVersion": "1743693517832",
        "creationTimestamp": "2023-06-19T10:03:51Z"
      },
      "spec": {
        "description": "Support new streaming approach for loki (prototype, needs special loki build)",
        "stage": "experimental",
        "codeowner": "@grafana/observability-logs"
      }
    },
    {
      "metadata": {
        "name": "lokiLabelNamesQueryApi",
        "resourceVersion": "1743693517832",
        "creationTimestamp": "2024-12-13T14:31:41Z"
      },
      "spec": {
        "description": "Defaults to using the Loki `/labels` API instead of `/series`",
        "stage": "GA",
        "codeowner": "@grafana/observability-logs",
        "expression": "true"
      }
    },
    {
      "metadata": {
        "name": "lokiLogsDataplane",
        "resourceVersion": "1743693517832",
        "creationTimestamp": "2023-07-13T07:58:00Z"
      },
      "spec": {
        "description": "Changes logs responses from Loki to be compliant with the dataplane specification.",
        "stage": "experimental",
        "codeowner": "@grafana/observability-logs"
      }
    },
    {
      "metadata": {
        "name": "lokiPredefinedOperations",
        "resourceVersion": "1743693517832",
        "creationTimestamp": "2023-06-02T10:52:36Z"
      },
      "spec": {
        "description": "Adds predefined query operations to Loki query editor",
        "stage": "experimental",
        "codeowner": "@grafana/observability-logs",
        "frontend": true
      }
    },
    {
      "metadata": {
        "name": "lokiQueryHints",
        "resourceVersion": "1743693517832",
        "creationTimestamp": "2023-12-18T20:43:16Z"
      },
      "spec": {
        "description": "Enables query hints for Loki",
        "stage": "GA",
        "codeowner": "@grafana/observability-logs",
        "frontend": true,
        "expression": "true"
      }
    },
    {
      "metadata": {
        "name": "lokiQuerySplitting",
        "resourceVersion": "1743693517832",
        "creationTimestamp": "2023-02-09T17:27:02Z"
      },
      "spec": {
        "description": "Split large interval queries into subqueries with smaller time intervals",
        "stage": "GA",
        "codeowner": "@grafana/observability-logs",
        "frontend": true,
        "allowSelfServe": true,
        "expression": "true"
      }
    },
    {
      "metadata": {
        "name": "lokiQuerySplittingConfig",
        "resourceVersion": "1743693517832",
        "creationTimestamp": "2023-03-20T15:51:36Z"
      },
      "spec": {
        "description": "Give users the option to configure split durations for Loki queries",
        "stage": "experimental",
        "codeowner": "@grafana/observability-logs",
        "frontend": true
      }
    },
    {
      "metadata": {
        "name": "lokiRunQueriesInParallel",
        "resourceVersion": "1743693517832",
        "creationTimestamp": "2023-09-19T09:34:01Z"
      },
      "spec": {
        "description": "Enables running Loki queries in parallel",
        "stage": "privatePreview",
        "codeowner": "@grafana/observability-logs"
      }
    },
    {
      "metadata": {
        "name": "lokiSendDashboardPanelNames",
        "resourceVersion": "1743693517832",
        "creationTimestamp": "2024-08-22T19:30:43Z"
      },
      "spec": {
        "description": "Send dashboard and panel names to Loki when querying",
        "stage": "experimental",
        "codeowner": "@grafana/observability-logs"
      }
    },
    {
      "metadata": {
        "name": "lokiShardSplitting",
        "resourceVersion": "1743693517832",
        "creationTimestamp": "2024-10-23T11:21:03Z"
      },
      "spec": {
        "description": "Use stream shards to split queries into smaller subqueries",
        "stage": "experimental",
        "codeowner": "@grafana/observability-logs",
        "frontend": true
      }
    },
    {
      "metadata": {
        "name": "lokiStructuredMetadata",
        "resourceVersion": "1743693517832",
        "creationTimestamp": "2023-11-16T16:06:14Z"
      },
      "spec": {
        "description": "Enables the loki data source to request structured metadata from the Loki server",
        "stage": "GA",
        "codeowner": "@grafana/observability-logs",
        "expression": "true"
      }
    },
    {
      "metadata": {
        "name": "managedDualWriter",
        "resourceVersion": "1743693517832",
        "creationTimestamp": "2025-02-19T14:50:39Z"
      },
      "spec": {
        "description": "Pick the dual write mode from database configs",
        "stage": "experimental",
        "codeowner": "@grafana/search-and-storage",
        "hideFromAdminPage": true,
        "hideFromDocs": true
      }
    },
    {
      "metadata": {
        "name": "metricsFromProfiles",
        "resourceVersion": "1745491786560",
        "creationTimestamp": "2025-04-09T10:55:28Z"
      },
      "spec": {
        "description": "Enables creating metrics from profiles and storing them as recording rules",
        "stage": "experimental",
        "codeowner": "@grafana/observability-traces-and-profiling",
        "frontend": true
      }
    },
    {
      "metadata": {
        "name": "mlExpressions",
        "resourceVersion": "1743693517832",
        "creationTimestamp": "2023-07-13T17:37:50Z"
      },
      "spec": {
        "description": "Enable support for Machine Learning in server-side expressions",
        "stage": "experimental",
        "codeowner": "@grafana/alerting-squad"
      }
    },
    {
      "metadata": {
        "name": "multiTenantFrontend",
        "resourceVersion": "1745438197175",
        "creationTimestamp": "2025-04-23T19:56:37Z"
      },
      "spec": {
        "description": "Register MT frontend",
        "stage": "experimental",
        "codeowner": "@grafana/grafana-frontend-platform"
      }
    },
    {
      "metadata": {
        "name": "multiTenantTempCredentials",
        "resourceVersion": "1743693517832",
        "creationTimestamp": "2025-04-02T20:25:50Z"
      },
      "spec": {
        "description": "use multi-tenant path for awsTempCredentials",
        "stage": "experimental",
        "codeowner": "@grafana/aws-datasources",
        "hideFromDocs": true
      }
    },
    {
      "metadata": {
        "name": "multitenantFrontend",
        "resourceVersion": "1745438122785",
        "creationTimestamp": "2025-04-23T19:55:22Z",
        "deletionTimestamp": "2025-04-23T19:56:37Z"
      },
      "spec": {
        "description": "Register MT frontend",
        "stage": "experimental",
        "codeowner": "@grafana/grafana-frontend-platform"
      }
    },
    {
      "metadata": {
        "name": "mysqlAnsiQuotes",
        "resourceVersion": "1743693517832",
        "creationTimestamp": "2022-10-12T11:43:35Z"
      },
      "spec": {
        "description": "Use double quotes to escape keyword in a MySQL query",
        "stage": "experimental",
        "codeowner": "@grafana/search-and-storage"
      }
    },
    {
      "metadata": {
        "name": "nestedFolders",
        "resourceVersion": "1743693517832",
        "creationTimestamp": "2022-10-26T14:15:14Z"
      },
      "spec": {
        "description": "Enable folder nesting",
        "stage": "GA",
        "codeowner": "@grafana/search-and-storage",
        "expression": "true"
      }
    },
    {
      "metadata": {
        "name": "newDashboardSharingComponent",
        "resourceVersion": "1743693517832",
        "creationTimestamp": "2024-05-03T15:02:18Z"
      },
      "spec": {
        "description": "Enables the new sharing drawer design",
        "stage": "GA",
        "codeowner": "@grafana/sharing-squad",
        "frontend": true,
        "expression": "true"
      }
    },
    {
      "metadata": {
        "name": "newDashboardWithFiltersAndGroupBy",
        "resourceVersion": "1743693517832",
        "creationTimestamp": "2024-04-04T11:25:21Z"
      },
      "spec": {
        "description": "Enables filters and group by variables on all new dashboards. Variables are added only if default data source supports filtering.",
        "stage": "experimental",
        "codeowner": "@grafana/dashboards-squad",
        "hideFromAdminPage": true,
        "hideFromDocs": true
      }
    },
    {
      "metadata": {
        "name": "newFiltersUI",
        "resourceVersion": "1743693517832",
        "creationTimestamp": "2024-08-30T12:48:13Z"
      },
      "spec": {
        "description": "Enables new combobox style UI for the Ad hoc filters variable in scenes architecture",
        "stage": "GA",
        "codeowner": "@grafana/dashboards-squad",
        "expression": "true"
      }
    },
    {
      "metadata": {
        "name": "newFolderPicker",
        "resourceVersion": "1743693517832",
        "creationTimestamp": "2024-01-15T11:43:19Z"
      },
      "spec": {
        "description": "Enables the nested folder picker without having nested folders enabled",
        "stage": "experimental",
        "codeowner": "@grafana/grafana-frontend-platform",
        "frontend": true
      }
    },
    {
      "metadata": {
        "name": "newLogsPanel",
        "resourceVersion": "1743693517832",
        "creationTimestamp": "2025-02-04T17:40:17Z"
      },
      "spec": {
        "description": "Enables the new logs panel in Explore",
        "stage": "experimental",
        "codeowner": "@grafana/observability-logs",
        "frontend": true
      }
    },
    {
      "metadata": {
        "name": "newPDFRendering",
        "resourceVersion": "1743693517832",
        "creationTimestamp": "2024-02-08T12:09:34Z"
      },
      "spec": {
        "description": "New implementation for the dashboard-to-PDF rendering",
        "stage": "GA",
        "codeowner": "@grafana/sharing-squad",
        "expression": "true"
      }
    },
    {
      "metadata": {
        "name": "newShareReportDrawer",
        "resourceVersion": "1743693517832",
        "creationTimestamp": "2025-02-17T19:05:46Z"
      },
      "spec": {
        "description": "Enables the report creation drawer in a dashboard",
        "stage": "experimental",
        "codeowner": "@grafana/sharing-squad",
        "hideFromAdminPage": true,
        "hideFromDocs": true
      }
    },
    {
      "metadata": {
        "name": "noBackdropBlur",
        "resourceVersion": "1744057771109",
        "creationTimestamp": "2025-03-14T15:21:35Z",
        "deletionTimestamp": "2025-04-08T10:58:19Z",
        "annotations": {
          "grafana.app/updatedTimestamp": "2025-04-07 20:29:31.109804663 +0000 UTC"
        }
      },
      "spec": {
        "description": "Disables backdrop blur behind modals and drawers",
        "stage": "GA",
        "codeowner": "@grafana/grafana-frontend-platform",
        "frontend": true,
        "expression": "true"
      }
    },
    {
      "metadata": {
        "name": "nodeGraphDotLayout",
        "resourceVersion": "1743693517832",
        "creationTimestamp": "2024-01-31T16:26:12Z",
        "deletionTimestamp": "2025-04-08T14:37:17Z"
      },
      "spec": {
        "description": "Changed the layout algorithm for the node graph",
        "stage": "experimental",
        "codeowner": "@grafana/observability-traces-and-profiling",
        "frontend": true
      }
    },
    {
      "metadata": {
        "name": "oauthRequireSubClaim",
        "resourceVersion": "1743693517832",
        "creationTimestamp": "2024-03-25T13:22:24Z"
      },
      "spec": {
        "description": "Require that sub claims is present in oauth tokens.",
        "stage": "experimental",
        "codeowner": "@grafana/identity-access-team",
        "hideFromAdminPage": true,
        "hideFromDocs": true
      }
    },
    {
      "metadata": {
        "name": "onPremToCloudMigrations",
        "resourceVersion": "1743693517832",
        "creationTimestamp": "2024-01-22T16:09:08Z"
      },
      "spec": {
        "description": "Enable the Grafana Migration Assistant, which helps you easily migrate various on-prem resources to your Grafana Cloud stack.",
        "stage": "GA",
        "codeowner": "@grafana/grafana-operator-experience-squad",
        "expression": "true"
      }
    },
    {
      "metadata": {
        "name": "panelFilterVariable",
        "resourceVersion": "1743693517832",
        "creationTimestamp": "2023-11-03T12:15:54Z"
      },
      "spec": {
        "description": "Enables use of the `systemPanelFilterVar` variable to filter panels in a dashboard",
        "stage": "experimental",
        "codeowner": "@grafana/dashboards-squad",
        "frontend": true,
        "hideFromDocs": true
      }
    },
    {
      "metadata": {
        "name": "panelMonitoring",
        "resourceVersion": "1743693517832",
        "creationTimestamp": "2023-10-09T05:19:08Z"
      },
      "spec": {
        "description": "Enables panel monitoring through logs and measurements",
        "stage": "GA",
        "codeowner": "@grafana/dataviz-squad",
        "frontend": true,
        "expression": "true"
      }
    },
    {
      "metadata": {
        "name": "panelTitleSearch",
        "resourceVersion": "1743693517832",
        "creationTimestamp": "2022-02-15T18:26:03Z"
      },
      "spec": {
        "description": "Search for dashboards using panel title",
        "stage": "preview",
        "codeowner": "@grafana/search-and-storage",
        "hideFromAdminPage": true
      }
    },
    {
      "metadata": {
        "name": "passwordlessMagicLinkAuthentication",
        "resourceVersion": "1743693517832",
        "creationTimestamp": "2024-11-14T13:50:55Z"
      },
      "spec": {
        "description": "Enable passwordless login via magic link authentication",
        "stage": "experimental",
        "codeowner": "@grafana/identity-access-team",
        "hideFromAdminPage": true,
        "hideFromDocs": true
      }
    },
    {
      "metadata": {
        "name": "pdfTables",
        "resourceVersion": "1743693517832",
        "creationTimestamp": "2023-11-06T13:39:22Z"
      },
      "spec": {
        "description": "Enables generating table data as PDF in reporting",
        "stage": "preview",
        "codeowner": "@grafana/sharing-squad"
      }
    },
    {
      "metadata": {
        "name": "permissionsFilterRemoveSubquery",
        "resourceVersion": "1743693517832",
        "creationTimestamp": "2023-08-02T07:39:25Z"
      },
      "spec": {
        "description": "Alternative permission filter implementation that does not use subqueries for fetching the dashboard folder",
        "stage": "experimental",
        "codeowner": "@grafana/grafana-backend-group"
      }
    },
    {
      "metadata": {
        "name": "pinNavItems",
        "resourceVersion": "1743693517832",
        "creationTimestamp": "2024-06-10T11:40:03Z"
      },
      "spec": {
        "description": "Enables pinning of nav items",
        "stage": "GA",
        "codeowner": "@grafana/grafana-frontend-platform",
        "expression": "true"
      }
    },
    {
      "metadata": {
        "name": "playlistsReconciler",
        "resourceVersion": "1743693517832",
        "creationTimestamp": "2024-12-20T03:09:31Z"
      },
      "spec": {
        "description": "Enables experimental reconciler for playlists",
        "stage": "experimental",
        "codeowner": "@grafana/grafana-app-platform-squad",
        "requiresRestart": true
      }
    },
    {
      "metadata": {
        "name": "pluginProxyPreserveTrailingSlash",
        "resourceVersion": "1743693517832",
        "creationTimestamp": "2024-06-05T11:36:14Z"
      },
      "spec": {
        "description": "Preserve plugin proxy trailing slash.",
        "stage": "GA",
        "codeowner": "@grafana/plugins-platform-backend",
        "expression": "false"
      }
    },
    {
      "metadata": {
<<<<<<< HEAD
        "name": "pluginsApp",
        "resourceVersion": "1745844467086",
        "creationTimestamp": "2025-04-28T12:47:47Z"
      },
      "spec": {
        "description": "Enables the plugins app",
=======
        "name": "pluginsAPIMetrics",
        "resourceVersion": "1743693517832",
        "creationTimestamp": "2023-09-21T11:36:32Z",
        "deletionTimestamp": "2025-05-05T08:21:21Z"
      },
      "spec": {
        "description": "Enables auto-updating of users installed plugins",
>>>>>>> 228fbcd4
        "stage": "experimental",
        "codeowner": "@grafana/plugins-platform-backend"
      }
    },
    {
      "metadata": {
        "name": "pluginsAutoUpdate",
        "resourceVersion": "1746433281774",
        "creationTimestamp": "2025-05-05T08:21:21Z"
      },
      "spec": {
        "description": "Enables auto-updating of users installed plugins",
        "stage": "experimental",
        "codeowner": "@grafana/plugins-platform-backend"
      }
    },
    {
      "metadata": {
        "name": "pluginsCDNSyncLoader",
        "resourceVersion": "1743693517832",
        "creationTimestamp": "2025-02-07T10:07:08Z"
      },
      "spec": {
        "description": "Loads plugins from CDN synchronously",
        "stage": "experimental",
        "codeowner": "@grafana/plugins-platform-backend"
      }
    },
    {
      "metadata": {
        "name": "pluginsDetailsRightPanel",
        "resourceVersion": "1743693517832",
        "creationTimestamp": "2024-08-13T09:55:30Z"
      },
      "spec": {
        "description": "Enables right panel for the plugins details page",
        "stage": "GA",
        "codeowner": "@grafana/plugins-platform-backend",
        "frontend": true,
        "expression": "true"
      }
    },
    {
      "metadata": {
        "name": "pluginsFrontendSandbox",
        "resourceVersion": "1743693517832",
        "creationTimestamp": "2023-06-05T08:51:36Z"
      },
      "spec": {
        "description": "Enables the plugins frontend sandbox",
        "stage": "privatePreview",
        "codeowner": "@grafana/plugins-platform-backend"
      }
    },
    {
      "metadata": {
        "name": "pluginsSkipHostEnvVars",
        "resourceVersion": "1743693517832",
        "creationTimestamp": "2023-11-15T17:09:14Z"
      },
      "spec": {
        "description": "Disables passing host environment variable to plugin processes",
        "stage": "experimental",
        "codeowner": "@grafana/plugins-platform-backend"
      }
    },
    {
      "metadata": {
        "name": "pluginsSriChecks",
        "resourceVersion": "1743693517832",
        "creationTimestamp": "2024-10-04T12:55:09Z"
      },
      "spec": {
        "description": "Enables SRI checks for plugin assets",
        "stage": "GA",
        "codeowner": "@grafana/plugins-platform-backend",
        "expression": "false"
      }
    },
    {
      "metadata": {
        "name": "preinstallAutoUpdate",
        "resourceVersion": "1743693517832",
        "creationTimestamp": "2024-11-07T12:14:25Z"
      },
      "spec": {
        "description": "Enables automatic updates for pre-installed plugins",
        "stage": "GA",
        "codeowner": "@grafana/plugins-platform-backend",
        "expression": "true"
      }
    },
    {
      "metadata": {
        "name": "preserveDashboardStateWhenNavigating",
        "resourceVersion": "1743693517832",
        "creationTimestamp": "2024-05-27T12:28:06Z"
      },
      "spec": {
        "description": "Enables possibility to preserve dashboard variables and time range when navigating between dashboards",
        "stage": "experimental",
        "codeowner": "@grafana/dashboards-squad",
        "hideFromAdminPage": true,
        "hideFromDocs": true
      }
    },
    {
      "metadata": {
        "name": "promQLScope",
        "resourceVersion": "1743693517832",
        "creationTimestamp": "2024-01-29T20:22:17Z"
      },
      "spec": {
        "description": "In-development feature that will allow injection of labels into prometheus queries.",
        "stage": "GA",
        "codeowner": "@grafana/oss-big-tent",
        "hideFromAdminPage": true,
        "hideFromDocs": true,
        "expression": "true"
      }
    },
    {
      "metadata": {
        "name": "prometheusAzureOverrideAudience",
        "resourceVersion": "1743693517832",
        "creationTimestamp": "2022-05-30T15:43:32Z",
        "deletionTimestamp": "2023-07-16T21:30:14Z"
      },
      "spec": {
        "description": "Deprecated. Allow override default AAD audience for Azure Prometheus endpoint. Enabled by default. This feature should no longer be used and will be removed in the future.",
        "stage": "deprecated",
        "codeowner": "@grafana/partner-datasources",
        "expression": "true"
      }
    },
    {
      "metadata": {
        "name": "prometheusCodeModeMetricNamesSearch",
        "resourceVersion": "1743693517832",
        "creationTimestamp": "2024-04-04T20:38:23Z"
      },
      "spec": {
        "description": "Enables search for metric names in Code Mode, to improve performance when working with an enormous number of metric names",
        "stage": "experimental",
        "codeowner": "@grafana/oss-big-tent",
        "frontend": true
      }
    },
    {
      "metadata": {
        "name": "prometheusRunQueriesInParallel",
        "resourceVersion": "1743693517832",
        "creationTimestamp": "2024-08-12T12:31:39Z",
        "deletionTimestamp": "2025-04-11T22:11:19Z"
      },
      "spec": {
        "description": "Enables running Prometheus queries in parallel",
        "stage": "GA",
        "codeowner": "@grafana/oss-big-tent",
        "expression": "true"
      }
    },
    {
      "metadata": {
        "name": "prometheusSpecialCharsInLabelValues",
        "resourceVersion": "1743693517832",
        "creationTimestamp": "2024-12-18T21:31:08Z"
      },
      "spec": {
        "description": "Adds support for quotes and special characters in label values for Prometheus queries",
        "stage": "experimental",
        "codeowner": "@grafana/oss-big-tent",
        "frontend": true
      }
    },
    {
      "metadata": {
        "name": "prometheusUsesCombobox",
        "resourceVersion": "1743693517832",
        "creationTimestamp": "2024-10-23T11:18:33Z",
        "deletionTimestamp": "2025-05-05T08:21:21Z"
      },
      "spec": {
        "description": "Use new **Combobox** component for Prometheus query editor",
        "stage": "GA",
        "codeowner": "@grafana/oss-big-tent",
        "expression": "true"
      }
    },
    {
      "metadata": {
        "name": "provisioning",
        "resourceVersion": "1743693517832",
        "creationTimestamp": "2024-11-22T09:03:50Z"
      },
      "spec": {
        "description": "Next generation provisioning... and git",
        "stage": "experimental",
        "codeowner": "@grafana/grafana-app-platform-squad",
        "requiresRestart": true
      }
    },
    {
      "metadata": {
        "name": "publicDashboardsEmailSharing",
        "resourceVersion": "1743693517832",
        "creationTimestamp": "2023-01-03T19:45:15Z"
      },
      "spec": {
        "description": "Enables public dashboard sharing to be restricted to only allowed emails",
        "stage": "preview",
        "codeowner": "@grafana/sharing-squad",
        "hideFromAdminPage": true,
        "hideFromDocs": true
      }
    },
    {
      "metadata": {
        "name": "publicDashboardsScene",
        "resourceVersion": "1743693517832",
        "creationTimestamp": "2024-03-22T14:48:21Z"
      },
      "spec": {
        "description": "Enables public dashboard rendering using scenes",
        "stage": "GA",
        "codeowner": "@grafana/sharing-squad",
        "frontend": true,
        "expression": "true"
      }
    },
    {
      "metadata": {
        "name": "queryLibrary",
        "resourceVersion": "1743693517832",
        "creationTimestamp": "2022-10-07T18:31:45Z",
        "deletionTimestamp": "2023-03-20T16:00:14Z"
      },
      "spec": {
        "description": "Enables Query Library feature in Explore",
        "stage": "experimental",
        "codeowner": "@grafana/grafana-frontend-platform"
      }
    },
    {
      "metadata": {
        "name": "queryService",
        "resourceVersion": "1743693517832",
        "creationTimestamp": "2024-04-19T09:26:21Z"
      },
      "spec": {
        "description": "Register /apis/query.grafana.app/ -- will eventually replace /api/ds/query",
        "stage": "experimental",
        "codeowner": "@grafana/grafana-datasources-core-services",
        "requiresRestart": true
      }
    },
    {
      "metadata": {
        "name": "queryServiceFromExplore",
        "resourceVersion": "1743693517832",
        "creationTimestamp": "2025-04-02T10:00:33Z"
      },
      "spec": {
        "description": "Routes explore requests to the new query service",
        "stage": "experimental",
        "codeowner": "@grafana/grafana-datasources-core-services",
        "frontend": true
      }
    },
    {
      "metadata": {
        "name": "queryServiceFromUI",
        "resourceVersion": "1743693517832",
        "creationTimestamp": "2024-04-19T09:26:21Z"
      },
      "spec": {
        "description": "Routes requests to the new query service",
        "stage": "experimental",
        "codeowner": "@grafana/grafana-datasources-core-services",
        "frontend": true
      }
    },
    {
      "metadata": {
        "name": "queryServiceRewrite",
        "resourceVersion": "1743693517832",
        "creationTimestamp": "2024-04-19T09:26:21Z"
      },
      "spec": {
        "description": "Rewrite requests targeting /ds/query to the query service",
        "stage": "experimental",
        "codeowner": "@grafana/grafana-datasources-core-services",
        "requiresRestart": true
      }
    },
    {
      "metadata": {
        "name": "recordedQueriesMulti",
        "resourceVersion": "1743693517832",
        "creationTimestamp": "2023-06-14T12:34:22Z"
      },
      "spec": {
        "description": "Enables writing multiple items from a single query within Recorded Queries",
        "stage": "GA",
        "codeowner": "@grafana/observability-metrics",
        "expression": "true"
      }
    },
    {
      "metadata": {
        "name": "recoveryThreshold",
        "resourceVersion": "1743693517832",
        "creationTimestamp": "2023-10-10T14:51:50Z",
        "deletionTimestamp": "2025-05-05T08:21:21Z"
      },
      "spec": {
        "description": "Enables feature recovery threshold (aka hysteresis) for threshold server-side expression",
        "stage": "GA",
        "codeowner": "@grafana/alerting-squad",
        "requiresRestart": true,
        "expression": "true"
      }
    },
    {
      "metadata": {
        "name": "refactorVariablesTimeRange",
        "resourceVersion": "1743693517832",
        "creationTimestamp": "2023-06-06T13:12:09Z"
      },
      "spec": {
        "description": "Refactor time range variables flow to reduce number of API calls made when query variables are chained",
        "stage": "preview",
        "codeowner": "@grafana/dashboards-squad",
        "hideFromAdminPage": true
      }
    },
    {
      "metadata": {
        "name": "regressionTransformation",
        "resourceVersion": "1743693517832",
        "creationTimestamp": "2023-11-24T14:49:16Z"
      },
      "spec": {
        "description": "Enables regression analysis transformation",
        "stage": "preview",
        "codeowner": "@grafana/dataviz-squad",
        "frontend": true
      }
    },
    {
      "metadata": {
        "name": "reloadDashboardsOnParamsChange",
        "resourceVersion": "1743693517832",
        "creationTimestamp": "2024-10-25T12:56:54Z"
      },
      "spec": {
        "description": "Enables reload of dashboards on scopes, time range and variables changes",
        "stage": "experimental",
        "codeowner": "@grafana/dashboards-squad",
        "hideFromAdminPage": true,
        "hideFromDocs": true
      }
    },
    {
      "metadata": {
        "name": "renderAuthJWT",
        "resourceVersion": "1743693517832",
        "creationTimestamp": "2023-04-03T16:53:38Z"
      },
      "spec": {
        "description": "Uses JWT-based auth for rendering instead of relying on remote cache",
        "stage": "preview",
        "codeowner": "@grafana/grafana-as-code",
        "hideFromAdminPage": true
      }
    },
    {
      "metadata": {
        "name": "rendererDisableAppPluginsPreload",
        "resourceVersion": "1743693517832",
        "creationTimestamp": "2025-02-24T14:43:06Z"
      },
      "spec": {
        "description": "Disable pre-loading app plugins when the request is coming from the renderer",
        "stage": "experimental",
        "codeowner": "@grafana/sharing-squad",
        "frontend": true,
        "hideFromAdminPage": true,
        "hideFromDocs": true
      }
    },
    {
      "metadata": {
        "name": "reportingRetries",
        "resourceVersion": "1743693517832",
        "creationTimestamp": "2023-08-31T07:47:47Z"
      },
      "spec": {
        "description": "Enables rendering retries for the reporting feature",
        "stage": "preview",
        "codeowner": "@grafana/sharing-squad",
        "requiresRestart": true
      }
    },
    {
      "metadata": {
        "name": "reportingUseRawTimeRange",
        "resourceVersion": "1743693517832",
        "creationTimestamp": "2024-11-14T20:08:03Z"
      },
      "spec": {
        "description": "Uses the original report or dashboard time range instead of making an absolute transformation",
        "stage": "GA",
        "codeowner": "@grafana/sharing-squad",
        "expression": "true"
      }
    },
    {
      "metadata": {
        "name": "rolePickerDrawer",
        "resourceVersion": "1743693517832",
        "creationTimestamp": "2024-09-26T12:51:38Z"
      },
      "spec": {
        "description": "Enables the new role picker drawer design",
        "stage": "experimental",
        "codeowner": "@grafana/identity-access-team"
      }
    },
    {
      "metadata": {
        "name": "scopeApi",
        "resourceVersion": "1743693517832",
        "creationTimestamp": "2024-11-27T07:58:25Z"
      },
      "spec": {
        "description": "In-development feature flag for the scope api using the app platform.",
        "stage": "experimental",
        "codeowner": "@grafana/grafana-app-platform-squad",
        "hideFromAdminPage": true,
        "expression": "false"
      }
    },
    {
      "metadata": {
        "name": "scopeFilters",
        "resourceVersion": "1743693517832",
        "creationTimestamp": "2024-03-05T15:41:19Z"
      },
      "spec": {
        "description": "Enables the use of scope filters in Grafana",
        "stage": "experimental",
        "codeowner": "@grafana/dashboards-squad",
        "hideFromAdminPage": true,
        "hideFromDocs": true
      }
    },
    {
      "metadata": {
        "name": "scopeSearchAllLevels",
        "resourceVersion": "1745491786560",
        "creationTimestamp": "2025-04-14T07:42:16Z"
      },
      "spec": {
        "description": "Enable scope search to include all levels of the scope node tree",
        "stage": "experimental",
        "codeowner": "@grafana/grafana-frontend-platform",
        "hideFromAdminPage": true,
        "hideFromDocs": true
      }
    },
    {
      "metadata": {
        "name": "secretsManagementAppPlatform",
        "resourceVersion": "1743693517832",
        "creationTimestamp": "2025-03-19T09:25:14Z"
      },
      "spec": {
        "description": "Enable the secrets management API and services under app platform",
        "stage": "experimental",
        "codeowner": "@grafana/grafana-operator-experience-squad"
      }
    },
    {
      "metadata": {
        "name": "showDashboardValidationWarnings",
        "resourceVersion": "1743693517832",
        "creationTimestamp": "2022-10-14T13:51:05Z"
      },
      "spec": {
        "description": "Show warnings when dashboards do not validate against the schema",
        "stage": "experimental",
        "codeowner": "@grafana/dashboards-squad"
      }
    },
    {
      "metadata": {
        "name": "sqlDatasourceDatabaseSelection",
        "resourceVersion": "1743693517832",
        "creationTimestamp": "2023-06-06T16:28:52Z"
      },
      "spec": {
        "description": "Enables previous SQL data source dataset dropdown behavior",
        "stage": "preview",
        "codeowner": "@grafana/oss-big-tent",
        "frontend": true,
        "hideFromAdminPage": true
      }
    },
    {
      "metadata": {
        "name": "sqlExpressions",
        "resourceVersion": "1743693517832",
        "creationTimestamp": "2024-02-27T21:16:00Z"
      },
      "spec": {
        "description": "Enables SQL Expressions, which can execute SQL queries against data source results.",
        "stage": "privatePreview",
        "codeowner": "@grafana/grafana-datasources-core-services"
      }
    },
    {
      "metadata": {
        "name": "sseGroupByDatasource",
        "resourceVersion": "1743693517832",
        "creationTimestamp": "2023-09-07T20:02:07Z"
      },
      "spec": {
        "description": "Send query to the same datasource in a single request when using server side expressions. The `cloudWatchBatchQueries` feature toggle should be enabled if this used with CloudWatch.",
        "stage": "experimental",
        "codeowner": "@grafana/observability-metrics"
      }
    },
    {
      "metadata": {
        "name": "ssoSettingsApi",
        "resourceVersion": "1743693517832",
        "creationTimestamp": "2023-11-08T09:50:01Z"
      },
      "spec": {
        "description": "Enables the SSO settings API and the OAuth configuration UIs in Grafana",
        "stage": "GA",
        "codeowner": "@grafana/identity-access-team",
        "allowSelfServe": true,
        "expression": "true"
      }
    },
    {
      "metadata": {
        "name": "ssoSettingsLDAP",
        "resourceVersion": "1743693517832",
        "creationTimestamp": "2024-06-18T11:31:27Z"
      },
      "spec": {
        "description": "Use the new SSO Settings API to configure LDAP",
        "stage": "preview",
        "codeowner": "@grafana/identity-access-team",
        "requiresRestart": true,
        "allowSelfServe": true
      }
    },
    {
      "metadata": {
        "name": "ssoSettingsSAML",
        "resourceVersion": "1743693517832",
        "creationTimestamp": "2024-03-14T11:04:45Z"
      },
      "spec": {
        "description": "Use the new SSO Settings API to configure the SAML connector",
        "stage": "GA",
        "codeowner": "@grafana/identity-access-team",
        "allowSelfServe": true,
        "expression": "true"
      }
    },
    {
      "metadata": {
        "name": "storage",
        "resourceVersion": "1743693517832",
        "creationTimestamp": "2022-03-17T17:19:23Z"
      },
      "spec": {
        "description": "Configurable storage for dashboards, datasources, and resources",
        "stage": "experimental",
        "codeowner": "@grafana/search-and-storage"
      }
    },
    {
      "metadata": {
        "name": "tableNextGen",
        "resourceVersion": "1743693517832",
        "creationTimestamp": "2025-03-26T03:57:57Z"
      },
      "spec": {
        "description": "Allows access to the new react-data-grid based table component.",
        "stage": "experimental",
        "codeowner": "@grafana/dataviz-squad"
      }
    },
    {
      "metadata": {
        "name": "tableSharedCrosshair",
        "resourceVersion": "1743693517832",
        "creationTimestamp": "2023-12-13T09:33:14Z"
      },
      "spec": {
        "description": "Enables shared crosshair in table panel",
        "stage": "experimental",
        "codeowner": "@grafana/dataviz-squad",
        "frontend": true
      }
    },
    {
      "metadata": {
        "name": "teamHttpHeadersMimir",
        "resourceVersion": "1743693517832",
        "creationTimestamp": "2025-01-13T10:42:47Z"
      },
      "spec": {
        "description": "Enables LBAC for datasources for Mimir to apply LBAC filtering of metrics to the client requests for users in teams",
        "stage": "preview",
        "codeowner": "@grafana/identity-access-team",
        "allowSelfServe": true
      }
    },
    {
      "metadata": {
        "name": "templateVariablesUsesCombobox",
        "resourceVersion": "1743693517832",
        "creationTimestamp": "2025-01-31T09:53:13Z"
      },
      "spec": {
        "description": "Use new **Combobox** component for template variables",
        "stage": "experimental",
        "codeowner": "@grafana/grafana-frontend-platform",
        "frontend": true
      }
    },
    {
      "metadata": {
        "name": "timeRangeProvider",
        "resourceVersion": "1743693517832",
        "creationTimestamp": "2024-10-22T10:52:33Z"
      },
      "spec": {
        "description": "Enables time pickers sync",
        "stage": "experimental",
        "codeowner": "@grafana/grafana-frontend-platform"
      }
    },
    {
      "metadata": {
        "name": "tlsMemcached",
        "resourceVersion": "1743693517832",
        "creationTimestamp": "2024-05-09T19:12:08Z"
      },
      "spec": {
        "description": "Use TLS-enabled memcached in the enterprise caching feature",
        "stage": "GA",
        "codeowner": "@grafana/grafana-operator-experience-squad",
        "expression": "true"
      }
    },
    {
      "metadata": {
        "name": "traceQLStreaming",
        "resourceVersion": "1743693517832",
        "creationTimestamp": "2023-07-26T13:33:16Z",
        "deletionTimestamp": "2025-04-09T12:57:07Z"
      },
      "spec": {
        "description": "Enables response streaming of TraceQL queries of the Tempo data source",
        "stage": "GA",
        "codeowner": "@grafana/observability-traces-and-profiling",
        "frontend": true,
        "expression": "false"
      }
    },
    {
      "metadata": {
        "name": "transformationsRedesign",
        "resourceVersion": "1743693517832",
        "creationTimestamp": "2023-07-12T16:35:49Z"
      },
      "spec": {
        "description": "Enables the transformations redesign",
        "stage": "GA",
        "codeowner": "@grafana/observability-metrics",
        "frontend": true,
        "allowSelfServe": true,
        "expression": "true"
      }
    },
    {
      "metadata": {
        "name": "unifiedHistory",
        "resourceVersion": "1743693517832",
        "creationTimestamp": "2024-12-13T10:41:18Z"
      },
      "spec": {
        "description": "Displays the navigation history so the user can navigate back to previous pages",
        "stage": "experimental",
        "codeowner": "@grafana/grafana-frontend-platform",
        "frontend": true
      }
    },
    {
      "metadata": {
        "name": "unifiedNavbars",
        "resourceVersion": "1745491786560",
        "creationTimestamp": "2025-04-09T12:51:22Z"
      },
      "spec": {
        "description": "Enables unified navbars",
        "stage": "GA",
        "codeowner": "@grafana/plugins-platform-backend",
        "frontend": true,
        "expression": "false"
      }
    },
    {
      "metadata": {
        "name": "unifiedRequestLog",
        "resourceVersion": "1743693517832",
        "creationTimestamp": "2023-03-31T13:38:09Z"
      },
      "spec": {
        "description": "Writes error logs to the request logger",
        "stage": "GA",
        "codeowner": "@grafana/grafana-backend-group",
        "hideFromAdminPage": true,
        "expression": "true"
      }
    },
    {
      "metadata": {
        "name": "unifiedStorageBigObjectsSupport",
        "resourceVersion": "1743693517832",
        "creationTimestamp": "2024-10-17T10:18:29Z"
      },
      "spec": {
        "description": "Enables to save big objects in blob storage",
        "stage": "experimental",
        "codeowner": "@grafana/search-and-storage"
      }
    },
    {
      "metadata": {
        "name": "unifiedStorageGrpcConnectionPool",
        "resourceVersion": "1743693517832",
        "creationTimestamp": "2025-03-21T13:24:54Z"
      },
      "spec": {
        "description": "Enables the unified storage grpc connection pool",
        "stage": "experimental",
        "codeowner": "@grafana/search-and-storage",
        "hideFromAdminPage": true,
        "hideFromDocs": true
      }
    },
    {
      "metadata": {
        "name": "unifiedStorageHistoryPruner",
        "resourceVersion": "1743693517832",
        "creationTimestamp": "2025-03-17T10:36:38Z"
      },
      "spec": {
        "description": "Enables the unified storage history pruner",
        "stage": "GA",
        "codeowner": "@grafana/search-and-storage",
        "hideFromAdminPage": true,
        "hideFromDocs": true,
        "expression": "true"
      }
    },
    {
      "metadata": {
        "name": "unifiedStorageSearch",
        "resourceVersion": "1743693517832",
        "creationTimestamp": "2024-09-30T19:46:14Z"
      },
      "spec": {
        "description": "Enable unified storage search",
        "stage": "experimental",
        "codeowner": "@grafana/search-and-storage",
        "hideFromAdminPage": true,
        "hideFromDocs": true
      }
    },
    {
      "metadata": {
        "name": "unifiedStorageSearchPermissionFiltering",
        "resourceVersion": "1743693517832",
        "creationTimestamp": "2025-01-22T11:38:37Z"
      },
      "spec": {
        "description": "Enable permission filtering on unified storage search",
        "stage": "GA",
        "codeowner": "@grafana/search-and-storage",
        "hideFromAdminPage": true,
        "hideFromDocs": true,
        "expression": "true"
      }
    },
    {
      "metadata": {
        "name": "unifiedStorageSearchSprinkles",
        "resourceVersion": "1743693517832",
        "creationTimestamp": "2024-12-18T17:00:54Z"
      },
      "spec": {
        "description": "Enable sprinkles on unified storage search",
        "stage": "experimental",
        "codeowner": "@grafana/search-and-storage",
        "hideFromAdminPage": true,
        "hideFromDocs": true
      }
    },
    {
      "metadata": {
        "name": "unifiedStorageSearchUI",
        "resourceVersion": "1743693517832",
        "creationTimestamp": "2024-12-19T18:21:48Z"
      },
      "spec": {
        "description": "Enable unified storage search UI",
        "stage": "experimental",
        "codeowner": "@grafana/search-and-storage",
        "hideFromAdminPage": true,
        "hideFromDocs": true
      }
    },
    {
      "metadata": {
        "name": "useScopesNavigationEndpoint",
        "resourceVersion": "1743693517832",
        "creationTimestamp": "2025-03-31T15:20:00Z"
      },
      "spec": {
        "description": "Use the scopes navigation endpoint instead of the dashboardbindings endpoint",
        "stage": "experimental",
        "codeowner": "@grafana/grafana-frontend-platform",
        "frontend": true,
        "hideFromAdminPage": true,
        "hideFromDocs": true
      }
    },
    {
      "metadata": {
        "name": "useSessionStorageForRedirection",
        "resourceVersion": "1743693517832",
        "creationTimestamp": "2024-09-23T09:31:23Z"
      },
      "spec": {
        "description": "Use session storage for handling the redirection after login",
        "stage": "GA",
        "codeowner": "@grafana/identity-access-team",
        "expression": "true"
      }
    },
    {
      "metadata": {
        "name": "wargamesTesting",
        "resourceVersion": "1743693517832",
        "creationTimestamp": "2023-09-13T18:32:01Z"
      },
      "spec": {
        "description": "Placeholder feature flag for internal testing",
        "stage": "experimental",
        "codeowner": "@grafana/hosted-grafana-team"
      }
    },
    {
      "metadata": {
        "name": "xrayApplicationSignals",
        "resourceVersion": "1743693517832",
        "creationTimestamp": "2025-04-01T14:42:02Z"
      },
      "spec": {
        "description": "Support Application Signals queries in the X-Ray datasource",
        "stage": "experimental",
        "codeowner": "@grafana/aws-datasources",
        "frontend": true,
        "hideFromAdminPage": true,
        "hideFromDocs": true
      }
    },
    {
      "metadata": {
        "name": "zanzana",
        "resourceVersion": "1743693517832",
        "creationTimestamp": "2024-06-19T13:59:47Z"
      },
      "spec": {
        "description": "Use openFGA as authorization engine.",
        "stage": "experimental",
        "codeowner": "@grafana/identity-access-team",
        "hideFromAdminPage": true,
        "hideFromDocs": true
      }
    }
  ]
}<|MERGE_RESOLUTION|>--- conflicted
+++ resolved
@@ -2416,14 +2416,6 @@
     },
     {
       "metadata": {
-<<<<<<< HEAD
-        "name": "pluginsApp",
-        "resourceVersion": "1745844467086",
-        "creationTimestamp": "2025-04-28T12:47:47Z"
-      },
-      "spec": {
-        "description": "Enables the plugins app",
-=======
         "name": "pluginsAPIMetrics",
         "resourceVersion": "1743693517832",
         "creationTimestamp": "2023-09-21T11:36:32Z",
@@ -2431,7 +2423,18 @@
       },
       "spec": {
         "description": "Enables auto-updating of users installed plugins",
->>>>>>> 228fbcd4
+        "stage": "experimental",
+        "codeowner": "@grafana/plugins-platform-backend"
+      }
+    },
+    {
+      "metadata": {
+        "name": "pluginsApp",
+        "resourceVersion": "1746542367826",
+        "creationTimestamp": "2025-05-06T14:39:27Z"
+      },
+      "spec": {
+        "description": "Enables the plugins app",
         "stage": "experimental",
         "codeowner": "@grafana/plugins-platform-backend"
       }
