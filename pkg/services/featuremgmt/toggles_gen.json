--- conflicted
+++ resolved
@@ -309,6 +309,21 @@
     },
     {
       "metadata": {
+        "name": "authZGRPCServer",
+        "resourceVersion": "1718093439898",
+        "creationTimestamp": "2024-06-11T08:10:39Z",
+        "deletionTimestamp": "2024-06-13T11:41:02Z"
+      },
+      "spec": {
+        "description": "Enables the gRPC server for authorization",
+        "stage": "experimental",
+        "codeowner": "@grafana/identity-access-team",
+        "hideFromAdminPage": true,
+        "hideFromDocs": true
+      }
+    },
+    {
+      "metadata": {
         "name": "autoMigrateGraphPanel",
         "resourceVersion": "1717578796182",
         "creationTimestamp": "2024-02-08T22:00:48Z"
@@ -1703,6 +1718,19 @@
     },
     {
       "metadata": {
+        "name": "pinNavItems",
+        "resourceVersion": "1718017263521",
+        "creationTimestamp": "2024-06-10T11:01:03Z",
+        "deletionTimestamp": "2024-06-13T11:41:02Z"
+      },
+      "spec": {
+        "description": "Enables pinning of nav items",
+        "stage": "experimental",
+        "codeowner": "@grafana/grafana-frontend-platform"
+      }
+    },
+    {
+      "metadata": {
         "name": "pluginProxyPreserveTrailingSlash",
         "resourceVersion": "1717581171624",
         "creationTimestamp": "2024-06-05T11:36:14Z"
@@ -2291,35 +2319,6 @@
         "stage": "experimental",
         "codeowner": "@grafana/hosted-grafana-team"
       }
-<<<<<<< HEAD
-=======
-    },
-    {
-      "metadata": {
-        "name": "pinNavItems",
-        "resourceVersion": "1718017263521",
-        "creationTimestamp": "2024-06-10T11:01:03Z"
-      },
-      "spec": {
-        "description": "Enables pinning of nav items",
-        "stage": "experimental",
-        "codeowner": "@grafana/grafana-frontend-platform"
-      }
-    },
-    {
-      "metadata": {
-        "name": "authZGRPCServer",
-        "resourceVersion": "1718093439898",
-        "creationTimestamp": "2024-06-11T08:10:39Z"
-      },
-      "spec": {
-        "description": "Enables the gRPC server for authorization",
-        "stage": "experimental",
-        "codeowner": "@grafana/identity-access-team",
-        "hideFromAdminPage": true,
-        "hideFromDocs": true
-      }
->>>>>>> afcb5a85
     }
   ]
 }