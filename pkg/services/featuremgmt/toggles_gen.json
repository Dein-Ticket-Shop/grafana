{
  "kind": "FeatureList",
  "apiVersion": "featuretoggle.grafana.app/v0alpha1",
  "metadata": {},
  "items": [
    {
      "metadata": {
        "name": "ABTestFeatureToggleA",
        "resourceVersion": "1745491786560",
        "creationTimestamp": "2025-01-13T21:13:13Z"
      },
      "spec": {
        "description": "Test feature toggle to see how cohorts could be set up AB testing",
        "stage": "experimental",
        "codeowner": "@grafana/sharing-squad",
        "hideFromDocs": true,
        "expression": "false"
      }
    },
    {
      "metadata": {
        "name": "ABTestFeatureToggleB",
        "resourceVersion": "1745491786560",
        "creationTimestamp": "2025-01-13T21:13:13Z"
      },
      "spec": {
        "description": "Test feature toggle to see how cohorts could be set up AB testing",
        "stage": "experimental",
        "codeowner": "@grafana/sharing-squad",
        "hideFromDocs": true,
        "expression": "false"
      }
    },
    {
      "metadata": {
        "name": "addFieldFromCalculationStatFunctions",
        "resourceVersion": "1745491786560",
        "creationTimestamp": "2023-11-03T14:39:58Z"
      },
      "spec": {
        "description": "Add cumulative and window functions to the add field from calculation transformation",
        "stage": "GA",
        "codeowner": "@grafana/dataviz-squad",
        "frontend": true,
        "expression": "true"
      }
    },
    {
      "metadata": {
        "name": "aiGeneratedDashboardChanges",
        "resourceVersion": "1745491786560",
        "creationTimestamp": "2024-03-05T12:01:31Z"
      },
      "spec": {
        "description": "Enable AI powered features for dashboards to auto-summary changes when saving",
        "stage": "experimental",
        "codeowner": "@grafana/dashboards-squad",
        "frontend": true
      }
    },
    {
      "metadata": {
        "name": "alertRuleRestore",
        "resourceVersion": "1745491786560",
        "creationTimestamp": "2025-03-05T14:15:26Z"
      },
      "spec": {
        "description": "Enables the alert rule restore feature",
        "stage": "preview",
        "codeowner": "@grafana/alerting-squad",
        "expression": "true"
      }
    },
    {
      "metadata": {
        "name": "alertRuleUseFiredAtForStartsAt",
        "resourceVersion": "1745491786560",
        "creationTimestamp": "2025-04-24T10:49:46Z"
      },
      "spec": {
        "description": "Use FiredAt for StartsAt when sending alerts to Alertmaanger",
        "stage": "experimental",
        "codeowner": "@grafana/alerting-squad",
        "expression": "false"
      }
    },
    {
      "metadata": {
        "name": "alertingBacktesting",
        "resourceVersion": "1745491786560",
        "creationTimestamp": "2022-12-14T14:44:14Z"
      },
      "spec": {
        "description": "Rule backtesting API for alerting",
        "stage": "experimental",
        "codeowner": "@grafana/alerting-squad"
      }
    },
    {
      "metadata": {
        "name": "alertingBulkActionsInUI",
        "resourceVersion": "1745504721038",
        "creationTimestamp": "2025-04-24T14:01:56Z",
        "annotations": {
          "grafana.app/updatedTimestamp": "2025-04-24 14:25:21.03825 +0000 UTC"
        }
      },
      "spec": {
        "description": "Enables the alerting bulk actions in the UI",
        "stage": "GA",
        "codeowner": "@grafana/alerting-squad",
        "frontend": true,
        "hideFromAdminPage": true,
        "hideFromDocs": true,
        "expression": "true"
      }
    },
    {
      "metadata": {
        "name": "alertingCentralAlertHistory",
        "resourceVersion": "1745491786560",
        "creationTimestamp": "2024-05-29T15:01:38Z"
      },
      "spec": {
        "description": "Enables the new central alert history.",
        "stage": "experimental",
        "codeowner": "@grafana/alerting-squad",
        "frontend": true
      }
    },
    {
      "metadata": {
        "name": "alertingDisableSendAlertsExternal",
        "resourceVersion": "1745491786560",
        "creationTimestamp": "2024-05-23T12:29:19Z"
      },
      "spec": {
        "description": "Disables the ability to send alerts to an external Alertmanager datasource.",
        "stage": "experimental",
        "codeowner": "@grafana/alerting-squad",
        "hideFromAdminPage": true,
        "hideFromDocs": true
      }
    },
    {
      "metadata": {
        "name": "alertingFilterV2",
        "resourceVersion": "1745491786560",
        "creationTimestamp": "2024-09-11T11:29:26Z"
      },
      "spec": {
        "description": "Enable the new alerting search experience",
        "stage": "experimental",
        "codeowner": "@grafana/alerting-squad",
        "hideFromDocs": true
      }
    },
    {
      "metadata": {
        "name": "alertingInsights",
        "resourceVersion": "1745491786560",
        "creationTimestamp": "2023-09-14T12:58:04Z",
        "deletionTimestamp": "2025-05-05T08:01:40Z"
      },
      "spec": {
        "description": "Show the new alerting insights landing page",
        "stage": "GA",
        "codeowner": "@grafana/alerting-squad",
        "frontend": true,
        "hideFromAdminPage": true,
        "expression": "true"
      }
    },
    {
      "metadata": {
        "name": "alertingJiraIntegration",
        "resourceVersion": "1743693517832",
        "creationTimestamp": "2025-02-14T12:22:04Z"
      },
      "spec": {
        "description": "Enables the new Jira integration for contact points in cloud alert managers.",
        "stage": "experimental",
        "codeowner": "@grafana/alerting-squad",
        "frontend": true,
        "hideFromDocs": true
      }
    },
    {
      "metadata": {
        "name": "alertingListViewV2",
        "resourceVersion": "1743693517832",
        "creationTimestamp": "2024-05-24T14:40:49Z"
      },
      "spec": {
        "description": "Enables the new alert list view design",
        "stage": "privatePreview",
        "codeowner": "@grafana/alerting-squad",
        "frontend": true
      }
    },
    {
      "metadata": {
        "name": "alertingListViewV2PreviewToggle",
        "resourceVersion": "1745491786560",
        "creationTimestamp": "2025-04-24T10:49:46Z"
      },
      "spec": {
        "description": "Enables the alerting list view v2 preview toggle",
        "stage": "privatePreview",
        "codeowner": "@grafana/alerting-squad",
        "frontend": true
      }
    },
    {
      "metadata": {
        "name": "alertingMigrationUI",
        "resourceVersion": "1743693517832",
        "creationTimestamp": "2025-03-14T16:40:05Z"
      },
      "spec": {
        "description": "Enables the alerting migration UI, to migrate datasource-managed rules to Grafana-managed rules",
        "stage": "experimental",
        "codeowner": "@grafana/alerting-squad",
        "frontend": true,
        "hideFromAdminPage": true,
        "hideFromDocs": true
      }
    },
    {
      "metadata": {
        "name": "alertingNotificationsStepMode",
        "resourceVersion": "1743693517832",
        "creationTimestamp": "2024-11-22T11:07:45Z"
      },
      "spec": {
        "description": "Enables simplified step mode in the notifications section",
        "stage": "GA",
        "codeowner": "@grafana/alerting-squad",
        "frontend": true,
        "expression": "true"
      }
    },
    {
      "metadata": {
        "name": "alertingPrometheusRulesPrimary",
        "resourceVersion": "1743693517832",
        "creationTimestamp": "2024-09-27T12:27:16Z"
      },
      "spec": {
        "description": "Uses Prometheus rules as the primary source of truth for ruler-enabled data sources",
        "stage": "experimental",
        "codeowner": "@grafana/alerting-squad",
        "frontend": true
      }
    },
    {
      "metadata": {
        "name": "alertingQueryAndExpressionsStepMode",
        "resourceVersion": "1743693517832",
        "creationTimestamp": "2024-09-26T06:33:14Z"
      },
      "spec": {
        "description": "Enables step mode for alerting queries and expressions",
        "stage": "GA",
        "codeowner": "@grafana/alerting-squad",
        "frontend": true,
        "expression": "true"
      }
    },
    {
      "metadata": {
        "name": "alertingQueryOptimization",
        "resourceVersion": "1743693517832",
        "creationTimestamp": "2024-01-10T20:52:58Z"
      },
      "spec": {
        "description": "Optimizes eligible queries in order to reduce load on datasources",
        "stage": "GA",
        "codeowner": "@grafana/alerting-squad",
        "expression": "false"
      }
    },
    {
      "metadata": {
        "name": "alertingRulePermanentlyDelete",
        "resourceVersion": "1743693517832",
        "creationTimestamp": "2025-04-03T11:18:25Z"
      },
      "spec": {
        "description": "Enables UI functionality to permanently delete alert rules",
        "stage": "GA",
        "codeowner": "@grafana/alerting-squad",
        "frontend": true,
        "hideFromAdminPage": true,
        "hideFromDocs": true,
        "expression": "true"
      }
    },
    {
      "metadata": {
        "name": "alertingRuleRecoverDeleted",
        "resourceVersion": "1743693517832",
        "creationTimestamp": "2025-03-27T14:39:26Z"
      },
      "spec": {
        "description": "Enables the UI functionality to recover and view deleted alert rules",
        "stage": "GA",
        "codeowner": "@grafana/alerting-squad",
        "frontend": true,
        "hideFromAdminPage": true,
        "hideFromDocs": true,
        "expression": "true"
      }
    },
    {
      "metadata": {
        "name": "alertingRuleVersionHistoryRestore",
        "resourceVersion": "1743693517832",
        "creationTimestamp": "2025-02-17T12:25:32Z"
      },
      "spec": {
        "description": "Enables the alert rule version history restore feature",
        "stage": "GA",
        "codeowner": "@grafana/alerting-squad",
        "frontend": true,
        "hideFromAdminPage": true,
        "hideFromDocs": true,
        "expression": "true"
      }
    },
    {
      "metadata": {
        "name": "alertingSaveStateCompressed",
        "resourceVersion": "1743693517832",
        "creationTimestamp": "2025-01-27T17:47:33Z"
      },
      "spec": {
        "description": "Enables the compressed protobuf-based alert state storage",
        "stage": "preview",
        "codeowner": "@grafana/alerting-squad",
        "expression": "false"
      }
    },
    {
      "metadata": {
        "name": "alertingSaveStatePeriodic",
        "resourceVersion": "1743693517832",
        "creationTimestamp": "2024-01-23T16:03:30Z"
      },
      "spec": {
        "description": "Writes the state periodically to the database, asynchronous to rule evaluation",
        "stage": "privatePreview",
        "codeowner": "@grafana/alerting-squad"
      }
    },
    {
      "metadata": {
        "name": "alertingSimplifiedRouting",
        "resourceVersion": "1745491786560",
        "creationTimestamp": "2023-11-10T13:14:39Z",
        "deletionTimestamp": "2025-05-06T07:23:50Z"
      },
      "spec": {
        "description": "Enables users to easily configure alert notifications by specifying a contact point directly when editing or creating an alert rule",
        "stage": "GA",
        "codeowner": "@grafana/alerting-squad",
        "expression": "true"
      }
    },
    {
      "metadata": {
        "name": "alertingUIOptimizeReducer",
        "resourceVersion": "1743693517832",
        "creationTimestamp": "2024-11-18T10:59:00Z"
      },
      "spec": {
        "description": "Enables removing the reducer from the alerting UI when creating a new alert rule and using instant query",
        "stage": "GA",
        "codeowner": "@grafana/alerting-squad",
        "frontend": true,
        "expression": "true"
      }
    },
    {
      "metadata": {
        "name": "alertmanagerRemoteOnly",
        "resourceVersion": "1743693517832",
        "creationTimestamp": "2023-10-30T16:27:08Z"
      },
      "spec": {
        "description": "Disable the internal Alertmanager and only use the external one defined.",
        "stage": "experimental",
        "codeowner": "@grafana/alerting-squad"
      }
    },
    {
      "metadata": {
        "name": "alertmanagerRemotePrimary",
        "resourceVersion": "1743693517832",
        "creationTimestamp": "2023-10-30T16:27:08Z"
      },
      "spec": {
        "description": "Enable Grafana to have a remote Alertmanager instance as the primary Alertmanager.",
        "stage": "experimental",
        "codeowner": "@grafana/alerting-squad"
      }
    },
    {
      "metadata": {
        "name": "alertmanagerRemoteSecondary",
        "resourceVersion": "1743693517832",
        "creationTimestamp": "2023-10-30T16:27:08Z"
      },
      "spec": {
        "description": "Enable Grafana to sync configuration and state with a remote Alertmanager.",
        "stage": "experimental",
        "codeowner": "@grafana/alerting-squad"
      }
    },
    {
      "metadata": {
        "name": "angularDeprecationUI",
        "resourceVersion": "1743693517832",
        "creationTimestamp": "2023-08-29T14:05:47Z"
      },
      "spec": {
        "description": "Display Angular warnings in dashboards and panels",
        "stage": "GA",
        "codeowner": "@grafana/plugins-platform-backend",
        "frontend": true,
        "expression": "true"
      }
    },
    {
      "metadata": {
        "name": "annotationPermissionUpdate",
        "resourceVersion": "1743693517832",
        "creationTimestamp": "2023-10-31T13:30:13Z"
      },
      "spec": {
        "description": "Change the way annotation permissions work by scoping them to folders and dashboards.",
        "stage": "GA",
        "codeowner": "@grafana/identity-access-team",
        "expression": "true"
      }
    },
    {
      "metadata": {
        "name": "appPlatformGrpcClientAuth",
        "resourceVersion": "1743693517832",
        "creationTimestamp": "2024-10-14T10:47:18Z"
      },
      "spec": {
        "description": "Enables the gRPC client to authenticate with the App Platform by using ID \u0026 access tokens",
        "stage": "experimental",
        "codeowner": "@grafana/identity-access-team",
        "hideFromAdminPage": true,
        "hideFromDocs": true
      }
    },
    {
      "metadata": {
        "name": "appSidecar",
        "resourceVersion": "1743693517832",
        "creationTimestamp": "2024-09-09T12:45:05Z",
        "deletionTimestamp": "2025-04-10T20:04:12Z"
      },
      "spec": {
        "description": "Enable the app sidecar feature that allows rendering 2 apps at the same time",
        "stage": "experimental",
        "codeowner": "@grafana/grafana-frontend-platform"
      }
    },
    {
      "metadata": {
        "name": "assetSriChecks",
        "resourceVersion": "1743693517832",
        "creationTimestamp": "2025-03-04T10:56:35Z"
      },
      "spec": {
        "description": "Enables SRI checks for Grafana JavaScript assets",
        "stage": "experimental",
        "codeowner": "@grafana/frontend-ops",
        "frontend": true
      }
    },
    {
      "metadata": {
        "name": "authZGRPCServer",
        "resourceVersion": "1743693517832",
        "creationTimestamp": "2024-06-13T09:41:35Z"
      },
      "spec": {
        "description": "Enables the gRPC server for authorization",
        "stage": "experimental",
        "codeowner": "@grafana/identity-access-team",
        "hideFromAdminPage": true,
        "hideFromDocs": true
      }
    },
    {
      "metadata": {
        "name": "awsAsyncQueryCaching",
        "resourceVersion": "1743693517832",
        "creationTimestamp": "2023-07-21T15:34:07Z"
      },
      "spec": {
        "description": "Enable caching for async queries for Redshift and Athena. Requires that the datasource has caching and async query support enabled",
        "stage": "GA",
        "codeowner": "@grafana/aws-datasources",
        "expression": "true"
      }
    },
    {
      "metadata": {
        "name": "awsDatasourcesTempCredentials",
        "resourceVersion": "1743693517832",
        "creationTimestamp": "2023-07-06T15:06:11Z"
      },
      "spec": {
        "description": "Support temporary security credentials in AWS plugins for Grafana Cloud customers",
        "stage": "experimental",
        "codeowner": "@grafana/aws-datasources"
      }
    },
    {
      "metadata": {
        "name": "azureMonitorDisableLogLimit",
        "resourceVersion": "1743693517832",
        "creationTimestamp": "2024-10-24T13:32:09Z"
      },
      "spec": {
        "description": "Disables the log limit restriction for Azure Monitor when true. The limit is enabled by default.",
        "stage": "GA",
        "codeowner": "@grafana/partner-datasources",
        "expression": "false"
      }
    },
    {
      "metadata": {
        "name": "azureMonitorEnableUserAuth",
        "resourceVersion": "1743693517832",
        "creationTimestamp": "2024-11-27T14:01:54Z"
      },
      "spec": {
        "description": "Enables user auth for Azure Monitor datasource only",
        "stage": "GA",
        "codeowner": "@grafana/partner-datasources",
        "expression": "true"
      }
    },
    {
      "metadata": {
        "name": "azureMonitorLogsBuilderEditor",
        "resourceVersion": "1743693517832",
        "creationTimestamp": "2025-04-02T14:15:25Z"
      },
      "spec": {
        "description": "Enables the logs builder mode for the Azure Monitor data source",
        "stage": "preview",
        "codeowner": "@grafana/partner-datasources",
        "expression": "false"
      }
    },
    {
      "metadata": {
        "name": "azureMonitorPrometheusExemplars",
        "resourceVersion": "1743693517832",
        "creationTimestamp": "2024-06-06T16:53:17Z"
      },
      "spec": {
        "description": "Allows configuration of Azure Monitor as a data source that can provide Prometheus exemplars",
        "stage": "GA",
        "codeowner": "@grafana/partner-datasources",
        "expression": "true"
      }
    },
    {
      "metadata": {
        "name": "cachingOptimizeSerializationMemoryUsage",
        "resourceVersion": "1743693517832",
        "creationTimestamp": "2023-10-12T16:56:49Z"
      },
      "spec": {
        "description": "If enabled, the caching backend gradually serializes query responses for the cache, comparing against the configured `[caching]max_value_mb` value as it goes. This can can help prevent Grafana from running out of memory while attempting to cache very large query responses.",
        "stage": "experimental",
        "codeowner": "@grafana/grafana-operator-experience-squad"
      }
    },
    {
      "metadata": {
        "name": "canvasPanelNesting",
        "resourceVersion": "1743693517832",
        "creationTimestamp": "2022-05-31T19:03:34Z"
      },
      "spec": {
        "description": "Allow elements nesting",
        "stage": "experimental",
        "codeowner": "@grafana/dataviz-squad",
        "frontend": true,
        "hideFromAdminPage": true
      }
    },
    {
      "metadata": {
        "name": "canvasPanelPanZoom",
        "resourceVersion": "1743693517832",
        "creationTimestamp": "2024-01-02T19:52:21Z"
      },
      "spec": {
        "description": "Allow pan and zoom in canvas panel",
        "stage": "preview",
        "codeowner": "@grafana/dataviz-squad",
        "frontend": true
      }
    },
    {
      "metadata": {
        "name": "cloudRBACRoles",
        "resourceVersion": "1743693517832",
        "creationTimestamp": "2024-01-10T13:19:01Z"
      },
      "spec": {
        "description": "Enabled grafana cloud specific RBAC roles",
        "stage": "preview",
        "codeowner": "@grafana/identity-access-team",
        "requiresRestart": true,
        "allowSelfServe": true,
        "hideFromAdminPage": true,
        "hideFromDocs": true
      }
    },
    {
      "metadata": {
        "name": "cloudWatchBatchQueries",
        "resourceVersion": "1743693517832",
        "creationTimestamp": "2023-10-20T19:09:41Z"
      },
      "spec": {
        "description": "Runs CloudWatch metrics queries as separate batches",
        "stage": "preview",
        "codeowner": "@grafana/aws-datasources"
      }
    },
    {
      "metadata": {
        "name": "cloudWatchCrossAccountQuerying",
        "resourceVersion": "1743693517832",
        "creationTimestamp": "2022-11-28T11:39:12Z"
      },
      "spec": {
        "description": "Enables cross-account querying in CloudWatch datasources",
        "stage": "GA",
        "codeowner": "@grafana/aws-datasources",
        "allowSelfServe": true,
        "expression": "true"
      }
    },
    {
      "metadata": {
        "name": "cloudWatchNewLabelParsing",
        "resourceVersion": "1743693517832",
        "creationTimestamp": "2024-04-05T15:57:56Z"
      },
      "spec": {
        "description": "Updates CloudWatch label parsing to be more accurate",
        "stage": "GA",
        "codeowner": "@grafana/aws-datasources",
        "expression": "true"
      }
    },
    {
      "metadata": {
        "name": "cloudWatchRoundUpEndTime",
        "resourceVersion": "1743693517832",
        "creationTimestamp": "2024-06-27T15:10:28Z"
      },
      "spec": {
        "description": "Round up end time for metric queries to the next minute to avoid missing data",
        "stage": "GA",
        "codeowner": "@grafana/aws-datasources",
        "expression": "true"
      }
    },
    {
      "metadata": {
        "name": "configurableSchedulerTick",
        "resourceVersion": "1743693517832",
        "creationTimestamp": "2023-07-26T16:44:12Z"
      },
      "spec": {
        "description": "Enable changing the scheduler base interval via configuration option unified_alerting.scheduler_tick_interval",
        "stage": "experimental",
        "codeowner": "@grafana/alerting-squad",
        "requiresRestart": true,
        "hideFromDocs": true
      }
    },
    {
      "metadata": {
        "name": "correlations",
        "resourceVersion": "1743693517832",
        "creationTimestamp": "2022-09-16T13:14:27Z"
      },
      "spec": {
        "description": "Correlations page",
        "stage": "GA",
        "codeowner": "@grafana/dataviz-squad",
        "allowSelfServe": true,
        "expression": "true"
      }
    },
    {
      "metadata": {
        "name": "crashDetection",
        "resourceVersion": "1743693517832",
        "creationTimestamp": "2024-11-12T15:07:27Z"
      },
      "spec": {
        "description": "Enables browser crash detection reporting to Faro.",
        "stage": "experimental",
        "codeowner": "@grafana/observability-traces-and-profiling",
        "frontend": true
      }
    },
    {
      "metadata": {
        "name": "dashboardDisableSchemaValidationV1",
        "resourceVersion": "1745491786560",
        "creationTimestamp": "2025-04-11T16:52:46Z"
      },
      "spec": {
        "description": "Disable schema validation for dashboards/v1",
        "stage": "experimental",
        "codeowner": "@grafana/grafana-app-platform-squad"
      }
    },
    {
      "metadata": {
        "name": "dashboardDisableSchemaValidationV2",
        "resourceVersion": "1745491786560",
        "creationTimestamp": "2025-04-11T16:52:46Z"
      },
      "spec": {
        "description": "Disable schema validation for dashboards/v2",
        "stage": "experimental",
        "codeowner": "@grafana/grafana-app-platform-squad"
      }
    },
    {
      "metadata": {
        "name": "dashboardNewLayouts",
        "resourceVersion": "1743693517832",
        "creationTimestamp": "2024-10-23T08:55:45Z"
      },
      "spec": {
        "description": "Enables experimental new dashboard layouts",
        "stage": "experimental",
        "codeowner": "@grafana/dashboards-squad",
        "frontend": true
      }
    },
    {
      "metadata": {
        "name": "dashboardScene",
        "resourceVersion": "1743693517832",
        "creationTimestamp": "2023-11-13T08:51:21Z"
      },
      "spec": {
        "description": "Enables dashboard rendering using scenes for all roles",
        "stage": "GA",
        "codeowner": "@grafana/dashboards-squad",
        "frontend": true,
        "expression": "true"
      }
    },
    {
      "metadata": {
        "name": "dashboardSceneForViewers",
        "resourceVersion": "1743693517832",
        "creationTimestamp": "2023-11-02T19:02:25Z"
      },
      "spec": {
        "description": "Enables dashboard rendering using Scenes for viewer roles",
        "stage": "GA",
        "codeowner": "@grafana/dashboards-squad",
        "frontend": true,
        "expression": "true"
      }
    },
    {
      "metadata": {
        "name": "dashboardSceneSolo",
        "resourceVersion": "1743693517832",
        "creationTimestamp": "2024-02-11T08:08:47Z"
      },
      "spec": {
        "description": "Enables rendering dashboards using scenes for solo panels",
        "stage": "GA",
        "codeowner": "@grafana/dashboards-squad",
        "frontend": true,
        "expression": "true"
      }
    },
    {
      "metadata": {
        "name": "dashboardSchemaValidationLogging",
        "resourceVersion": "1745491786560",
        "creationTimestamp": "2025-04-11T16:52:46Z"
      },
      "spec": {
        "description": "Log schema validation errors so they can be analyzed later",
        "stage": "experimental",
        "codeowner": "@grafana/grafana-app-platform-squad"
      }
    },
    {
      "metadata": {
        "name": "dashgpt",
        "resourceVersion": "1743693517832",
        "creationTimestamp": "2023-08-30T20:22:05Z"
      },
      "spec": {
        "description": "Enable AI powered features in dashboards",
        "stage": "GA",
        "codeowner": "@grafana/dashboards-squad",
        "frontend": true,
        "expression": "true"
      }
    },
    {
      "metadata": {
        "name": "dataplaneAggregator",
        "resourceVersion": "1743693517832",
        "creationTimestamp": "2024-08-09T08:41:07Z"
      },
      "spec": {
        "description": "Enable grafana dataplane aggregator",
        "stage": "experimental",
        "codeowner": "@grafana/grafana-app-platform-squad",
        "requiresRestart": true
      }
    },
    {
      "metadata": {
        "name": "dataplaneFrontendFallback",
        "resourceVersion": "1743693517832",
        "creationTimestamp": "2023-04-07T21:13:19Z"
      },
      "spec": {
        "description": "Support dataplane contract field name change for transformations and field name matchers where the name is different",
        "stage": "GA",
        "codeowner": "@grafana/observability-metrics",
        "frontend": true,
        "allowSelfServe": true,
        "expression": "true"
      }
    },
    {
      "metadata": {
        "name": "datasourceAPIServers",
        "resourceVersion": "1743693517832",
        "creationTimestamp": "2024-09-19T08:28:27Z"
      },
      "spec": {
        "description": "Expose some datasources as apiservers.",
        "stage": "experimental",
        "codeowner": "@grafana/grafana-app-platform-squad",
        "requiresRestart": true
      }
    },
    {
      "metadata": {
        "name": "datasourceConnectionsTab",
        "resourceVersion": "1743693517832",
        "creationTimestamp": "2025-01-21T17:39:48Z"
      },
      "spec": {
        "description": "Shows defined connections for a data source in the plugins detail page",
        "stage": "privatePreview",
        "codeowner": "@grafana/plugins-platform-backend",
        "frontend": true
      }
    },
    {
      "metadata": {
        "name": "datasourceQueryTypes",
        "resourceVersion": "1743693517832",
        "creationTimestamp": "2024-05-23T16:46:28Z"
      },
      "spec": {
        "description": "Show query type endpoints in datasource API servers (currently hardcoded for testdata, expressions, and prometheus)",
        "stage": "experimental",
        "codeowner": "@grafana/grafana-app-platform-squad",
        "requiresRestart": true
      }
    },
    {
      "metadata": {
        "name": "disableClassicHTTPHistogram",
        "resourceVersion": "1743693517832",
        "creationTimestamp": "2024-06-18T19:37:44Z"
      },
      "spec": {
        "description": "Disables classic HTTP Histogram (use with enableNativeHTTPHistogram)",
        "stage": "experimental",
        "codeowner": "@grafana/grafana-backend-services-squad",
        "requiresRestart": true,
        "hideFromAdminPage": true
      }
    },
    {
      "metadata": {
        "name": "disableEnvelopeEncryption",
        "resourceVersion": "1743693517832",
        "creationTimestamp": "2022-05-24T08:34:47Z"
      },
      "spec": {
        "description": "Disable envelope encryption (emergency only)",
        "stage": "GA",
        "codeowner": "@grafana/grafana-as-code",
        "hideFromAdminPage": true,
        "expression": "false"
      }
    },
    {
      "metadata": {
        "name": "disableNumericMetricsSortingInExpressions",
        "resourceVersion": "1743693517832",
        "creationTimestamp": "2024-04-16T14:52:47Z"
      },
      "spec": {
        "description": "In server-side expressions, disable the sorting of numeric-kind metrics by their metric name or labels.",
        "stage": "experimental",
        "codeowner": "@grafana/oss-big-tent",
        "requiresRestart": true
      }
    },
    {
      "metadata": {
        "name": "disableSSEDataplane",
        "resourceVersion": "1743693517832",
        "creationTimestamp": "2023-04-12T16:24:34Z"
      },
      "spec": {
        "description": "Disables dataplane specific processing in server side expressions.",
        "stage": "experimental",
        "codeowner": "@grafana/observability-metrics"
      }
    },
    {
      "metadata": {
        "name": "disableSecretsCompatibility",
        "resourceVersion": "1743693517832",
        "creationTimestamp": "2022-07-12T20:27:37Z",
        "deletionTimestamp": "2025-05-05T08:21:21Z"
      },
      "spec": {
        "description": "Disable duplicated secret storage in legacy tables",
        "stage": "experimental",
        "codeowner": "@grafana/hosted-grafana-team",
        "requiresRestart": true
      }
    },
    {
      "metadata": {
        "name": "editPanelCSVDragAndDrop",
        "resourceVersion": "1743693517832",
        "creationTimestamp": "2023-01-24T09:43:44Z"
      },
      "spec": {
        "description": "Enables drag and drop for CSV and Excel files",
        "stage": "experimental",
        "codeowner": "@grafana/dataviz-squad",
        "frontend": true
      }
    },
    {
      "metadata": {
        "name": "elasticsearchCrossClusterSearch",
        "resourceVersion": "1743693517832",
        "creationTimestamp": "2024-12-12T22:20:04Z"
      },
      "spec": {
        "description": "Enables cross cluster search in the Elasticsearch datasource",
        "stage": "preview",
        "codeowner": "@grafana/aws-datasources"
      }
    },
    {
      "metadata": {
        "name": "elasticsearchImprovedParsing",
        "resourceVersion": "1743693517832",
        "creationTimestamp": "2025-01-15T17:05:54Z"
      },
      "spec": {
        "description": "Enables less memory intensive Elasticsearch result parsing",
        "stage": "experimental",
        "codeowner": "@grafana/aws-datasources"
      }
    },
    {
      "metadata": {
        "name": "enableDatagridEditing",
        "resourceVersion": "1743693517832",
        "creationTimestamp": "2023-04-24T14:46:31Z"
      },
      "spec": {
        "description": "Enables the edit functionality in the datagrid panel",
        "stage": "preview",
        "codeowner": "@grafana/dataviz-squad",
        "frontend": true
      }
    },
    {
      "metadata": {
        "name": "enableExtensionsAdminPage",
        "resourceVersion": "1743693517832",
        "creationTimestamp": "2024-11-05T15:55:10Z"
      },
      "spec": {
        "description": "Enables the extension admin page regardless of development mode",
        "stage": "experimental",
        "codeowner": "@grafana/plugins-platform-backend",
        "requiresRestart": true
      }
    },
    {
      "metadata": {
        "name": "enableNativeHTTPHistogram",
        "resourceVersion": "1743693517832",
        "creationTimestamp": "2023-10-03T18:23:55Z"
      },
      "spec": {
        "description": "Enables native HTTP Histograms",
        "stage": "experimental",
        "codeowner": "@grafana/grafana-backend-services-squad",
        "requiresRestart": true,
        "hideFromAdminPage": true
      }
    },
    {
      "metadata": {
        "name": "enableSCIM",
        "resourceVersion": "1743693517832",
        "creationTimestamp": "2024-11-07T14:38:46Z"
      },
      "spec": {
        "description": "Enables SCIM support for user and group management",
        "stage": "experimental",
        "codeowner": "@grafana/identity-access-team"
      }
    },
    {
      "metadata": {
        "name": "enableScopesInMetricsExplore",
        "resourceVersion": "1743693517832",
        "creationTimestamp": "2024-11-06T13:11:33Z"
      },
      "spec": {
        "description": "Enables the scopes usage in Metrics Explore",
        "stage": "experimental",
        "codeowner": "@grafana/dashboards-squad",
        "hideFromAdminPage": true,
        "hideFromDocs": true
      }
    },
    {
      "metadata": {
        "name": "exploreLogsAggregatedMetrics",
        "resourceVersion": "1743693517832",
        "creationTimestamp": "2024-08-29T13:55:59Z"
      },
      "spec": {
        "description": "Used in Logs Drilldown to query by aggregated metrics",
        "stage": "experimental",
        "codeowner": "@grafana/observability-logs",
        "frontend": true
      }
    },
    {
      "metadata": {
        "name": "exploreLogsLimitedTimeRange",
        "resourceVersion": "1743693517832",
        "creationTimestamp": "2024-08-29T13:55:59Z"
      },
      "spec": {
        "description": "Used in Logs Drilldown to limit the time range",
        "stage": "experimental",
        "codeowner": "@grafana/observability-logs",
        "frontend": true
      }
    },
    {
      "metadata": {
        "name": "exploreLogsShardSplitting",
        "resourceVersion": "1743693517832",
        "creationTimestamp": "2024-08-29T13:55:59Z"
      },
      "spec": {
        "description": "Used in Logs Drilldown to split queries into multiple queries based on the number of shards",
        "stage": "experimental",
        "codeowner": "@grafana/observability-logs",
        "frontend": true
      }
    },
    {
      "metadata": {
        "name": "exploreMetrics",
        "resourceVersion": "1743693517832",
        "creationTimestamp": "2024-04-09T18:15:18Z",
        "deletionTimestamp": "2025-04-11T20:45:14Z"
      },
      "spec": {
        "description": "Enables the new Grafana Metrics Drilldown core app",
        "stage": "GA",
        "codeowner": "@grafana/observability-metrics",
        "frontend": true,
        "expression": "true"
      }
    },
    {
      "metadata": {
        "name": "exploreMetricsRelatedLogs",
        "resourceVersion": "1743693517832",
        "creationTimestamp": "2024-11-05T16:28:43Z"
      },
      "spec": {
        "description": "Display Related Logs in Grafana Metrics Drilldown",
        "stage": "experimental",
        "codeowner": "@grafana/observability-metrics",
        "frontend": true
      }
    },
    {
      "metadata": {
        "name": "exploreMetricsUseExternalAppPlugin",
        "resourceVersion": "1743693517832",
        "creationTimestamp": "2025-02-03T20:46:54Z",
        "deletionTimestamp": "2025-04-11T20:45:14Z"
      },
      "spec": {
        "description": "Use the externalized Grafana Metrics Drilldown (formerly known as Explore Metrics) app plugin",
        "stage": "preview",
        "codeowner": "@grafana/observability-metrics",
        "requiresRestart": true
      }
    },
    {
      "metadata": {
        "name": "expressionParser",
        "resourceVersion": "1743693517832",
        "creationTimestamp": "2024-02-17T00:59:11Z"
      },
      "spec": {
        "description": "Enable new expression parser",
        "stage": "experimental",
        "codeowner": "@grafana/grafana-app-platform-squad",
        "requiresRestart": true
      }
    },
    {
      "metadata": {
        "name": "extensionSidebar",
        "resourceVersion": "1743693517832",
        "creationTimestamp": "2025-04-03T10:16:35Z"
      },
      "spec": {
        "description": "Enables the extension sidebar",
        "stage": "experimental",
        "codeowner": "@grafana/observability-logs",
        "frontend": true
      }
    },
    {
      "metadata": {
        "name": "extensionsReadOnlyProxy",
        "resourceVersion": "1744122618262",
        "creationTimestamp": "2025-04-08T14:30:18Z"
      },
      "spec": {
        "description": "Use proxy-based read-only objects for plugin extensions instead of deep cloning",
        "stage": "experimental",
        "codeowner": "@grafana/plugins-platform-backend",
        "frontend": true,
        "hideFromAdminPage": true,
        "hideFromDocs": true
      }
    },
    {
      "metadata": {
        "name": "externalCorePlugins",
        "resourceVersion": "1743693517832",
        "creationTimestamp": "2023-09-22T08:50:13Z"
      },
      "spec": {
        "description": "Allow core plugins to be loaded as external",
        "stage": "GA",
        "codeowner": "@grafana/plugins-platform-backend",
        "expression": "true"
      }
    },
    {
      "metadata": {
        "name": "externalServiceAccounts",
        "resourceVersion": "1743693517832",
        "creationTimestamp": "2023-09-28T07:26:37Z"
      },
      "spec": {
        "description": "Automatic service account and token setup for plugins",
        "stage": "preview",
        "codeowner": "@grafana/identity-access-team",
        "hideFromAdminPage": true
      }
    },
    {
      "metadata": {
        "name": "extraThemes",
        "resourceVersion": "1743693517832",
        "creationTimestamp": "2023-05-10T13:37:04Z"
      },
      "spec": {
        "description": "Enables extra themes",
        "stage": "experimental",
        "codeowner": "@grafana/grafana-frontend-platform",
        "frontend": true
      }
    },
    {
      "metadata": {
        "name": "extractFieldsNameDeduplication",
        "resourceVersion": "1743693517832",
        "creationTimestamp": "2023-11-02T15:47:42Z"
      },
      "spec": {
        "description": "Make sure extracted field names are unique in the dataframe",
        "stage": "experimental",
        "codeowner": "@grafana/dataviz-squad",
        "frontend": true
      }
    },
    {
      "metadata": {
        "name": "failWrongDSUID",
        "resourceVersion": "1743693517832",
        "creationTimestamp": "2024-06-20T10:56:39Z"
      },
      "spec": {
        "description": "Throws an error if a data source has an invalid UIDs",
        "stage": "GA",
        "codeowner": "@grafana/plugins-platform-backend",
        "expression": "true"
      }
    },
    {
      "metadata": {
        "name": "faroDatasourceSelector",
        "resourceVersion": "1743693517832",
        "creationTimestamp": "2023-05-05T00:35:10Z"
      },
      "spec": {
        "description": "Enable the data source selector within the Frontend Apps section of the Frontend Observability",
        "stage": "preview",
        "codeowner": "@grafana/app-o11y",
        "frontend": true
      }
    },
    {
      "metadata": {
        "name": "featureHighlights",
        "resourceVersion": "1743693517832",
        "creationTimestamp": "2022-02-03T11:53:23Z"
      },
      "spec": {
        "description": "Highlight Grafana Enterprise features",
        "stage": "GA",
        "codeowner": "@grafana/grafana-as-code",
        "allowSelfServe": true,
        "expression": "false"
      }
    },
    {
      "metadata": {
        "name": "featureToggleAdminPage",
        "resourceVersion": "1743693517832",
        "creationTimestamp": "2023-07-18T20:43:32Z"
      },
      "spec": {
        "description": "Enable admin page for managing feature toggles from the Grafana front-end. Grafana Cloud only.",
        "stage": "experimental",
        "codeowner": "@grafana/grafana-operator-experience-squad",
        "requiresRestart": true,
        "hideFromDocs": true
      }
    },
    {
      "metadata": {
        "name": "feedbackButton",
        "resourceVersion": "1743693517832",
        "creationTimestamp": "2024-12-02T17:08:15Z"
      },
      "spec": {
        "description": "Enables a button to send feedback from the Grafana UI",
        "stage": "experimental",
        "codeowner": "@grafana/grafana-operator-experience-squad",
        "hideFromDocs": true
      }
    },
    {
      "metadata": {
        "name": "fetchRulesUsingPost",
        "resourceVersion": "1743693517832",
        "creationTimestamp": "2025-01-29T12:17:44Z"
      },
      "spec": {
        "description": "Use a POST request to list rules by passing down the namespaces user has access to",
        "stage": "experimental",
        "codeowner": "@grafana/alerting-squad",
        "hideFromAdminPage": true,
        "hideFromDocs": true
      }
    },
    {
      "metadata": {
        "name": "formatString",
        "resourceVersion": "1743693517832",
        "creationTimestamp": "2023-10-13T18:17:12Z"
      },
      "spec": {
        "description": "Enable format string transformer",
        "stage": "GA",
        "codeowner": "@grafana/dataviz-squad",
        "frontend": true,
        "expression": "true"
      }
    },
    {
      "metadata": {
        "name": "frontendSandboxMonitorOnly",
        "resourceVersion": "1743693517832",
        "creationTimestamp": "2023-07-05T11:48:25Z",
        "deletionTimestamp": "2025-05-05T08:21:21Z"
      },
      "spec": {
        "description": "Enables monitor only in the plugin frontend sandbox (if enabled)",
        "stage": "privatePreview",
        "codeowner": "@grafana/plugins-platform-backend",
        "frontend": true
      }
    },
    {
      "metadata": {
        "name": "grafanaAPIServerEnsureKubectlAccess",
        "resourceVersion": "1743693517832",
        "creationTimestamp": "2023-12-06T20:21:21Z"
      },
      "spec": {
        "description": "Start an additional https handler and write kubectl options",
        "stage": "experimental",
        "codeowner": "@grafana/grafana-app-platform-squad",
        "requiresDevMode": true,
        "requiresRestart": true
      }
    },
    {
      "metadata": {
        "name": "grafanaAPIServerWithExperimentalAPIs",
        "resourceVersion": "1743693517832",
        "creationTimestamp": "2023-10-06T18:55:22Z"
      },
      "spec": {
        "description": "Register experimental APIs with the k8s API server, including all datasources",
        "stage": "experimental",
        "codeowner": "@grafana/grafana-app-platform-squad",
        "requiresDevMode": true,
        "requiresRestart": true
      }
    },
    {
      "metadata": {
        "name": "grafanaAdvisor",
        "resourceVersion": "1743693517832",
        "creationTimestamp": "2025-01-20T10:08:00Z"
      },
      "spec": {
        "description": "Enables Advisor app",
        "stage": "experimental",
        "codeowner": "@grafana/plugins-platform-backend"
      }
    },
    {
      "metadata": {
        "name": "grafanaManagedRecordingRules",
        "resourceVersion": "1743693517832",
        "creationTimestamp": "2024-04-22T17:53:16Z"
      },
      "spec": {
        "description": "Enables Grafana-managed recording rules.",
        "stage": "experimental",
        "codeowner": "@grafana/alerting-squad",
        "hideFromAdminPage": true,
        "hideFromDocs": true
      }
    },
    {
      "metadata": {
        "name": "grafanaManagedRecordingRulesDatasources",
        "resourceVersion": "1743693517832",
        "creationTimestamp": "2025-03-07T13:30:40Z"
      },
      "spec": {
        "description": "Enables writing to data sources for Grafana-managed recording rules.",
        "stage": "experimental",
        "codeowner": "@grafana/alerting-squad",
        "hideFromAdminPage": true,
        "hideFromDocs": true
      }
    },
    {
      "metadata": {
        "name": "grafanaconThemes",
        "resourceVersion": "1743693517832",
        "creationTimestamp": "2025-02-06T11:08:04Z"
      },
      "spec": {
        "description": "Enables the temporary themes for GrafanaCon",
        "stage": "GA",
        "codeowner": "@grafana/grafana-frontend-platform",
        "requiresRestart": true,
        "hideFromAdminPage": true,
        "hideFromDocs": true,
        "expression": "true"
      }
    },
    {
      "metadata": {
        "name": "groupAttributeSync",
        "resourceVersion": "1743693517832",
        "creationTimestamp": "2024-09-09T15:29:43Z"
      },
      "spec": {
        "description": "Enable the groupsync extension for managing Group Attribute Sync feature",
        "stage": "privatePreview",
        "codeowner": "@grafana/identity-access-team",
        "hideFromDocs": true
      }
    },
    {
      "metadata": {
        "name": "groupByVariable",
        "resourceVersion": "1743693517832",
        "creationTimestamp": "2024-02-14T17:18:04Z"
      },
      "spec": {
        "description": "Enable groupBy variable support in scenes dashboards",
        "stage": "experimental",
        "codeowner": "@grafana/dashboards-squad",
        "hideFromAdminPage": true,
        "hideFromDocs": true
      }
    },
    {
      "metadata": {
        "name": "groupToNestedTableTransformation",
        "resourceVersion": "1743693517832",
        "creationTimestamp": "2024-02-07T14:28:26Z"
      },
      "spec": {
        "description": "Enables the group to nested table transformation",
        "stage": "GA",
        "codeowner": "@grafana/dataviz-squad",
        "frontend": true,
        "expression": "true"
      }
    },
    {
      "metadata": {
        "name": "grpcServer",
        "resourceVersion": "1743693517832",
        "creationTimestamp": "2022-09-26T20:25:34Z"
      },
      "spec": {
        "description": "Run the GRPC server",
        "stage": "preview",
        "codeowner": "@grafana/search-and-storage",
        "hideFromAdminPage": true
      }
    },
    {
      "metadata": {
        "name": "homeSetupGuide",
        "resourceVersion": "1743693517832",
        "creationTimestamp": "2024-09-25T17:20:04Z"
      },
      "spec": {
        "description": "Used in Home for users who want to return to the onboarding flow or quickly find popular config pages",
        "stage": "experimental",
        "codeowner": "@grafana/growth-and-onboarding",
        "frontend": true
      }
    },
    {
      "metadata": {
        "name": "improvedExternalSessionHandling",
        "resourceVersion": "1743693517832",
        "creationTimestamp": "2024-09-17T10:54:39Z"
      },
      "spec": {
        "description": "Enables improved support for OAuth external sessions. After enabling this feature, users might need to re-authenticate themselves.",
        "stage": "preview",
        "codeowner": "@grafana/identity-access-team",
        "allowSelfServe": true
      }
    },
    {
      "metadata": {
        "name": "improvedExternalSessionHandlingSAML",
        "resourceVersion": "1743693517832",
        "creationTimestamp": "2025-01-09T17:02:49Z"
      },
      "spec": {
        "description": "Enables improved support for SAML external sessions. Ensure the NameID format is correctly configured in Grafana for SAML Single Logout to function properly.",
        "stage": "preview",
        "codeowner": "@grafana/identity-access-team",
        "allowSelfServe": true
      }
    },
    {
      "metadata": {
        "name": "individualCookiePreferences",
        "resourceVersion": "1743693517832",
        "creationTimestamp": "2023-02-21T10:19:07Z"
      },
      "spec": {
        "description": "Support overriding cookie preferences per user",
        "stage": "experimental",
        "codeowner": "@grafana/grafana-backend-group"
      }
    },
    {
      "metadata": {
        "name": "infinityRunQueriesInParallel",
        "resourceVersion": "1743693517832",
        "creationTimestamp": "2025-03-14T12:54:04Z"
      },
      "spec": {
        "description": "Enables running Infinity queries in parallel",
        "stage": "privatePreview",
        "codeowner": "@grafana/oss-big-tent"
      }
    },
    {
      "metadata": {
        "name": "influxdbBackendMigration",
        "resourceVersion": "1743693517832",
        "creationTimestamp": "2022-02-09T18:26:16Z",
        "deletionTimestamp": "2023-01-17T14:11:26Z"
      },
      "spec": {
        "description": "Query InfluxDB InfluxQL without the proxy",
        "stage": "GA",
        "codeowner": "@grafana/partner-datasources",
        "frontend": true,
        "expression": "true"
      }
    },
    {
      "metadata": {
        "name": "influxdbRunQueriesInParallel",
        "resourceVersion": "1743693517832",
        "creationTimestamp": "2024-02-01T10:58:24Z"
      },
      "spec": {
        "description": "Enables running InfluxDB Influxql queries in parallel",
        "stage": "privatePreview",
        "codeowner": "@grafana/partner-datasources"
      }
    },
    {
      "metadata": {
        "name": "influxqlStreamingParser",
        "resourceVersion": "1743693517832",
        "creationTimestamp": "2023-11-29T17:29:35Z"
      },
      "spec": {
        "description": "Enable streaming JSON parser for InfluxDB datasource InfluxQL query language",
        "stage": "experimental",
        "codeowner": "@grafana/partner-datasources"
      }
    },
    {
      "metadata": {
        "name": "investigationsBackend",
        "resourceVersion": "1743693517832",
        "creationTimestamp": "2024-12-18T08:31:03Z"
      },
      "spec": {
        "description": "Enable the investigations backend API",
        "stage": "experimental",
        "codeowner": "@grafana/grafana-app-platform-squad",
        "expression": "false"
      }
    },
    {
      "metadata": {
        "name": "inviteUserExperimental",
        "resourceVersion": "1743693517832",
        "creationTimestamp": "2025-03-07T19:09:59Z"
      },
      "spec": {
        "description": "Renders invite user button along the app",
        "stage": "experimental",
        "codeowner": "@grafana/sharing-squad",
        "frontend": true,
        "hideFromAdminPage": true,
        "hideFromDocs": true
      }
    },
    {
      "metadata": {
        "name": "jaegerBackendMigration",
        "resourceVersion": "1743693517832",
        "creationTimestamp": "2024-11-15T14:40:20Z"
      },
      "spec": {
        "description": "Enables querying the Jaeger data source without the proxy",
        "stage": "experimental",
        "codeowner": "@grafana/oss-big-tent"
      }
    },
    {
      "metadata": {
        "name": "jitterAlertRulesWithinGroups",
        "resourceVersion": "1743693517832",
        "creationTimestamp": "2024-01-18T18:48:11Z"
      },
      "spec": {
        "description": "Distributes alert rule evaluations more evenly over time, including spreading out rules within the same group. Disables sequential evaluation if enabled.",
        "stage": "preview",
        "codeowner": "@grafana/alerting-squad",
        "requiresRestart": true,
        "hideFromDocs": true
      }
    },
    {
      "metadata": {
        "name": "k8SFolderCounts",
        "resourceVersion": "1743693517832",
        "creationTimestamp": "2024-12-27T17:10:44Z"
      },
      "spec": {
        "description": "Enable folder's api server counts",
        "stage": "experimental",
        "codeowner": "@grafana/search-and-storage",
        "expression": "false"
      }
    },
    {
      "metadata": {
        "name": "k8SFolderMove",
        "resourceVersion": "1743693517832",
        "creationTimestamp": "2024-12-27T17:10:44Z"
      },
      "spec": {
        "description": "Enable folder's api server move",
        "stage": "experimental",
        "codeowner": "@grafana/search-and-storage",
        "expression": "false"
      }
    },
    {
      "metadata": {
        "name": "kubernetesAggregator",
        "resourceVersion": "1743693517832",
        "creationTimestamp": "2024-02-12T20:59:35Z"
      },
      "spec": {
        "description": "Enable grafana's embedded kube-aggregator",
        "stage": "experimental",
        "codeowner": "@grafana/grafana-app-platform-squad",
        "requiresRestart": true
      }
    },
    {
      "metadata": {
        "name": "kubernetesClientDashboardsFolders",
        "resourceVersion": "1743693517832",
        "creationTimestamp": "2025-02-18T23:11:26Z"
      },
      "spec": {
        "description": "Route the folder and dashboard service requests to k8s",
        "stage": "GA",
        "codeowner": "@grafana/grafana-app-platform-squad",
        "expression": "true"
      }
    },
    {
      "metadata": {
        "name": "kubernetesDashboards",
        "resourceVersion": "1743693517832",
        "creationTimestamp": "2024-06-05T14:34:23Z"
      },
      "spec": {
        "description": "Use the kubernetes API in the frontend for dashboards",
        "stage": "experimental",
        "codeowner": "@grafana/grafana-app-platform-squad",
        "frontend": true
      }
    },
    {
      "metadata": {
        "name": "kubernetesFeatureToggles",
        "resourceVersion": "1743693517832",
        "creationTimestamp": "2024-01-18T05:32:44Z"
      },
      "spec": {
        "description": "Use the kubernetes API for feature toggle management in the frontend",
        "stage": "experimental",
        "codeowner": "@grafana/grafana-operator-experience-squad",
        "frontend": true,
        "hideFromAdminPage": true
      }
    },
    {
      "metadata": {
        "name": "kubernetesPlaylists",
        "resourceVersion": "1743693517832",
        "creationTimestamp": "2023-10-05T19:00:36Z",
        "deletionTimestamp": "2024-08-13T08:03:28Z"
      },
      "spec": {
        "description": "Use the kubernetes API in the frontend for playlists, and route /api/playlist requests to k8s",
        "stage": "GA",
        "codeowner": "@grafana/grafana-app-platform-squad",
        "requiresRestart": true,
        "expression": "true"
      }
    },
    {
      "metadata": {
        "name": "kubernetesSnapshots",
        "resourceVersion": "1743693517832",
        "creationTimestamp": "2023-12-05T22:31:49Z"
      },
      "spec": {
        "description": "Routes snapshot requests from /api to the /apis endpoint",
        "stage": "experimental",
        "codeowner": "@grafana/grafana-app-platform-squad",
        "requiresRestart": true
      }
    },
    {
      "metadata": {
        "name": "libraryPanelRBAC",
        "resourceVersion": "1743693517832",
        "creationTimestamp": "2023-10-11T23:30:50Z"
      },
      "spec": {
        "description": "Enables RBAC support for library panels",
        "stage": "experimental",
        "codeowner": "@grafana/dashboards-squad",
        "requiresRestart": true
      }
    },
    {
      "metadata": {
        "name": "localeFormatPreference",
        "resourceVersion": "1743693517832",
        "creationTimestamp": "2025-03-31T13:59:07Z"
      },
      "spec": {
        "description": "Specifies the locale so the correct format for numbers and dates can be shown",
        "stage": "experimental",
        "codeowner": "@grafana/grafana-frontend-platform"
      }
    },
    {
      "metadata": {
        "name": "localizationForPlugins",
        "resourceVersion": "1743693517832",
        "creationTimestamp": "2025-03-31T04:38:38Z"
      },
      "spec": {
        "description": "Enables localization for plugins",
        "stage": "experimental",
        "codeowner": "@grafana/plugins-platform-backend"
      }
    },
    {
      "metadata": {
        "name": "logQLScope",
        "resourceVersion": "1743693517832",
        "creationTimestamp": "2024-11-11T11:53:24Z"
      },
      "spec": {
        "description": "In-development feature that will allow injection of labels into loki queries.",
        "stage": "privatePreview",
        "codeowner": "@grafana/observability-logs",
        "hideFromAdminPage": true,
        "hideFromDocs": true,
        "expression": "false"
      }
    },
    {
      "metadata": {
        "name": "logRequestsInstrumentedAsUnknown",
        "resourceVersion": "1743693517832",
        "creationTimestamp": "2022-06-10T08:56:55Z"
      },
      "spec": {
        "description": "Logs the path for requests that are instrumented as unknown",
        "stage": "experimental",
        "codeowner": "@grafana/hosted-grafana-team"
      }
    },
    {
      "metadata": {
        "name": "logRowsPopoverMenu",
        "resourceVersion": "1743693517832",
        "creationTimestamp": "2023-11-16T09:48:10Z"
      },
      "spec": {
        "description": "Enable filtering menu displayed when text of a log line is selected",
        "stage": "GA",
        "codeowner": "@grafana/observability-logs",
        "frontend": true,
        "expression": "true"
      }
    },
    {
      "metadata": {
        "name": "logsContextDatasourceUi",
        "resourceVersion": "1743693517832",
        "creationTimestamp": "2023-01-27T14:12:01Z"
      },
      "spec": {
        "description": "Allow datasource to provide custom UI for context view",
        "stage": "GA",
        "codeowner": "@grafana/observability-logs",
        "frontend": true,
        "allowSelfServe": true,
        "expression": "true"
      }
    },
    {
      "metadata": {
        "name": "logsExploreTableDefaultVisualization",
        "resourceVersion": "1743693517832",
        "creationTimestamp": "2024-05-02T15:28:15Z"
      },
      "spec": {
        "description": "Sets the logs table as default visualisation in logs explore",
        "stage": "experimental",
        "codeowner": "@grafana/observability-logs",
        "frontend": true
      }
    },
    {
      "metadata": {
        "name": "logsExploreTableVisualisation",
        "resourceVersion": "1743693517832",
        "creationTimestamp": "2023-07-12T13:52:42Z"
      },
      "spec": {
        "description": "A table visualisation for logs in Explore",
        "stage": "GA",
        "codeowner": "@grafana/observability-logs",
        "frontend": true,
        "expression": "true"
      }
    },
    {
      "metadata": {
        "name": "logsInfiniteScrolling",
        "resourceVersion": "1743693517832",
        "creationTimestamp": "2023-11-09T10:54:03Z"
      },
      "spec": {
        "description": "Enables infinite scrolling for the Logs panel in Explore and Dashboards",
        "stage": "GA",
        "codeowner": "@grafana/observability-logs",
        "frontend": true,
        "expression": "true"
      }
    },
    {
      "metadata": {
        "name": "logsPanelControls",
        "resourceVersion": "1743772342343",
        "creationTimestamp": "2025-04-07T14:38:55Z",
        "annotations": {
          "grafana.app/updatedTimestamp": "2025-04-04 13:12:22.343052 +0000 UTC"
        }
      },
      "spec": {
        "description": "Enables a control component for the logs panel in Explore",
        "stage": "preview",
        "codeowner": "@grafana/observability-logs",
        "frontend": true,
        "expression": "true"
      }
    },
    {
      "metadata": {
        "name": "lokiExperimentalStreaming",
        "resourceVersion": "1743693517832",
        "creationTimestamp": "2023-06-19T10:03:51Z"
      },
      "spec": {
        "description": "Support new streaming approach for loki (prototype, needs special loki build)",
        "stage": "experimental",
        "codeowner": "@grafana/observability-logs"
      }
    },
    {
      "metadata": {
        "name": "lokiLabelNamesQueryApi",
        "resourceVersion": "1743693517832",
        "creationTimestamp": "2024-12-13T14:31:41Z"
      },
      "spec": {
        "description": "Defaults to using the Loki `/labels` API instead of `/series`",
        "stage": "GA",
        "codeowner": "@grafana/observability-logs",
        "expression": "true"
      }
    },
    {
      "metadata": {
        "name": "lokiLogsDataplane",
        "resourceVersion": "1743693517832",
        "creationTimestamp": "2023-07-13T07:58:00Z"
      },
      "spec": {
        "description": "Changes logs responses from Loki to be compliant with the dataplane specification.",
        "stage": "experimental",
        "codeowner": "@grafana/observability-logs"
      }
    },
    {
      "metadata": {
        "name": "lokiPredefinedOperations",
        "resourceVersion": "1743693517832",
        "creationTimestamp": "2023-06-02T10:52:36Z"
      },
      "spec": {
        "description": "Adds predefined query operations to Loki query editor",
        "stage": "experimental",
        "codeowner": "@grafana/observability-logs",
        "frontend": true
      }
    },
    {
      "metadata": {
        "name": "lokiQueryHints",
        "resourceVersion": "1743693517832",
        "creationTimestamp": "2023-12-18T20:43:16Z"
      },
      "spec": {
        "description": "Enables query hints for Loki",
        "stage": "GA",
        "codeowner": "@grafana/observability-logs",
        "frontend": true,
        "expression": "true"
      }
    },
    {
      "metadata": {
        "name": "lokiQuerySplitting",
        "resourceVersion": "1743693517832",
        "creationTimestamp": "2023-02-09T17:27:02Z"
      },
      "spec": {
        "description": "Split large interval queries into subqueries with smaller time intervals",
        "stage": "GA",
        "codeowner": "@grafana/observability-logs",
        "frontend": true,
        "allowSelfServe": true,
        "expression": "true"
      }
    },
    {
      "metadata": {
        "name": "lokiQuerySplittingConfig",
        "resourceVersion": "1743693517832",
        "creationTimestamp": "2023-03-20T15:51:36Z"
      },
      "spec": {
        "description": "Give users the option to configure split durations for Loki queries",
        "stage": "experimental",
        "codeowner": "@grafana/observability-logs",
        "frontend": true
      }
    },
    {
      "metadata": {
        "name": "lokiRunQueriesInParallel",
        "resourceVersion": "1743693517832",
        "creationTimestamp": "2023-09-19T09:34:01Z"
      },
      "spec": {
        "description": "Enables running Loki queries in parallel",
        "stage": "privatePreview",
        "codeowner": "@grafana/observability-logs"
      }
    },
    {
      "metadata": {
        "name": "lokiSendDashboardPanelNames",
        "resourceVersion": "1743693517832",
        "creationTimestamp": "2024-08-22T19:30:43Z"
      },
      "spec": {
        "description": "Send dashboard and panel names to Loki when querying",
        "stage": "experimental",
        "codeowner": "@grafana/observability-logs"
      }
    },
    {
      "metadata": {
        "name": "lokiShardSplitting",
        "resourceVersion": "1743693517832",
        "creationTimestamp": "2024-10-23T11:21:03Z"
      },
      "spec": {
        "description": "Use stream shards to split queries into smaller subqueries",
        "stage": "experimental",
        "codeowner": "@grafana/observability-logs",
        "frontend": true
      }
    },
    {
      "metadata": {
        "name": "lokiStructuredMetadata",
        "resourceVersion": "1743693517832",
        "creationTimestamp": "2023-11-16T16:06:14Z"
      },
      "spec": {
        "description": "Enables the loki data source to request structured metadata from the Loki server",
        "stage": "GA",
        "codeowner": "@grafana/observability-logs",
        "expression": "true"
      }
    },
    {
      "metadata": {
        "name": "managedDualWriter",
        "resourceVersion": "1743693517832",
        "creationTimestamp": "2025-02-19T14:50:39Z"
      },
      "spec": {
        "description": "Pick the dual write mode from database configs",
        "stage": "experimental",
        "codeowner": "@grafana/search-and-storage",
        "hideFromAdminPage": true,
        "hideFromDocs": true
      }
    },
    {
      "metadata": {
        "name": "metricsFromProfiles",
        "resourceVersion": "1745491786560",
        "creationTimestamp": "2025-04-09T10:55:28Z"
      },
      "spec": {
        "description": "Enables creating metrics from profiles and storing them as recording rules",
        "stage": "experimental",
        "codeowner": "@grafana/observability-traces-and-profiling",
        "frontend": true
      }
    },
    {
      "metadata": {
        "name": "mlExpressions",
        "resourceVersion": "1743693517832",
        "creationTimestamp": "2023-07-13T17:37:50Z"
      },
      "spec": {
        "description": "Enable support for Machine Learning in server-side expressions",
        "stage": "experimental",
        "codeowner": "@grafana/alerting-squad"
      }
    },
    {
      "metadata": {
        "name": "multiTenantFrontend",
        "resourceVersion": "1745438197175",
        "creationTimestamp": "2025-04-23T19:56:37Z"
      },
      "spec": {
        "description": "Register MT frontend",
        "stage": "experimental",
        "codeowner": "@grafana/grafana-frontend-platform"
      }
    },
    {
      "metadata": {
        "name": "multiTenantTempCredentials",
        "resourceVersion": "1743693517832",
        "creationTimestamp": "2025-04-02T20:25:50Z"
      },
      "spec": {
        "description": "use multi-tenant path for awsTempCredentials",
        "stage": "experimental",
        "codeowner": "@grafana/aws-datasources",
        "hideFromDocs": true
      }
    },
    {
      "metadata": {
        "name": "multitenantFrontend",
        "resourceVersion": "1745438122785",
        "creationTimestamp": "2025-04-23T19:55:22Z",
        "deletionTimestamp": "2025-04-23T19:56:37Z"
      },
      "spec": {
        "description": "Register MT frontend",
        "stage": "experimental",
        "codeowner": "@grafana/grafana-frontend-platform"
      }
    },
    {
      "metadata": {
        "name": "mysqlAnsiQuotes",
        "resourceVersion": "1743693517832",
        "creationTimestamp": "2022-10-12T11:43:35Z"
      },
      "spec": {
        "description": "Use double quotes to escape keyword in a MySQL query",
        "stage": "experimental",
        "codeowner": "@grafana/search-and-storage"
      }
    },
    {
      "metadata": {
        "name": "nestedFolders",
        "resourceVersion": "1743693517832",
        "creationTimestamp": "2022-10-26T14:15:14Z"
      },
      "spec": {
        "description": "Enable folder nesting",
        "stage": "GA",
        "codeowner": "@grafana/search-and-storage",
        "expression": "true"
      }
    },
    {
      "metadata": {
        "name": "newDashboardSharingComponent",
        "resourceVersion": "1743693517832",
        "creationTimestamp": "2024-05-03T15:02:18Z"
      },
      "spec": {
        "description": "Enables the new sharing drawer design",
        "stage": "GA",
        "codeowner": "@grafana/sharing-squad",
        "frontend": true,
        "expression": "true"
      }
    },
    {
      "metadata": {
        "name": "newDashboardWithFiltersAndGroupBy",
        "resourceVersion": "1743693517832",
        "creationTimestamp": "2024-04-04T11:25:21Z"
      },
      "spec": {
        "description": "Enables filters and group by variables on all new dashboards. Variables are added only if default data source supports filtering.",
        "stage": "experimental",
        "codeowner": "@grafana/dashboards-squad",
        "hideFromAdminPage": true,
        "hideFromDocs": true
      }
    },
    {
      "metadata": {
        "name": "newFiltersUI",
        "resourceVersion": "1743693517832",
        "creationTimestamp": "2024-08-30T12:48:13Z"
      },
      "spec": {
        "description": "Enables new combobox style UI for the Ad hoc filters variable in scenes architecture",
        "stage": "GA",
        "codeowner": "@grafana/dashboards-squad",
        "expression": "true"
      }
    },
    {
      "metadata": {
        "name": "newFolderPicker",
        "resourceVersion": "1743693517832",
        "creationTimestamp": "2024-01-15T11:43:19Z"
      },
      "spec": {
        "description": "Enables the nested folder picker without having nested folders enabled",
        "stage": "experimental",
        "codeowner": "@grafana/grafana-frontend-platform",
        "frontend": true
      }
    },
    {
      "metadata": {
        "name": "newLogsPanel",
        "resourceVersion": "1743693517832",
        "creationTimestamp": "2025-02-04T17:40:17Z"
      },
      "spec": {
        "description": "Enables the new logs panel in Explore",
        "stage": "experimental",
        "codeowner": "@grafana/observability-logs",
        "frontend": true
      }
    },
    {
      "metadata": {
        "name": "newPDFRendering",
        "resourceVersion": "1743693517832",
        "creationTimestamp": "2024-02-08T12:09:34Z"
      },
      "spec": {
        "description": "New implementation for the dashboard-to-PDF rendering",
        "stage": "GA",
        "codeowner": "@grafana/sharing-squad",
        "expression": "true"
      }
    },
    {
      "metadata": {
        "name": "newShareReportDrawer",
        "resourceVersion": "1743693517832",
        "creationTimestamp": "2025-02-17T19:05:46Z"
      },
      "spec": {
        "description": "Enables the report creation drawer in a dashboard",
        "stage": "experimental",
        "codeowner": "@grafana/sharing-squad",
        "hideFromAdminPage": true,
        "hideFromDocs": true
      }
    },
    {
      "metadata": {
        "name": "noBackdropBlur",
        "resourceVersion": "1744057771109",
        "creationTimestamp": "2025-03-14T15:21:35Z",
        "deletionTimestamp": "2025-04-08T10:58:19Z",
        "annotations": {
          "grafana.app/updatedTimestamp": "2025-04-07 20:29:31.109804663 +0000 UTC"
        }
      },
      "spec": {
        "description": "Disables backdrop blur behind modals and drawers",
        "stage": "GA",
        "codeowner": "@grafana/grafana-frontend-platform",
        "frontend": true,
        "expression": "true"
      }
    },
    {
      "metadata": {
        "name": "nodeGraphDotLayout",
        "resourceVersion": "1743693517832",
        "creationTimestamp": "2024-01-31T16:26:12Z",
        "deletionTimestamp": "2025-04-08T14:37:17Z"
      },
      "spec": {
        "description": "Changed the layout algorithm for the node graph",
        "stage": "experimental",
        "codeowner": "@grafana/observability-traces-and-profiling",
        "frontend": true
      }
    },
    {
      "metadata": {
        "name": "oauthRequireSubClaim",
        "resourceVersion": "1743693517832",
        "creationTimestamp": "2024-03-25T13:22:24Z"
      },
      "spec": {
        "description": "Require that sub claims is present in oauth tokens.",
        "stage": "experimental",
        "codeowner": "@grafana/identity-access-team",
        "hideFromAdminPage": true,
        "hideFromDocs": true
      }
    },
    {
      "metadata": {
        "name": "onPremToCloudMigrations",
        "resourceVersion": "1743693517832",
        "creationTimestamp": "2024-01-22T16:09:08Z"
      },
      "spec": {
        "description": "Enable the Grafana Migration Assistant, which helps you easily migrate various on-prem resources to your Grafana Cloud stack.",
        "stage": "GA",
        "codeowner": "@grafana/grafana-operator-experience-squad",
        "expression": "true"
      }
    },
    {
      "metadata": {
        "name": "panelFilterVariable",
        "resourceVersion": "1743693517832",
        "creationTimestamp": "2023-11-03T12:15:54Z"
      },
      "spec": {
        "description": "Enables use of the `systemPanelFilterVar` variable to filter panels in a dashboard",
        "stage": "experimental",
        "codeowner": "@grafana/dashboards-squad",
        "frontend": true,
        "hideFromDocs": true
      }
    },
    {
      "metadata": {
        "name": "panelMonitoring",
        "resourceVersion": "1743693517832",
        "creationTimestamp": "2023-10-09T05:19:08Z"
      },
      "spec": {
        "description": "Enables panel monitoring through logs and measurements",
        "stage": "GA",
        "codeowner": "@grafana/dataviz-squad",
        "frontend": true,
        "expression": "true"
      }
    },
    {
      "metadata": {
        "name": "panelTitleSearch",
        "resourceVersion": "1743693517832",
        "creationTimestamp": "2022-02-15T18:26:03Z"
      },
      "spec": {
        "description": "Search for dashboards using panel title",
        "stage": "preview",
        "codeowner": "@grafana/search-and-storage",
        "hideFromAdminPage": true
      }
    },
    {
      "metadata": {
        "name": "passwordlessMagicLinkAuthentication",
        "resourceVersion": "1743693517832",
        "creationTimestamp": "2024-11-14T13:50:55Z"
      },
      "spec": {
        "description": "Enable passwordless login via magic link authentication",
        "stage": "experimental",
        "codeowner": "@grafana/identity-access-team",
        "hideFromAdminPage": true,
        "hideFromDocs": true
      }
    },
    {
      "metadata": {
        "name": "pdfTables",
        "resourceVersion": "1743693517832",
        "creationTimestamp": "2023-11-06T13:39:22Z"
      },
      "spec": {
        "description": "Enables generating table data as PDF in reporting",
        "stage": "preview",
        "codeowner": "@grafana/sharing-squad"
      }
    },
    {
      "metadata": {
        "name": "permissionsFilterRemoveSubquery",
        "resourceVersion": "1743693517832",
        "creationTimestamp": "2023-08-02T07:39:25Z"
      },
      "spec": {
        "description": "Alternative permission filter implementation that does not use subqueries for fetching the dashboard folder",
        "stage": "experimental",
        "codeowner": "@grafana/grafana-backend-group"
      }
    },
    {
      "metadata": {
        "name": "pinNavItems",
        "resourceVersion": "1743693517832",
        "creationTimestamp": "2024-06-10T11:40:03Z"
      },
      "spec": {
        "description": "Enables pinning of nav items",
        "stage": "GA",
        "codeowner": "@grafana/grafana-frontend-platform",
        "expression": "true"
      }
    },
    {
      "metadata": {
        "name": "playlistsReconciler",
        "resourceVersion": "1743693517832",
        "creationTimestamp": "2024-12-20T03:09:31Z"
      },
      "spec": {
        "description": "Enables experimental reconciler for playlists",
        "stage": "experimental",
        "codeowner": "@grafana/grafana-app-platform-squad",
        "requiresRestart": true
      }
    },
    {
      "metadata": {
        "name": "pluginProxyPreserveTrailingSlash",
        "resourceVersion": "1743693517832",
        "creationTimestamp": "2024-06-05T11:36:14Z"
      },
      "spec": {
        "description": "Preserve plugin proxy trailing slash.",
        "stage": "GA",
        "codeowner": "@grafana/plugins-platform-backend",
        "expression": "false"
      }
    },
    {
      "metadata": {
        "name": "pluginsAPIMetrics",
        "resourceVersion": "1743693517832",
        "creationTimestamp": "2023-09-21T11:36:32Z",
        "deletionTimestamp": "2025-05-05T08:21:21Z"
      },
      "spec": {
        "description": "Enables auto-updating of users installed plugins",
        "stage": "experimental",
        "codeowner": "@grafana/plugins-platform-backend"
      }
    },
    {
      "metadata": {
        "name": "pluginsApp",
<<<<<<< HEAD
        "resourceVersion": "1746542367826",
        "creationTimestamp": "2025-05-06T14:39:27Z"
=======
        "resourceVersion": "1746541184010",
        "creationTimestamp": "2025-05-06T14:19:44Z"
>>>>>>> d3684c58
      },
      "spec": {
        "description": "Enables the plugins app",
        "stage": "experimental",
        "codeowner": "@grafana/plugins-platform-backend"
      }
    },
    {
      "metadata": {
        "name": "pluginsAutoUpdate",
        "resourceVersion": "1746433281774",
        "creationTimestamp": "2025-05-05T08:21:21Z"
      },
      "spec": {
        "description": "Enables auto-updating of users installed plugins",
        "stage": "experimental",
        "codeowner": "@grafana/plugins-platform-backend"
      }
    },
    {
      "metadata": {
        "name": "pluginsCDNSyncLoader",
        "resourceVersion": "1743693517832",
        "creationTimestamp": "2025-02-07T10:07:08Z"
      },
      "spec": {
        "description": "Loads plugins from CDN synchronously",
        "stage": "experimental",
        "codeowner": "@grafana/plugins-platform-backend"
      }
    },
    {
      "metadata": {
        "name": "pluginsDetailsRightPanel",
        "resourceVersion": "1743693517832",
        "creationTimestamp": "2024-08-13T09:55:30Z"
      },
      "spec": {
        "description": "Enables right panel for the plugins details page",
        "stage": "GA",
        "codeowner": "@grafana/plugins-platform-backend",
        "frontend": true,
        "expression": "true"
      }
    },
    {
      "metadata": {
        "name": "pluginsFrontendSandbox",
        "resourceVersion": "1743693517832",
        "creationTimestamp": "2023-06-05T08:51:36Z"
      },
      "spec": {
        "description": "Enables the plugins frontend sandbox",
        "stage": "privatePreview",
        "codeowner": "@grafana/plugins-platform-backend"
      }
    },
    {
      "metadata": {
        "name": "pluginsSkipHostEnvVars",
        "resourceVersion": "1743693517832",
        "creationTimestamp": "2023-11-15T17:09:14Z"
      },
      "spec": {
        "description": "Disables passing host environment variable to plugin processes",
        "stage": "experimental",
        "codeowner": "@grafana/plugins-platform-backend"
      }
    },
    {
      "metadata": {
        "name": "pluginsSriChecks",
        "resourceVersion": "1743693517832",
        "creationTimestamp": "2024-10-04T12:55:09Z"
      },
      "spec": {
        "description": "Enables SRI checks for plugin assets",
        "stage": "GA",
        "codeowner": "@grafana/plugins-platform-backend",
        "expression": "false"
      }
    },
    {
      "metadata": {
        "name": "preinstallAutoUpdate",
        "resourceVersion": "1743693517832",
        "creationTimestamp": "2024-11-07T12:14:25Z"
      },
      "spec": {
        "description": "Enables automatic updates for pre-installed plugins",
        "stage": "GA",
        "codeowner": "@grafana/plugins-platform-backend",
        "expression": "true"
      }
    },
    {
      "metadata": {
        "name": "preserveDashboardStateWhenNavigating",
        "resourceVersion": "1743693517832",
        "creationTimestamp": "2024-05-27T12:28:06Z"
      },
      "spec": {
        "description": "Enables possibility to preserve dashboard variables and time range when navigating between dashboards",
        "stage": "experimental",
        "codeowner": "@grafana/dashboards-squad",
        "hideFromAdminPage": true,
        "hideFromDocs": true
      }
    },
    {
      "metadata": {
        "name": "promQLScope",
        "resourceVersion": "1743693517832",
        "creationTimestamp": "2024-01-29T20:22:17Z"
      },
      "spec": {
        "description": "In-development feature that will allow injection of labels into prometheus queries.",
        "stage": "GA",
        "codeowner": "@grafana/oss-big-tent",
        "hideFromAdminPage": true,
        "hideFromDocs": true,
        "expression": "true"
      }
    },
    {
      "metadata": {
        "name": "prometheusAzureOverrideAudience",
        "resourceVersion": "1743693517832",
        "creationTimestamp": "2022-05-30T15:43:32Z",
        "deletionTimestamp": "2023-07-16T21:30:14Z"
      },
      "spec": {
        "description": "Deprecated. Allow override default AAD audience for Azure Prometheus endpoint. Enabled by default. This feature should no longer be used and will be removed in the future.",
        "stage": "deprecated",
        "codeowner": "@grafana/partner-datasources",
        "expression": "true"
      }
    },
    {
      "metadata": {
        "name": "prometheusCodeModeMetricNamesSearch",
        "resourceVersion": "1743693517832",
        "creationTimestamp": "2024-04-04T20:38:23Z"
      },
      "spec": {
        "description": "Enables search for metric names in Code Mode, to improve performance when working with an enormous number of metric names",
        "stage": "experimental",
        "codeowner": "@grafana/oss-big-tent",
        "frontend": true
      }
    },
    {
      "metadata": {
        "name": "prometheusRunQueriesInParallel",
        "resourceVersion": "1743693517832",
        "creationTimestamp": "2024-08-12T12:31:39Z",
        "deletionTimestamp": "2025-04-11T22:11:19Z"
      },
      "spec": {
        "description": "Enables running Prometheus queries in parallel",
        "stage": "GA",
        "codeowner": "@grafana/oss-big-tent",
        "expression": "true"
      }
    },
    {
      "metadata": {
        "name": "prometheusSpecialCharsInLabelValues",
        "resourceVersion": "1743693517832",
        "creationTimestamp": "2024-12-18T21:31:08Z"
      },
      "spec": {
        "description": "Adds support for quotes and special characters in label values for Prometheus queries",
        "stage": "experimental",
        "codeowner": "@grafana/oss-big-tent",
        "frontend": true
      }
    },
    {
      "metadata": {
        "name": "prometheusUsesCombobox",
        "resourceVersion": "1743693517832",
        "creationTimestamp": "2024-10-23T11:18:33Z",
        "deletionTimestamp": "2025-05-05T08:21:21Z"
      },
      "spec": {
        "description": "Use new **Combobox** component for Prometheus query editor",
        "stage": "GA",
        "codeowner": "@grafana/oss-big-tent",
        "expression": "true"
      }
    },
    {
      "metadata": {
        "name": "provisioning",
        "resourceVersion": "1743693517832",
        "creationTimestamp": "2024-11-22T09:03:50Z"
      },
      "spec": {
        "description": "Next generation provisioning... and git",
        "stage": "experimental",
        "codeowner": "@grafana/grafana-app-platform-squad",
        "requiresRestart": true
      }
    },
    {
      "metadata": {
        "name": "publicDashboardsEmailSharing",
        "resourceVersion": "1743693517832",
        "creationTimestamp": "2023-01-03T19:45:15Z"
      },
      "spec": {
        "description": "Enables public dashboard sharing to be restricted to only allowed emails",
        "stage": "preview",
        "codeowner": "@grafana/sharing-squad",
        "hideFromAdminPage": true,
        "hideFromDocs": true
      }
    },
    {
      "metadata": {
        "name": "publicDashboardsScene",
        "resourceVersion": "1743693517832",
        "creationTimestamp": "2024-03-22T14:48:21Z"
      },
      "spec": {
        "description": "Enables public dashboard rendering using scenes",
        "stage": "GA",
        "codeowner": "@grafana/sharing-squad",
        "frontend": true,
        "expression": "true"
      }
    },
    {
      "metadata": {
        "name": "queryLibrary",
        "resourceVersion": "1743693517832",
        "creationTimestamp": "2022-10-07T18:31:45Z",
        "deletionTimestamp": "2023-03-20T16:00:14Z"
      },
      "spec": {
        "description": "Enables Query Library feature in Explore",
        "stage": "experimental",
        "codeowner": "@grafana/grafana-frontend-platform"
      }
    },
    {
      "metadata": {
        "name": "queryService",
        "resourceVersion": "1743693517832",
        "creationTimestamp": "2024-04-19T09:26:21Z"
      },
      "spec": {
        "description": "Register /apis/query.grafana.app/ -- will eventually replace /api/ds/query",
        "stage": "experimental",
        "codeowner": "@grafana/grafana-datasources-core-services",
        "requiresRestart": true
      }
    },
    {
      "metadata": {
        "name": "queryServiceFromExplore",
        "resourceVersion": "1743693517832",
        "creationTimestamp": "2025-04-02T10:00:33Z"
      },
      "spec": {
        "description": "Routes explore requests to the new query service",
        "stage": "experimental",
        "codeowner": "@grafana/grafana-datasources-core-services",
        "frontend": true
      }
    },
    {
      "metadata": {
        "name": "queryServiceFromUI",
        "resourceVersion": "1743693517832",
        "creationTimestamp": "2024-04-19T09:26:21Z"
      },
      "spec": {
        "description": "Routes requests to the new query service",
        "stage": "experimental",
        "codeowner": "@grafana/grafana-datasources-core-services",
        "frontend": true
      }
    },
    {
      "metadata": {
        "name": "queryServiceRewrite",
        "resourceVersion": "1743693517832",
        "creationTimestamp": "2024-04-19T09:26:21Z"
      },
      "spec": {
        "description": "Rewrite requests targeting /ds/query to the query service",
        "stage": "experimental",
        "codeowner": "@grafana/grafana-datasources-core-services",
        "requiresRestart": true
      }
    },
    {
      "metadata": {
        "name": "recordedQueriesMulti",
        "resourceVersion": "1743693517832",
        "creationTimestamp": "2023-06-14T12:34:22Z"
      },
      "spec": {
        "description": "Enables writing multiple items from a single query within Recorded Queries",
        "stage": "GA",
        "codeowner": "@grafana/observability-metrics",
        "expression": "true"
      }
    },
    {
      "metadata": {
        "name": "recoveryThreshold",
        "resourceVersion": "1743693517832",
        "creationTimestamp": "2023-10-10T14:51:50Z",
        "deletionTimestamp": "2025-05-05T08:21:21Z"
      },
      "spec": {
        "description": "Enables feature recovery threshold (aka hysteresis) for threshold server-side expression",
        "stage": "GA",
        "codeowner": "@grafana/alerting-squad",
        "requiresRestart": true,
        "expression": "true"
      }
    },
    {
      "metadata": {
        "name": "refactorVariablesTimeRange",
        "resourceVersion": "1743693517832",
        "creationTimestamp": "2023-06-06T13:12:09Z"
      },
      "spec": {
        "description": "Refactor time range variables flow to reduce number of API calls made when query variables are chained",
        "stage": "preview",
        "codeowner": "@grafana/dashboards-squad",
        "hideFromAdminPage": true
      }
    },
    {
      "metadata": {
        "name": "regressionTransformation",
        "resourceVersion": "1743693517832",
        "creationTimestamp": "2023-11-24T14:49:16Z"
      },
      "spec": {
        "description": "Enables regression analysis transformation",
        "stage": "preview",
        "codeowner": "@grafana/dataviz-squad",
        "frontend": true
      }
    },
    {
      "metadata": {
        "name": "reloadDashboardsOnParamsChange",
        "resourceVersion": "1743693517832",
        "creationTimestamp": "2024-10-25T12:56:54Z"
      },
      "spec": {
        "description": "Enables reload of dashboards on scopes, time range and variables changes",
        "stage": "experimental",
        "codeowner": "@grafana/dashboards-squad",
        "hideFromAdminPage": true,
        "hideFromDocs": true
      }
    },
    {
      "metadata": {
        "name": "renderAuthJWT",
        "resourceVersion": "1743693517832",
        "creationTimestamp": "2023-04-03T16:53:38Z"
      },
      "spec": {
        "description": "Uses JWT-based auth for rendering instead of relying on remote cache",
        "stage": "preview",
        "codeowner": "@grafana/grafana-as-code",
        "hideFromAdminPage": true
      }
    },
    {
      "metadata": {
        "name": "rendererDisableAppPluginsPreload",
        "resourceVersion": "1743693517832",
        "creationTimestamp": "2025-02-24T14:43:06Z"
      },
      "spec": {
        "description": "Disable pre-loading app plugins when the request is coming from the renderer",
        "stage": "experimental",
        "codeowner": "@grafana/sharing-squad",
        "frontend": true,
        "hideFromAdminPage": true,
        "hideFromDocs": true
      }
    },
    {
      "metadata": {
        "name": "reportingRetries",
        "resourceVersion": "1743693517832",
        "creationTimestamp": "2023-08-31T07:47:47Z"
      },
      "spec": {
        "description": "Enables rendering retries for the reporting feature",
        "stage": "preview",
        "codeowner": "@grafana/sharing-squad",
        "requiresRestart": true
      }
    },
    {
      "metadata": {
        "name": "reportingUseRawTimeRange",
        "resourceVersion": "1743693517832",
        "creationTimestamp": "2024-11-14T20:08:03Z"
      },
      "spec": {
        "description": "Uses the original report or dashboard time range instead of making an absolute transformation",
        "stage": "GA",
        "codeowner": "@grafana/sharing-squad",
        "expression": "true"
      }
    },
    {
      "metadata": {
        "name": "rolePickerDrawer",
        "resourceVersion": "1743693517832",
        "creationTimestamp": "2024-09-26T12:51:38Z"
      },
      "spec": {
        "description": "Enables the new role picker drawer design",
        "stage": "experimental",
        "codeowner": "@grafana/identity-access-team"
      }
    },
    {
      "metadata": {
        "name": "scopeApi",
        "resourceVersion": "1743693517832",
        "creationTimestamp": "2024-11-27T07:58:25Z"
      },
      "spec": {
        "description": "In-development feature flag for the scope api using the app platform.",
        "stage": "experimental",
        "codeowner": "@grafana/grafana-app-platform-squad",
        "hideFromAdminPage": true,
        "expression": "false"
      }
    },
    {
      "metadata": {
        "name": "scopeFilters",
        "resourceVersion": "1743693517832",
        "creationTimestamp": "2024-03-05T15:41:19Z"
      },
      "spec": {
        "description": "Enables the use of scope filters in Grafana",
        "stage": "experimental",
        "codeowner": "@grafana/dashboards-squad",
        "hideFromAdminPage": true,
        "hideFromDocs": true
      }
    },
    {
      "metadata": {
        "name": "scopeSearchAllLevels",
        "resourceVersion": "1745491786560",
        "creationTimestamp": "2025-04-14T07:42:16Z"
      },
      "spec": {
        "description": "Enable scope search to include all levels of the scope node tree",
        "stage": "experimental",
        "codeowner": "@grafana/grafana-frontend-platform",
        "hideFromAdminPage": true,
        "hideFromDocs": true
      }
    },
    {
      "metadata": {
        "name": "secretsManagementAppPlatform",
        "resourceVersion": "1743693517832",
        "creationTimestamp": "2025-03-19T09:25:14Z"
      },
      "spec": {
        "description": "Enable the secrets management API and services under app platform",
        "stage": "experimental",
        "codeowner": "@grafana/grafana-operator-experience-squad"
      }
    },
    {
      "metadata": {
        "name": "showDashboardValidationWarnings",
        "resourceVersion": "1743693517832",
        "creationTimestamp": "2022-10-14T13:51:05Z"
      },
      "spec": {
        "description": "Show warnings when dashboards do not validate against the schema",
        "stage": "experimental",
        "codeowner": "@grafana/dashboards-squad"
      }
    },
    {
      "metadata": {
        "name": "sqlDatasourceDatabaseSelection",
        "resourceVersion": "1743693517832",
        "creationTimestamp": "2023-06-06T16:28:52Z"
      },
      "spec": {
        "description": "Enables previous SQL data source dataset dropdown behavior",
        "stage": "preview",
        "codeowner": "@grafana/oss-big-tent",
        "frontend": true,
        "hideFromAdminPage": true
      }
    },
    {
      "metadata": {
        "name": "sqlExpressions",
        "resourceVersion": "1743693517832",
        "creationTimestamp": "2024-02-27T21:16:00Z"
      },
      "spec": {
        "description": "Enables SQL Expressions, which can execute SQL queries against data source results.",
        "stage": "privatePreview",
        "codeowner": "@grafana/grafana-datasources-core-services"
      }
    },
    {
      "metadata": {
        "name": "sseGroupByDatasource",
        "resourceVersion": "1743693517832",
        "creationTimestamp": "2023-09-07T20:02:07Z"
      },
      "spec": {
        "description": "Send query to the same datasource in a single request when using server side expressions. The `cloudWatchBatchQueries` feature toggle should be enabled if this used with CloudWatch.",
        "stage": "experimental",
        "codeowner": "@grafana/observability-metrics"
      }
    },
    {
      "metadata": {
        "name": "ssoSettingsApi",
        "resourceVersion": "1743693517832",
        "creationTimestamp": "2023-11-08T09:50:01Z"
      },
      "spec": {
        "description": "Enables the SSO settings API and the OAuth configuration UIs in Grafana",
        "stage": "GA",
        "codeowner": "@grafana/identity-access-team",
        "allowSelfServe": true,
        "expression": "true"
      }
    },
    {
      "metadata": {
        "name": "ssoSettingsLDAP",
        "resourceVersion": "1743693517832",
        "creationTimestamp": "2024-06-18T11:31:27Z"
      },
      "spec": {
        "description": "Use the new SSO Settings API to configure LDAP",
        "stage": "preview",
        "codeowner": "@grafana/identity-access-team",
        "requiresRestart": true,
        "allowSelfServe": true
      }
    },
    {
      "metadata": {
        "name": "ssoSettingsSAML",
        "resourceVersion": "1743693517832",
        "creationTimestamp": "2024-03-14T11:04:45Z"
      },
      "spec": {
        "description": "Use the new SSO Settings API to configure the SAML connector",
        "stage": "GA",
        "codeowner": "@grafana/identity-access-team",
        "allowSelfServe": true,
        "expression": "true"
      }
    },
    {
      "metadata": {
        "name": "storage",
        "resourceVersion": "1743693517832",
        "creationTimestamp": "2022-03-17T17:19:23Z"
      },
      "spec": {
        "description": "Configurable storage for dashboards, datasources, and resources",
        "stage": "experimental",
        "codeowner": "@grafana/search-and-storage"
      }
    },
    {
      "metadata": {
        "name": "tableNextGen",
        "resourceVersion": "1743693517832",
        "creationTimestamp": "2025-03-26T03:57:57Z"
      },
      "spec": {
        "description": "Allows access to the new react-data-grid based table component.",
        "stage": "experimental",
        "codeowner": "@grafana/dataviz-squad"
      }
    },
    {
      "metadata": {
        "name": "tableSharedCrosshair",
        "resourceVersion": "1743693517832",
        "creationTimestamp": "2023-12-13T09:33:14Z"
      },
      "spec": {
        "description": "Enables shared crosshair in table panel",
        "stage": "experimental",
        "codeowner": "@grafana/dataviz-squad",
        "frontend": true
      }
    },
    {
      "metadata": {
        "name": "teamHttpHeadersMimir",
        "resourceVersion": "1743693517832",
        "creationTimestamp": "2025-01-13T10:42:47Z"
      },
      "spec": {
        "description": "Enables LBAC for datasources for Mimir to apply LBAC filtering of metrics to the client requests for users in teams",
        "stage": "preview",
        "codeowner": "@grafana/identity-access-team",
        "allowSelfServe": true
      }
    },
    {
      "metadata": {
        "name": "templateVariablesUsesCombobox",
        "resourceVersion": "1743693517832",
        "creationTimestamp": "2025-01-31T09:53:13Z"
      },
      "spec": {
        "description": "Use new **Combobox** component for template variables",
        "stage": "experimental",
        "codeowner": "@grafana/grafana-frontend-platform",
        "frontend": true
      }
    },
    {
      "metadata": {
        "name": "timeRangeProvider",
        "resourceVersion": "1743693517832",
        "creationTimestamp": "2024-10-22T10:52:33Z"
      },
      "spec": {
        "description": "Enables time pickers sync",
        "stage": "experimental",
        "codeowner": "@grafana/grafana-frontend-platform"
      }
    },
    {
      "metadata": {
        "name": "tlsMemcached",
        "resourceVersion": "1743693517832",
        "creationTimestamp": "2024-05-09T19:12:08Z"
      },
      "spec": {
        "description": "Use TLS-enabled memcached in the enterprise caching feature",
        "stage": "GA",
        "codeowner": "@grafana/grafana-operator-experience-squad",
        "expression": "true"
      }
    },
    {
      "metadata": {
        "name": "traceQLStreaming",
        "resourceVersion": "1743693517832",
        "creationTimestamp": "2023-07-26T13:33:16Z",
        "deletionTimestamp": "2025-04-09T12:57:07Z"
      },
      "spec": {
        "description": "Enables response streaming of TraceQL queries of the Tempo data source",
        "stage": "GA",
        "codeowner": "@grafana/observability-traces-and-profiling",
        "frontend": true,
        "expression": "false"
      }
    },
    {
      "metadata": {
        "name": "transformationsRedesign",
        "resourceVersion": "1743693517832",
        "creationTimestamp": "2023-07-12T16:35:49Z"
      },
      "spec": {
        "description": "Enables the transformations redesign",
        "stage": "GA",
        "codeowner": "@grafana/observability-metrics",
        "frontend": true,
        "allowSelfServe": true,
        "expression": "true"
      }
    },
    {
      "metadata": {
        "name": "unifiedHistory",
        "resourceVersion": "1743693517832",
        "creationTimestamp": "2024-12-13T10:41:18Z"
      },
      "spec": {
        "description": "Displays the navigation history so the user can navigate back to previous pages",
        "stage": "experimental",
        "codeowner": "@grafana/grafana-frontend-platform",
        "frontend": true
      }
    },
    {
      "metadata": {
        "name": "unifiedNavbars",
        "resourceVersion": "1745491786560",
        "creationTimestamp": "2025-04-09T12:51:22Z"
      },
      "spec": {
        "description": "Enables unified navbars",
        "stage": "GA",
        "codeowner": "@grafana/plugins-platform-backend",
        "frontend": true,
        "expression": "false"
      }
    },
    {
      "metadata": {
        "name": "unifiedRequestLog",
        "resourceVersion": "1743693517832",
        "creationTimestamp": "2023-03-31T13:38:09Z"
      },
      "spec": {
        "description": "Writes error logs to the request logger",
        "stage": "GA",
        "codeowner": "@grafana/grafana-backend-group",
        "hideFromAdminPage": true,
        "expression": "true"
      }
    },
    {
      "metadata": {
        "name": "unifiedStorageBigObjectsSupport",
        "resourceVersion": "1743693517832",
        "creationTimestamp": "2024-10-17T10:18:29Z"
      },
      "spec": {
        "description": "Enables to save big objects in blob storage",
        "stage": "experimental",
        "codeowner": "@grafana/search-and-storage"
      }
    },
    {
      "metadata": {
        "name": "unifiedStorageGrpcConnectionPool",
        "resourceVersion": "1743693517832",
        "creationTimestamp": "2025-03-21T13:24:54Z"
      },
      "spec": {
        "description": "Enables the unified storage grpc connection pool",
        "stage": "experimental",
        "codeowner": "@grafana/search-and-storage",
        "hideFromAdminPage": true,
        "hideFromDocs": true
      }
    },
    {
      "metadata": {
        "name": "unifiedStorageHistoryPruner",
        "resourceVersion": "1743693517832",
        "creationTimestamp": "2025-03-17T10:36:38Z"
      },
      "spec": {
        "description": "Enables the unified storage history pruner",
        "stage": "GA",
        "codeowner": "@grafana/search-and-storage",
        "hideFromAdminPage": true,
        "hideFromDocs": true,
        "expression": "true"
      }
    },
    {
      "metadata": {
        "name": "unifiedStorageSearch",
        "resourceVersion": "1743693517832",
        "creationTimestamp": "2024-09-30T19:46:14Z"
      },
      "spec": {
        "description": "Enable unified storage search",
        "stage": "experimental",
        "codeowner": "@grafana/search-and-storage",
        "hideFromAdminPage": true,
        "hideFromDocs": true
      }
    },
    {
      "metadata": {
        "name": "unifiedStorageSearchPermissionFiltering",
        "resourceVersion": "1743693517832",
        "creationTimestamp": "2025-01-22T11:38:37Z"
      },
      "spec": {
        "description": "Enable permission filtering on unified storage search",
        "stage": "GA",
        "codeowner": "@grafana/search-and-storage",
        "hideFromAdminPage": true,
        "hideFromDocs": true,
        "expression": "true"
      }
    },
    {
      "metadata": {
        "name": "unifiedStorageSearchSprinkles",
        "resourceVersion": "1743693517832",
        "creationTimestamp": "2024-12-18T17:00:54Z"
      },
      "spec": {
        "description": "Enable sprinkles on unified storage search",
        "stage": "experimental",
        "codeowner": "@grafana/search-and-storage",
        "hideFromAdminPage": true,
        "hideFromDocs": true
      }
    },
    {
      "metadata": {
        "name": "unifiedStorageSearchUI",
        "resourceVersion": "1743693517832",
        "creationTimestamp": "2024-12-19T18:21:48Z"
      },
      "spec": {
        "description": "Enable unified storage search UI",
        "stage": "experimental",
        "codeowner": "@grafana/search-and-storage",
        "hideFromAdminPage": true,
        "hideFromDocs": true
      }
    },
    {
      "metadata": {
        "name": "useScopesNavigationEndpoint",
        "resourceVersion": "1743693517832",
        "creationTimestamp": "2025-03-31T15:20:00Z"
      },
      "spec": {
        "description": "Use the scopes navigation endpoint instead of the dashboardbindings endpoint",
        "stage": "experimental",
        "codeowner": "@grafana/grafana-frontend-platform",
        "frontend": true,
        "hideFromAdminPage": true,
        "hideFromDocs": true
      }
    },
    {
      "metadata": {
        "name": "useSessionStorageForRedirection",
        "resourceVersion": "1743693517832",
        "creationTimestamp": "2024-09-23T09:31:23Z"
      },
      "spec": {
        "description": "Use session storage for handling the redirection after login",
        "stage": "GA",
        "codeowner": "@grafana/identity-access-team",
        "expression": "true"
      }
    },
    {
      "metadata": {
        "name": "wargamesTesting",
        "resourceVersion": "1743693517832",
        "creationTimestamp": "2023-09-13T18:32:01Z"
      },
      "spec": {
        "description": "Placeholder feature flag for internal testing",
        "stage": "experimental",
        "codeowner": "@grafana/hosted-grafana-team"
      }
    },
    {
      "metadata": {
        "name": "xrayApplicationSignals",
        "resourceVersion": "1743693517832",
        "creationTimestamp": "2025-04-01T14:42:02Z"
      },
      "spec": {
        "description": "Support Application Signals queries in the X-Ray datasource",
        "stage": "experimental",
        "codeowner": "@grafana/aws-datasources",
        "frontend": true,
        "hideFromAdminPage": true,
        "hideFromDocs": true
      }
    },
    {
      "metadata": {
        "name": "zanzana",
        "resourceVersion": "1743693517832",
        "creationTimestamp": "2024-06-19T13:59:47Z"
      },
      "spec": {
        "description": "Use openFGA as authorization engine.",
        "stage": "experimental",
        "codeowner": "@grafana/identity-access-team",
        "hideFromAdminPage": true,
        "hideFromDocs": true
      }
    }
  ]
}<|MERGE_RESOLUTION|>--- conflicted
+++ resolved
@@ -2431,13 +2431,8 @@
     {
       "metadata": {
         "name": "pluginsApp",
-<<<<<<< HEAD
-        "resourceVersion": "1746542367826",
-        "creationTimestamp": "2025-05-06T14:39:27Z"
-=======
         "resourceVersion": "1746541184010",
         "creationTimestamp": "2025-05-06T14:19:44Z"
->>>>>>> d3684c58
       },
       "spec": {
         "description": "Enables the plugins app",
