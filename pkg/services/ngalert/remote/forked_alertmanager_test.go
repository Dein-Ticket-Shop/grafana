--- conflicted
+++ resolved
@@ -766,13 +766,12 @@
 	})
 }
 
-<<<<<<< HEAD
-type internalAMMock struct {
+type internalAlertmanagerMock struct {
 	*alertmanager_mock.AlertmanagerMock
 	mergeStateCalled bool
 }
 
-func (m *internalAMMock) MergeState(notifier.ExternalState) error {
+func (m *internalAlertmanagerMock) MergeState(notifier.ExternalState) error {
 	m.mergeStateCalled = true
 	return nil
 }
@@ -789,32 +788,9 @@
 	}
 }
 
-func genTestAlertmanagers(t *testing.T, mode int, options ...func(RemoteSecondaryConfig) RemoteSecondaryConfig) (*internalAMMock, *remote_alertmanager_mock.RemoteAlertmanagerMock, notifier.Alertmanager) {
-	t.Helper()
-
-	internal := &internalAMMock{
-=======
-type internalAlertmanagerMock struct {
-	*alertmanager_mock.AlertmanagerMock
-	mergeStateCalled bool
-}
-
-func (m *internalAlertmanagerMock) MergeState(notifier.ExternalState) error {
-	m.mergeStateCalled = true
-	return nil
-}
-
-func withSyncInterval(syncInterval time.Duration) func(RemoteSecondaryConfig) RemoteSecondaryConfig {
-	return func(rsc RemoteSecondaryConfig) RemoteSecondaryConfig {
-		rsc.SyncInterval = syncInterval
-		return rsc
-	}
-}
-
 func genTestAlertmanagers(t *testing.T, mode int, options ...func(RemoteSecondaryConfig) RemoteSecondaryConfig) (*internalAlertmanagerMock, *remote_alertmanager_mock.RemoteAlertmanagerMock, notifier.Alertmanager) {
 	t.Helper()
 	internal := &internalAlertmanagerMock{
->>>>>>> 8548530d
 		alertmanager_mock.NewAlertmanagerMock(t),
 		false,
 	}
