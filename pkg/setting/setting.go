// Copyright 2014 Unknwon
// Copyright 2014 Torkel Ödegaard

package setting

import (
	"bytes"
	"encoding/json"
	"errors"
	"fmt"
	"net/http"
	"net/url"
	"os"
	"path"
	"path/filepath"
	"regexp"
	"strconv"
	"strings"
	"time"

	"github.com/gobwas/glob"
	"github.com/prometheus/common/model"
	"gopkg.in/ini.v1"

	"github.com/grafana/grafana-aws-sdk/pkg/awsds"
	"github.com/grafana/grafana-azure-sdk-go/v2/azsettings"
	"github.com/grafana/grafana-plugin-sdk-go/backend/gtime"

	"github.com/grafana/grafana/pkg/apimachinery/identity"
	"github.com/grafana/grafana/pkg/apiserver/rest"
	"github.com/grafana/grafana/pkg/infra/log"
	"github.com/grafana/grafana/pkg/util"
	"github.com/grafana/grafana/pkg/util/osutil"
)

type Scheme string

const (
	HTTPScheme   Scheme = "http"
	HTTPSScheme  Scheme = "https"
	HTTP2Scheme  Scheme = "h2"
	SocketScheme Scheme = "socket"
)

const (
	RedactedPassword = "*********"
	DefaultHTTPAddr  = "0.0.0.0"
	Dev              = "development"
	Prod             = "production"
	ApplicationName  = "Grafana"
)

// zoneInfo names environment variable for setting the path to look for the timezone database in go
const zoneInfo = "ZONEINFO"

var (
	customInitPath = "conf/custom.ini"

	// App settings.
	Env       = Dev
	AppUrl    string
	AppSubUrl string

	// build
	BuildVersion          string
	BuildCommit           string
	EnterpriseBuildCommit string
	BuildBranch           string
	BuildStamp            int64
	IsEnterprise          bool

	// packaging
	Packaging = "unknown"

	CookieSecure           bool
	CookieSameSiteDisabled bool
	CookieSameSiteMode     http.SameSite
)

// TODO move all global vars to this struct
type Cfg struct {
	Target []string
	Raw    *ini.File
	Logger log.Logger

	// for logging purposes
	configFiles                  []string
	appliedCommandLineProperties []string
	appliedEnvOverrides          []string

	// HTTP Server Settings
	CertFile          string
	KeyFile           string
	CertPassword      string
	CertWatchInterval time.Duration
	HTTPAddr          string
	HTTPPort          string
	Env               string
	AppURL            string
	AppSubURL         string
	InstanceName      string
	ServeFromSubPath  bool
	StaticRootPath    string
	Protocol          Scheme
	SocketGid         int
	SocketMode        int
	SocketPath        string
	RouterLogging     bool
	Domain            string
	CDNRootURL        *url.URL
	ReadTimeout       time.Duration
	EnableGzip        bool
	EnforceDomain     bool
	MinTLSVersion     string

	// Security settings
	SecretKey             string
	EmailCodeValidMinutes int

	// build
	BuildVersion          string
	BuildCommit           string
	EnterpriseBuildCommit string
	BuildBranch           string
	BuildStamp            int64
	IsEnterprise          bool

	// packaging
	Packaging string

	// Paths
<<<<<<< HEAD
	HomePath                   string
	ProvisioningPath           string
	PermittedProvisioningPaths []string
	DataPath                   string
	LogsPath                   string
	PluginsPath                string
	BundledPluginsPath         string
	EnterpriseLicensePath      string
=======
	HomePath              string
	ProvisioningPath      string
	DataPath              string
	LogsPath              string
	PluginsPath           string
	EnterpriseLicensePath string
>>>>>>> 70fb7b95

	// SMTP email settings
	Smtp SmtpSettings

	// Rendering
	ImagesDir                      string
	CSVsDir                        string
	PDFsDir                        string
	RendererUrl                    string
	RendererCallbackUrl            string
	RendererAuthToken              string
	RendererConcurrentRequestLimit int
	RendererRenderKeyLifeTime      time.Duration
	RendererDefaultImageWidth      int
	RendererDefaultImageHeight     int
	RendererDefaultImageScale      float64

	// Security
	DisableInitAdminCreation             bool
	DisableBruteForceLoginProtection     bool
	BruteForceLoginProtectionMaxAttempts int64
	CookieSecure                         bool
	CookieSameSiteDisabled               bool
	CookieSameSiteMode                   http.SameSite
	AllowEmbedding                       bool
	XSSProtectionHeader                  bool
	ContentTypeProtectionHeader          bool
	StrictTransportSecurity              bool
	StrictTransportSecurityMaxAge        int
	StrictTransportSecurityPreload       bool
	StrictTransportSecuritySubDomains    bool
	// CSPEnabled toggles Content Security Policy support.
	CSPEnabled bool
	// CSPTemplate contains the Content Security Policy template.
	CSPTemplate string
	// CSPReportEnabled toggles Content Security Policy Report Only support.
	CSPReportOnlyEnabled bool
	// CSPReportOnlyTemplate contains the Content Security Policy Report Only template.
	CSPReportOnlyTemplate           string
	AngularSupportEnabled           bool
	EnableFrontendSandboxForPlugins []string
	DisableGravatar                 bool
	DataProxyWhiteList              map[string]bool
	ActionsAllowPostURL             string

	TempDataLifetime time.Duration

	// Plugins
	PluginsEnableAlpha               bool
	PluginsAppsSkipVerifyTLS         bool
	PluginSettings                   PluginSettings
	PluginsAllowUnsigned             []string
	PluginCatalogURL                 string
	PluginCatalogHiddenPlugins       []string
	PluginAdminEnabled               bool
	PluginAdminExternalManageEnabled bool
	PluginForcePublicKeyDownload     bool
	PluginSkipPublicKeyDownload      bool
	DisablePlugins                   []string
	HideAngularDeprecation           []string
	ForwardHostEnvVars               []string
	PreinstallPlugins                []InstallPlugin
	PreinstallPluginsAsync           bool

	PluginsCDNURLTemplate    string
	PluginLogBackendRequests bool

	// Panels
	DisableSanitizeHtml bool

	// Metrics
	MetricsEndpointEnabled           bool
	MetricsEndpointBasicAuthUsername string
	MetricsEndpointBasicAuthPassword string
	MetricsEndpointDisableTotalStats bool
	// MetricsIncludeTeamLabel configures grafana to set a label for
	// the team responsible for the code at Grafana labs. We don't expect anyone else to
	// use this setting.
	MetricsIncludeTeamLabel          bool
	MetricsTotalStatsIntervalSeconds int
	MetricsGrafanaEnvironmentInfo    map[string]string

	// Dashboards
	DashboardVersionsToKeep  int
	MinRefreshInterval       string
	DefaultHomeDashboardPath string

	// Auth
	LoginCookieName               string
	LoginMaxInactiveLifetime      time.Duration
	LoginMaxLifetime              time.Duration
	TokenRotationIntervalMinutes  int
	SigV4AuthEnabled              bool
	SigV4VerboseLogging           bool
	AzureAuthEnabled              bool
	AzureSkipOrgRoleSync          bool
	BasicAuthEnabled              bool
	BasicAuthStrongPasswordPolicy bool
	AdminUser                     string
	AdminPassword                 string
	DisableLogin                  bool
	AdminEmail                    string
	DisableLoginForm              bool
	SignoutRedirectUrl            string
	IDResponseHeaderEnabled       bool
	IDResponseHeaderPrefix        string
	IDResponseHeaderNamespaces    map[string]struct{}
	ManagedServiceAccountsEnabled bool

	// AWS Plugin Auth
	AWSAllowedAuthProviders   []string
	AWSAssumeRoleEnabled      bool
	AWSSessionDuration        string
	AWSExternalId             string
	AWSListMetricsPageLimit   int
	AWSForwardSettingsPlugins []string

	// Azure Cloud settings
	Azure *azsettings.AzureSettings

	// Auth proxy settings
	AuthProxy AuthProxySettings

	// OAuth
	OAuthAutoLogin                       bool
	OAuthLoginErrorMessage               string
	OAuthCookieMaxAge                    int
	OAuthAllowInsecureEmailLookup        bool
	OAuthRefreshTokenServerLockMinWaitMs int64

	JWTAuth    AuthJWTSettings
	ExtJWTAuth ExtJWTSettings

	PasswordlessMagicLinkAuth AuthPasswordlessMagicLinkSettings

	// SSO Settings Auth
	SSOSettingsReloadInterval        time.Duration
	SSOSettingsConfigurableProviders map[string]bool

	// Dataproxy
	SendUserHeader                 bool
	DataProxyLogging               bool
	DataProxyTimeout               int
	DataProxyDialTimeout           int
	DataProxyTLSHandshakeTimeout   int
	DataProxyExpectContinueTimeout int
	DataProxyMaxConnsPerHost       int
	DataProxyMaxIdleConns          int
	DataProxyKeepAlive             int
	DataProxyIdleConnTimeout       int
	ResponseLimit                  int64
	DataProxyRowLimit              int64
	DataProxyUserAgent             string

	// DistributedCache
	RemoteCacheOptions *RemoteCacheSettings

	ViewersCanEdit  bool
	EditorsCanAdmin bool

	ApiKeyMaxSecondsToLive int64

	// Check if a feature toggle is enabled
	// Deprecated: use featuremgmt.FeatureFlags
	IsFeatureToggleEnabled func(key string) bool // filled in dynamically

	Anonymous AnonymousSettings

	DateFormats DateFormats

	// User
	UserInviteMaxLifetime        time.Duration
	HiddenUsers                  map[string]struct{}
	CaseInsensitiveLogin         bool // Login and Email will be considered case insensitive
	UserLastSeenUpdateInterval   time.Duration
	VerificationEmailMaxLifetime time.Duration

	// Service Accounts
	SATokenExpirationDayLimit int

	// Annotations
	AnnotationCleanupJobBatchSize      int64
	AnnotationMaximumTagsLength        int64
	AlertingAnnotationCleanupSetting   AnnotationCleanupSettings
	DashboardAnnotationCleanupSettings AnnotationCleanupSettings
	APIAnnotationCleanupSettings       AnnotationCleanupSettings

	// GrafanaJavascriptAgent config
	GrafanaJavascriptAgent GrafanaJavascriptAgent

	// Data sources
	DataSourceLimit int
	// Number of queries to be executed concurrently. Only for the datasource supports concurrency.
	ConcurrentQueryCount int
	// Default behavior for the "Manage alerts via Alerting UI" toggle when configuring a data source.
	// It only works if the data source's `jsonData.manageAlerts` prop does not contain a previously configured value.
	DefaultDatasourceManageAlertsUIToggle bool

	// IP range access control
	IPRangeACEnabled     bool
	IPRangeACAllowedURLs []*url.URL
	IPRangeACSecretKey   string

	// SQL Data sources
	SqlDatasourceMaxOpenConnsDefault    int
	SqlDatasourceMaxIdleConnsDefault    int
	SqlDatasourceMaxConnLifetimeDefault int

	// Snapshots
	SnapshotEnabled      bool
	ExternalSnapshotUrl  string
	ExternalSnapshotName string
	ExternalEnabled      bool

	// Only used in https://snapshots.raintank.io/
	SnapshotPublicMode bool

	ErrTemplateName string

	StackID string
	Slug    string

	LocalFileSystemAvailable bool

	// Analytics
	CheckForGrafanaUpdates              bool
	CheckForPluginUpdates               bool
	ReportingDistributor                string
	ReportingEnabled                    bool
	ApplicationInsightsConnectionString string
	ApplicationInsightsEndpointUrl      string
	FeedbackLinksEnabled                bool
	ReportingStaticContext              map[string]string

	// Frontend analytics
	GoogleAnalyticsID                   string
	GoogleAnalytics4ID                  string
	GoogleAnalytics4SendManualPageViews bool
	GoogleTagManagerID                  string
	RudderstackDataPlaneURL             string
	RudderstackWriteKey                 string
	RudderstackSDKURL                   string
	RudderstackConfigURL                string
	RudderstackIntegrationsURL          string
	IntercomSecret                      string
	FrontendAnalyticsConsoleReporting   bool

	// LDAP
	LDAPAuthEnabled       bool
	LDAPSkipOrgRoleSync   bool
	LDAPConfigFilePath    string
	LDAPAllowSignup       bool
	LDAPActiveSyncEnabled bool
	LDAPSyncCron          string

	DefaultTheme    string
	DefaultLanguage string
	HomePage        string

	Quota QuotaSettings

	// User settings
	AllowUserSignUp            bool
	AllowUserOrgCreate         bool
	VerifyEmailEnabled         bool
	LoginHint                  string
	PasswordHint               string
	DisableSignoutMenu         bool
	ExternalUserMngLinkUrl     string
	ExternalUserMngLinkName    string
	ExternalUserMngInfo        string
	AutoAssignOrg              bool
	AutoAssignOrgId            int
	AutoAssignOrgRole          string
	LoginDefaultOrgId          int64
	OAuthSkipOrgRoleUpdateSync bool

	// ExpressionsEnabled specifies whether expressions are enabled.
	ExpressionsEnabled bool

	ImageUploadProvider string

	// LiveMaxConnections is a maximum number of WebSocket connections to
	// Grafana Live ws endpoint (per Grafana server instance). 0 disables
	// Live, -1 means unlimited connections.
	LiveMaxConnections int
	// LiveHAEngine is a type of engine to use to achieve HA with Grafana Live.
	// Zero value means in-memory single node setup.
	LiveHAEngine string
	// LiveHAPRefix is a prefix for HA engine keys.
	LiveHAPrefix string
	// LiveHAEngineAddress is a connection address for Live HA engine.
	LiveHAEngineAddress  string
	LiveHAEnginePassword string
	// LiveAllowedOrigins is a set of origins accepted by Live. If not provided
	// then Live uses AppURL as the only allowed origin.
	LiveAllowedOrigins []string

	// Grafana.com URL, used for OAuth redirect.
	GrafanaComURL string
	// Grafana.com API URL. Can be set separately to GrafanaComURL
	// in case API is not publicly accessible.
	// Defaults to GrafanaComURL setting + "/api" if unset.
	GrafanaComAPIURL string

	// Grafana.com SSO API token used for Unified SSO between instances and Grafana.com.
	GrafanaComSSOAPIToken string

	// Geomap base layer config
	GeomapDefaultBaseLayerConfig map[string]any
	GeomapEnableCustomBaseLayers bool

	// Unified Alerting
	UnifiedAlerting UnifiedAlertingSettings

	// Query history
	QueryHistoryEnabled bool

	Storage StorageSettings

	Search SearchSettings

	SecureSocksDSProxy SecureSocksDSProxySettings

	// SAML Auth
	SAMLAuthEnabled            bool
	SAMLSkipOrgRoleSync        bool
	SAMLRoleValuesGrafanaAdmin string

	// OAuth2 Server
	OAuth2ServerEnabled bool

	// OAuth2Server supports the two recommended key types from the RFC https://www.rfc-editor.org/rfc/rfc7518#section-3.1: RS256 and ES256
	OAuth2ServerGeneratedKeyTypeForClient string
	OAuth2ServerAccessTokenLifespan       time.Duration

	RBAC RBACSettings

	Zanzana ZanzanaSettings

	// GRPC Server.
	GRPCServer GRPCServerSettings

	CustomResponseHeaders map[string]string

	// This is used to override the general error message shown to users when we want to obfuscate a sensitive backend error
	UserFacingDefaultError string

	// DatabaseInstrumentQueries is used to decide if database queries
	// should be instrumented with metrics, logs and traces.
	// This needs to be on the global object since its used in the
	// sqlstore package and HTTP middlewares.
	DatabaseInstrumentQueries bool

	// Public dashboards
	PublicDashboardsEnabled bool

	// Cloud Migration
	CloudMigration CloudMigrationSettings

	// Feature Management Settings
	FeatureManagement FeatureMgmtSettings

	// Alerting
	AlertingEvaluationTimeout   time.Duration
	AlertingNotificationTimeout time.Duration
	AlertingMaxAttempts         int
	AlertingMinInterval         int64

	// Explore UI
	ExploreEnabled           bool
	ExploreDefaultTimeOffset string

	// Help UI
	HelpEnabled bool

	// Profile UI
	ProfileEnabled bool

	// News Feed
	NewsFeedEnabled bool

	// Experimental scope settings
	ScopesListScopesURL     string
	ScopesListDashboardsURL string

	//Short Links
	ShortLinkExpiration int

	// Unified Storage
	UnifiedStorage              map[string]UnifiedStorageConfig
	IndexPath                   string
	IndexWorkers                int
	IndexMaxBatchSize           int
	IndexFileThreshold          int
	IndexMinCount               int
	SprinklesApiServer          string
	SprinklesApiServerPageLimit int
	CACertPath                  string
	HttpsSkipVerify             bool
}

type UnifiedStorageConfig struct {
	DualWriterMode                       rest.DualWriterMode
	DualWriterPeriodicDataSyncJobEnabled bool
	// DataSyncerInterval defines how often the data syncer should run for a resource on the grafana instance.
	DataSyncerInterval time.Duration
	// DataSyncerRecordsLimit defines how many records will be processed at max during a sync invocation.
	DataSyncerRecordsLimit int
}

type InstallPlugin struct {
	ID      string `json:"id"`
	Version string `json:"version"`
	URL     string `json:"url,omitempty"`
}

// AddChangePasswordLink returns if login form is disabled or not since
// the same intention can be used to hide both features.
func (cfg *Cfg) AddChangePasswordLink() bool {
	return !(cfg.DisableLoginForm || cfg.DisableLogin)
}

type CommandLineArgs struct {
	Config   string
	HomePath string
	Args     []string
}

func (cfg *Cfg) parseAppUrlAndSubUrl(section *ini.Section) (string, string, error) {
	appUrl := valueAsString(section, "root_url", "http://localhost:3000/")

	if appUrl[len(appUrl)-1] != '/' {
		appUrl += "/"
	}

	// Check if has app suburl.
	url, err := url.Parse(appUrl)
	if err != nil {
		cfg.Logger.Error("Invalid root_url.", "url", appUrl, "error", err)
		os.Exit(1)
	}

	appSubUrl := strings.TrimSuffix(url.Path, "/")
	return appUrl, appSubUrl, nil
}

func ToAbsUrl(relativeUrl string) string {
	return AppUrl + relativeUrl
}

func RedactedValue(key, value string) string {
	if value == "" {
		return ""
	}

	uppercased := strings.ToUpper(key)
	// Sensitive information: password, secrets etc
	for _, pattern := range []string{
		"PASSWORD",
		"SECRET",
		"PROVIDER_CONFIG",
		"PRIVATE_KEY",
		"SECRET_KEY",
		"CERTIFICATE",
		"ACCOUNT_KEY",
		"ENCRYPTION_KEY",
		"VAULT_TOKEN",
		"CLIENT_SECRET",
		"ENTERPRISE_LICENSE",
		"API_DB_PASS",
		"ID_FORWARDING_TOKEN$",
		"AUTHENTICATION_TOKEN$",
		"AUTH_TOKEN$",
		"RENDERER_TOKEN$",
		"API_TOKEN$",
		"WEBHOOK_TOKEN$",
		"INSTALL_TOKEN$",
	} {
		if match, err := regexp.MatchString(pattern, uppercased); match && err == nil {
			return RedactedPassword
		}
	}

	for _, exception := range []string{
		"RUDDERSTACK",
		"APPLICATION_INSIGHTS",
		"SENTRY",
	} {
		if strings.Contains(uppercased, exception) {
			return value
		}
	}

	if u, err := RedactedURL(value); err == nil {
		return u
	}

	return value
}

func RedactedURL(value string) (string, error) {
	// Value could be a list of URLs
	chunks := util.SplitString(value)

	for i, chunk := range chunks {
		var hasTmpPrefix bool
		const tmpPrefix = "http://"

		if !strings.Contains(chunk, "://") {
			chunk = tmpPrefix + chunk
			hasTmpPrefix = true
		}

		u, err := url.Parse(chunk)
		if err != nil {
			return "", err
		}

		redacted := u.Redacted()
		if hasTmpPrefix {
			redacted = strings.Replace(redacted, tmpPrefix, "", 1)
		}

		chunks[i] = redacted
	}

	if strings.Contains(value, ",") {
		return strings.Join(chunks, ","), nil
	}

	return strings.Join(chunks, " "), nil
}

func (cfg *Cfg) applyEnvVariableOverrides(file *ini.File) error {
	cfg.appliedEnvOverrides = make([]string, 0)
	for _, section := range file.Sections() {
		for _, key := range section.Keys() {
			envKey := EnvKey(section.Name(), key.Name())
			envValue := os.Getenv(envKey)

			if len(envValue) > 0 {
				key.SetValue(envValue)
				cfg.appliedEnvOverrides = append(cfg.appliedEnvOverrides, fmt.Sprintf("%s=%s", envKey, RedactedValue(envKey, envValue)))
			}
		}
	}

	return nil
}

func (cfg *Cfg) readGrafanaEnvironmentMetrics() error {
	environmentMetricsSection := cfg.Raw.Section("metrics.environment_info")
	keys := environmentMetricsSection.Keys()
	cfg.MetricsGrafanaEnvironmentInfo = make(map[string]string, len(keys))

	cfg.MetricsGrafanaEnvironmentInfo["version"] = cfg.BuildVersion
	cfg.MetricsGrafanaEnvironmentInfo["commit"] = cfg.BuildCommit

	if cfg.EnterpriseBuildCommit != "NA" && cfg.EnterpriseBuildCommit != "" {
		cfg.MetricsGrafanaEnvironmentInfo["enterprise_commit"] = cfg.EnterpriseBuildCommit
	}

	for _, key := range keys {
		labelName := model.LabelName(key.Name())
		labelValue := model.LabelValue(key.Value())

		if !labelName.IsValid() {
			return fmt.Errorf("invalid label name in [metrics.environment_info] configuration. name %q", labelName)
		}

		if !labelValue.IsValid() {
			return fmt.Errorf("invalid label value in [metrics.environment_info] configuration. name %q value %q", labelName, labelValue)
		}

		cfg.MetricsGrafanaEnvironmentInfo[string(labelName)] = string(labelValue)
	}

	return nil
}

func (cfg *Cfg) readAnnotationSettings() error {
	section := cfg.Raw.Section("annotations")
	cfg.AnnotationCleanupJobBatchSize = section.Key("cleanupjob_batchsize").MustInt64(100)
	cfg.AnnotationMaximumTagsLength = section.Key("tags_length").MustInt64(500)
	switch {
	case cfg.AnnotationMaximumTagsLength > 4096:
		// ensure that the configuration does not exceed the respective column size
		return fmt.Errorf("[annotations.tags_length] configuration exceeds the maximum allowed (4096)")
	case cfg.AnnotationMaximumTagsLength > 500:
		cfg.Logger.Info("[annotations.tags_length] has been increased from its default value; this may affect the performance", "tagLength", cfg.AnnotationMaximumTagsLength)
	case cfg.AnnotationMaximumTagsLength < 500:
		cfg.Logger.Warn("[annotations.tags_length] is too low; the minimum allowed (500) is enforced")
		cfg.AnnotationMaximumTagsLength = 500
	}

	dashboardAnnotation := cfg.Raw.Section("annotations.dashboard")
	apiIAnnotation := cfg.Raw.Section("annotations.api")

	var newAnnotationCleanupSettings = func(section *ini.Section, maxAgeField string) AnnotationCleanupSettings {
		maxAge, err := gtime.ParseDuration(section.Key(maxAgeField).MustString(""))
		if err != nil {
			maxAge = 0
		}

		return AnnotationCleanupSettings{
			MaxAge:   maxAge,
			MaxCount: section.Key("max_annotations_to_keep").MustInt64(0),
		}
	}

	alertingAnnotations := cfg.Raw.Section("unified_alerting.state_history.annotations")
	if alertingAnnotations.Key("max_age").Value() == "" && section.Key("max_annotations_to_keep").Value() == "" {
		// Although this section is not documented anymore, we decided to keep it to avoid potential data-loss when user upgrades Grafana and does not change the setting.
		// TODO delete some time after Grafana 11.
		alertingSection := cfg.Raw.Section("alerting")
		cleanup := newAnnotationCleanupSettings(alertingSection, "max_annotation_age")
		if cleanup.MaxCount > 0 || cleanup.MaxAge > 0 {
			cfg.Logger.Warn("settings 'max_annotations_to_keep' and 'max_annotation_age' in section [alerting] are deprecated. Please use settings 'max_annotations_to_keep' and 'max_age' in section [unified_alerting.state_history.annotations]")
		}
		cfg.AlertingAnnotationCleanupSetting = cleanup
	} else {
		cfg.AlertingAnnotationCleanupSetting = newAnnotationCleanupSettings(alertingAnnotations, "max_age")
	}

	cfg.DashboardAnnotationCleanupSettings = newAnnotationCleanupSettings(dashboardAnnotation, "max_age")
	cfg.APIAnnotationCleanupSettings = newAnnotationCleanupSettings(apiIAnnotation, "max_age")

	return nil
}

func (cfg *Cfg) readExpressionsSettings() {
	expressions := cfg.Raw.Section("expressions")
	cfg.ExpressionsEnabled = expressions.Key("enabled").MustBool(true)
}

type AnnotationCleanupSettings struct {
	MaxAge   time.Duration
	MaxCount int64
}

func EnvKey(sectionName string, keyName string) string {
	sN := strings.ToUpper(strings.ReplaceAll(sectionName, ".", "_"))
	sN = strings.ReplaceAll(sN, "-", "_")
	kN := strings.ToUpper(strings.ReplaceAll(keyName, ".", "_"))
	envKey := fmt.Sprintf("GF_%s_%s", sN, kN)
	return envKey
}

func (cfg *Cfg) applyCommandLineDefaultProperties(props map[string]string, file *ini.File) {
	cfg.appliedCommandLineProperties = make([]string, 0)
	for _, section := range file.Sections() {
		for _, key := range section.Keys() {
			keyString := fmt.Sprintf("default.%s.%s", section.Name(), key.Name())
			value, exists := props[keyString]
			if exists {
				key.SetValue(value)
				cfg.appliedCommandLineProperties = append(cfg.appliedCommandLineProperties,
					fmt.Sprintf("%s=%s", keyString, RedactedValue(keyString, value)))
			}
		}
	}
}

func (cfg *Cfg) applyCommandLineProperties(props map[string]string, file *ini.File) {
	for _, section := range file.Sections() {
		sectionName := section.Name() + "."
		if section.Name() == ini.DefaultSection {
			sectionName = ""
		}
		for _, key := range section.Keys() {
			keyString := sectionName + key.Name()
			value, exists := props[keyString]
			if exists {
				cfg.appliedCommandLineProperties = append(cfg.appliedCommandLineProperties, fmt.Sprintf("%s=%s", keyString, value))
				key.SetValue(value)
			}
		}
	}
}

func (cfg *Cfg) getCommandLineProperties(args []string) map[string]string {
	props := make(map[string]string)

	for _, arg := range args {
		if !strings.HasPrefix(arg, "cfg:") {
			continue
		}

		trimmed := strings.TrimPrefix(arg, "cfg:")
		parts := strings.Split(trimmed, "=")
		if len(parts) != 2 {
			cfg.Logger.Error("Invalid command line argument.", "argument", arg)
			os.Exit(1)
		}

		props[parts[0]] = parts[1]
	}
	return props
}

func makeAbsolute(path string, root string) string {
	if filepath.IsAbs(path) {
		return path
	}
	return filepath.Join(root, path)
}

func (cfg *Cfg) loadSpecifiedConfigFile(configFile string, masterFile *ini.File) error {
	if configFile == "" {
		configFile = filepath.Join(cfg.HomePath, customInitPath)
		// return without error if custom file does not exist
		if !pathExists(configFile) {
			return nil
		}
	}

	userConfig, err := ini.Load(configFile)
	if err != nil {
		return fmt.Errorf("failed to parse %q: %w", configFile, err)
	}

	// micro-optimization since we don't need to share this ini file. In
	// general, prefer to leave this flag as true as it is by default to prevent
	// data races
	userConfig.BlockMode = false

	for _, section := range userConfig.Sections() {
		for _, key := range section.Keys() {
			if key.Value() == "" {
				continue
			}

			defaultSec, err := masterFile.GetSection(section.Name())
			if err != nil {
				defaultSec, _ = masterFile.NewSection(section.Name())
			}
			defaultKey, err := defaultSec.GetKey(key.Name())
			if err != nil {
				defaultKey, _ = defaultSec.NewKey(key.Name(), key.Value())
			}
			defaultKey.SetValue(key.Value())
		}
	}

	cfg.configFiles = append(cfg.configFiles, configFile)
	return nil
}

func (cfg *Cfg) loadConfiguration(args CommandLineArgs) (*ini.File, error) {
	// load config defaults
	defaultConfigFile := path.Join(cfg.HomePath, "conf/defaults.ini")
	cfg.configFiles = append(cfg.configFiles, defaultConfigFile)

	// check if config file exists
	if _, err := os.Stat(defaultConfigFile); os.IsNotExist(err) {
		fmt.Println("Grafana-server Init Failed: Could not find config defaults, make sure homepath command line parameter is set or working directory is homepath")
		os.Exit(1)
	}

	// load defaults
	parsedFile, err := ini.Load(defaultConfigFile)
	if err != nil {
		fmt.Printf("Failed to parse defaults.ini, %v\n", err)
		os.Exit(1)
		return nil, err
	}

	// command line props
	commandLineProps := cfg.getCommandLineProperties(args.Args)
	// load default overrides
	cfg.applyCommandLineDefaultProperties(commandLineProps, parsedFile)

	// load specified config file
	err = cfg.loadSpecifiedConfigFile(args.Config, parsedFile)
	if err != nil {
		err2 := cfg.initLogging(parsedFile)
		if err2 != nil {
			return nil, err2
		}
		cfg.Logger.Error(err.Error())
		os.Exit(1)
	}

	// apply environment overrides
	err = cfg.applyEnvVariableOverrides(parsedFile)
	if err != nil {
		return nil, err
	}

	// apply command line overrides
	cfg.applyCommandLineProperties(commandLineProps, parsedFile)

	// evaluate config values containing environment variables
	err = expandConfig(parsedFile)
	if err != nil {
		return nil, err
	}

	// update data path and logging config
	dataPath := valueAsString(parsedFile.Section("paths"), "data", "")

	cfg.DataPath = makeAbsolute(dataPath, cfg.HomePath)
	err = cfg.initLogging(parsedFile)
	if err != nil {
		return nil, err
	}

	cfg.Logger.Info(fmt.Sprintf("Starting %s", ApplicationName), "version", BuildVersion, "commit", BuildCommit, "branch", BuildBranch, "compiled", time.Unix(BuildStamp, 0))

	return parsedFile, err
}

func pathExists(path string) bool {
	_, err := os.Stat(path)
	if err == nil {
		return true
	}
	if os.IsNotExist(err) {
		return false
	}
	return false
}

func (cfg *Cfg) setHomePath(args CommandLineArgs) {
	if args.HomePath != "" {
		cfg.HomePath = args.HomePath
		return
	}

	var err error
	cfg.HomePath, err = filepath.Abs(".")
	if err != nil {
		panic(err)
	}

	// check if homepath is correct
	if pathExists(filepath.Join(cfg.HomePath, "conf/defaults.ini")) {
		return
	}

	// try down one path
	if pathExists(filepath.Join(cfg.HomePath, "../conf/defaults.ini")) {
		cfg.HomePath = filepath.Join(cfg.HomePath, "../")
	}
}

var skipStaticRootValidation = false

func NewCfg() *Cfg {
	return &Cfg{
		Env:    Dev,
		Target: []string{"all"},
		Logger: log.New("settings"),
		Raw:    ini.Empty(),
		Azure:  &azsettings.AzureSettings{},

		// Avoid nil pointer
		IsFeatureToggleEnabled: func(_ string) bool {
			return false
		},
	}
}

// Deprecated: Avoid using IsFeatureToggleEnabled from settings.  If you need to access
// feature flags, read them from the FeatureToggle (or FeatureManager) interface
func NewCfgWithFeatures(features func(string) bool) *Cfg {
	cfg := NewCfg()
	cfg.IsFeatureToggleEnabled = features
	return cfg
}

func NewCfgFromArgs(args CommandLineArgs) (*Cfg, error) {
	cfg := NewCfg()
	if err := cfg.Load(args); err != nil {
		return nil, err
	}

	return cfg, nil
}

// NewCfgFromBytes specialized function to create a new Cfg from bytes (INI file).
func NewCfgFromBytes(bytes []byte) (*Cfg, error) {
	parsedFile, err := ini.Load(bytes)
	if err != nil {
		return nil, fmt.Errorf("failed to parse bytes as INI file: %w", err)
	}

	return NewCfgFromINIFile(parsedFile)
}

// NewCfgFromINIFile specialized function to create a new Cfg from an ini.File.
func NewCfgFromINIFile(iniFile *ini.File) (*Cfg, error) {
	cfg := NewCfg()

	if err := cfg.parseINIFile(iniFile); err != nil {
		return nil, fmt.Errorf("failed to parse setting from INI file: %w", err)
	}

	return cfg, nil
}

func (cfg *Cfg) validateStaticRootPath() error {
	if skipStaticRootValidation {
		return nil
	}

	if _, err := os.Stat(path.Join(cfg.StaticRootPath, "build")); err != nil {
		cfg.Logger.Error("Failed to detect generated javascript files in public/build")
	}

	return nil
}

func (cfg *Cfg) Load(args CommandLineArgs) error {
	cfg.setHomePath(args)

	// Fix for missing IANA db on Windows or Alpine
	_, zoneInfoSet := os.LookupEnv(zoneInfo)
	if !zoneInfoSet {
		if err := os.Setenv(zoneInfo, filepath.Join(cfg.HomePath, "tools", "zoneinfo.zip")); err != nil {
			cfg.Logger.Error("Can't set ZONEINFO environment variable", "err", err)
		}
	}

	iniFile, err := cfg.loadConfiguration(args)
	if err != nil {
		return err
	}

	err = cfg.parseINIFile(iniFile)
	if err != nil {
		return err
	}

	cfg.LogConfigSources()

	return nil
}

// nolint:gocyclo
func (cfg *Cfg) parseINIFile(iniFile *ini.File) error {
	cfg.Raw = iniFile

	cfg.BuildVersion = BuildVersion
	cfg.BuildCommit = BuildCommit
	cfg.EnterpriseBuildCommit = EnterpriseBuildCommit
	cfg.BuildStamp = BuildStamp
	cfg.BuildBranch = BuildBranch
	cfg.IsEnterprise = IsEnterprise
	cfg.Packaging = Packaging

	cfg.ErrTemplateName = "error"

	Target := valueAsString(iniFile.Section(""), "target", "all")
	if Target != "" {
		cfg.Target = util.SplitString(Target)
	}
	cfg.Env = valueAsString(iniFile.Section(""), "app_mode", "development")
	cfg.StackID = valueAsString(iniFile.Section("environment"), "stack_id", "")
	cfg.Slug = valueAsString(iniFile.Section("environment"), "stack_slug", "")
	cfg.LocalFileSystemAvailable = iniFile.Section("environment").Key("local_file_system_available").MustBool(true)
	cfg.InstanceName = valueAsString(iniFile.Section(""), "instance_name", "unknown_instance_name")
	plugins := valueAsString(iniFile.Section("paths"), "plugins", "")
	cfg.PluginsPath = makeAbsolute(plugins, cfg.HomePath)
<<<<<<< HEAD
	cfg.BundledPluginsPath = makeAbsolute("plugins-bundled", cfg.HomePath)
=======
	provisioning := valueAsString(iniFile.Section("paths"), "provisioning", "")
	cfg.ProvisioningPath = makeAbsolute(provisioning, cfg.HomePath)
>>>>>>> 70fb7b95

	if err := cfg.readServerSettings(iniFile); err != nil {
		return err
	}

	if err := readDataProxySettings(iniFile, cfg); err != nil {
		return err
	}

	if err := readSecuritySettings(iniFile, cfg); err != nil {
		return err
	}

	if err := readSnapshotsSettings(cfg, iniFile); err != nil {
		return err
	}

	if err := readGRPCServerSettings(cfg, iniFile); err != nil {
		return err
	}

	if err := cfg.readProvisioningSettings(iniFile); err != nil {
		return err
	}

	// read dashboard settings
	dashboards := iniFile.Section("dashboards")
	cfg.DashboardVersionsToKeep = dashboards.Key("versions_to_keep").MustInt(20)
	cfg.MinRefreshInterval = valueAsString(dashboards, "min_refresh_interval", "5s")
	cfg.DefaultHomeDashboardPath = dashboards.Key("default_home_dashboard_path").MustString("")

	if err := readUserSettings(iniFile, cfg); err != nil {
		return err
	}
	if err := readServiceAccountSettings(iniFile, cfg); err != nil {
		return err
	}
	if err := readAuthSettings(iniFile, cfg); err != nil {
		return err
	}

	readOAuth2ServerSettings(cfg)

	cfg.readRBACSettings()

	cfg.readZanzanaSettings()

	if err := cfg.readRenderingSettings(iniFile); err != nil {
		return err
	}

	cfg.TempDataLifetime = iniFile.Section("paths").Key("temp_data_lifetime").MustDuration(time.Second * 3600 * 24)
	cfg.MetricsEndpointEnabled = iniFile.Section("metrics").Key("enabled").MustBool(true)
	cfg.MetricsEndpointBasicAuthUsername = valueAsString(iniFile.Section("metrics"), "basic_auth_username", "")
	cfg.MetricsEndpointBasicAuthPassword = valueAsString(iniFile.Section("metrics"), "basic_auth_password", "")
	cfg.MetricsEndpointDisableTotalStats = iniFile.Section("metrics").Key("disable_total_stats").MustBool(false)
	cfg.MetricsIncludeTeamLabel = iniFile.Section("metrics").Key("include_team_label").MustBool(false)
	cfg.MetricsTotalStatsIntervalSeconds = iniFile.Section("metrics").Key("total_stats_collector_interval_seconds").MustInt(1800)

	analytics := iniFile.Section("analytics")
	cfg.CheckForGrafanaUpdates = analytics.Key("check_for_updates").MustBool(true)
	cfg.CheckForPluginUpdates = analytics.Key("check_for_plugin_updates").MustBool(true)

	cfg.GoogleAnalyticsID = analytics.Key("google_analytics_ua_id").String()
	cfg.GoogleAnalytics4ID = analytics.Key("google_analytics_4_id").String()
	cfg.GoogleAnalytics4SendManualPageViews = analytics.Key("google_analytics_4_send_manual_page_views").MustBool(false)
	cfg.GoogleTagManagerID = analytics.Key("google_tag_manager_id").String()
	cfg.RudderstackWriteKey = analytics.Key("rudderstack_write_key").String()
	cfg.RudderstackDataPlaneURL = analytics.Key("rudderstack_data_plane_url").String()
	cfg.RudderstackSDKURL = analytics.Key("rudderstack_sdk_url").String()
	cfg.RudderstackConfigURL = analytics.Key("rudderstack_config_url").String()
	cfg.RudderstackIntegrationsURL = analytics.Key("rudderstack_integrations_url").String()
	cfg.IntercomSecret = analytics.Key("intercom_secret").String()
	cfg.FrontendAnalyticsConsoleReporting = analytics.Key("browser_console_reporter").MustBool(false)

	cfg.ReportingEnabled = analytics.Key("reporting_enabled").MustBool(true)
	cfg.ReportingDistributor = analytics.Key("reporting_distributor").MustString("grafana-labs")

	if len(cfg.ReportingDistributor) >= 100 {
		cfg.ReportingDistributor = cfg.ReportingDistributor[:100]
	}

	cfg.ApplicationInsightsConnectionString = analytics.Key("application_insights_connection_string").String()
	cfg.ApplicationInsightsEndpointUrl = analytics.Key("application_insights_endpoint_url").String()
	cfg.FeedbackLinksEnabled = analytics.Key("feedback_links_enabled").MustBool(true)

	// parse reporting static context string of key=value, key=value pairs into an object
	cfg.ReportingStaticContext = make(map[string]string)
	for _, pair := range strings.Split(analytics.Key("reporting_static_context").String(), ",") {
		kv := strings.Split(pair, "=")
		if len(kv) == 2 {
			cfg.ReportingStaticContext[strings.TrimSpace("_static_context_"+kv[0])] = strings.TrimSpace(kv[1])
		}
	}

	if err := cfg.readAlertingSettings(iniFile); err != nil {
		return err
	}

	explore := iniFile.Section("explore")
	cfg.ExploreEnabled = explore.Key("enabled").MustBool(true)

	exploreDefaultTimeOffset := valueAsString(explore, "defaultTimeOffset", "1h")
	// we want to ensure the value parses as a duration, but we send it forward as a string to the frontend
	if _, err := gtime.ParseDuration(exploreDefaultTimeOffset); err != nil {
		return err
	} else {
		cfg.ExploreDefaultTimeOffset = exploreDefaultTimeOffset
	}

	help := iniFile.Section("help")
	cfg.HelpEnabled = help.Key("enabled").MustBool(true)

	profile := iniFile.Section("profile")
	cfg.ProfileEnabled = profile.Key("enabled").MustBool(true)

	news := iniFile.Section("news")
	cfg.NewsFeedEnabled = news.Key("news_feed_enabled").MustBool(true)

	queryHistory := iniFile.Section("query_history")
	cfg.QueryHistoryEnabled = queryHistory.Key("enabled").MustBool(true)

	shortLinks := iniFile.Section("short_links")
	cfg.ShortLinkExpiration = shortLinks.Key("expire_time").MustInt(7)

	if cfg.ShortLinkExpiration > 365 {
		cfg.Logger.Warn("short_links expire_time must be less than 366 days. Setting to 365 days")
		cfg.ShortLinkExpiration = 365
	}

	panelsSection := iniFile.Section("panels")
	cfg.DisableSanitizeHtml = panelsSection.Key("disable_sanitize_html").MustBool(false)

	if err := cfg.readPluginSettings(iniFile); err != nil {
		return err
	}

	// nolint:staticcheck
	if err := cfg.readFeatureToggles(iniFile); err != nil {
		return err
	}

	if err := cfg.ReadUnifiedAlertingSettings(iniFile); err != nil {
		return err
	}

	// check old location for this option
	if panelsSection.Key("enable_alpha").MustBool(false) {
		cfg.PluginsEnableAlpha = true
	}

	cfg.readSAMLConfig()
	cfg.readLDAPConfig()
	cfg.handleAWSConfig()
	cfg.readAzureSettings()
	cfg.readAuthJWTSettings()
	cfg.readAuthExtJWTSettings()
	cfg.readAuthProxySettings()
	cfg.readSessionConfig()
	cfg.readPasswordlessMagicLinkSettings()
	if err := cfg.readSmtpSettings(); err != nil {
		return err
	}
	if err := cfg.readAnnotationSettings(); err != nil {
		return err
	}

	cfg.readQuotaSettings()

	cfg.readExpressionsSettings()
	if err := cfg.readGrafanaEnvironmentMetrics(); err != nil {
		return err
	}

	cfg.readDataSourcesSettings()
	cfg.readDataSourceSecuritySettings()
	cfg.readSqlDataSourceSettings()

	cfg.Storage = readStorageSettings(iniFile)
	cfg.Search = readSearchSettings(iniFile)

	var err error
	cfg.SecureSocksDSProxy, err = readSecureSocksDSProxySettings(iniFile)
	if err != nil {
		// if the proxy is misconfigured, disable it rather than crashing
		cfg.SecureSocksDSProxy.Enabled = false
		cfg.Logger.Error("secure_socks_datasource_proxy unable to start up", "err", err.Error())
	}

	if cfg.VerifyEmailEnabled && !cfg.Smtp.Enabled {
		cfg.Logger.Warn("require_email_validation is enabled but smtp is disabled")
	}

	// check old key name
	grafanaComUrl := valueAsString(iniFile.Section("grafana_net"), "url", "")
	if grafanaComUrl == "" {
		grafanaComUrl = valueAsString(iniFile.Section("grafana_com"), "url", "https://grafana.com")
	}
	cfg.GrafanaComURL = grafanaComUrl

	cfg.GrafanaComAPIURL = valueAsString(iniFile.Section("grafana_com"), "api_url", grafanaComUrl+"/api")
	cfg.GrafanaComSSOAPIToken = valueAsString(iniFile.Section("grafana_com"), "sso_api_token", "")
	imageUploadingSection := iniFile.Section("external_image_storage")
	cfg.ImageUploadProvider = valueAsString(imageUploadingSection, "provider", "")

	enterprise := iniFile.Section("enterprise")
	cfg.EnterpriseLicensePath = valueAsString(enterprise, "license_path", filepath.Join(cfg.DataPath, "license.jwt"))

	geomapSection := iniFile.Section("geomap")
	basemapJSON := valueAsString(geomapSection, "default_baselayer_config", "")
	if basemapJSON != "" {
		layer := make(map[string]any)
		err := json.Unmarshal([]byte(basemapJSON), &layer)
		if err != nil {
			cfg.Logger.Error("Error reading json from default_baselayer_config", "error", err)
		} else {
			cfg.GeomapDefaultBaseLayerConfig = layer
		}
	}
	cfg.GeomapEnableCustomBaseLayers = geomapSection.Key("enable_custom_baselayers").MustBool(true)

	cfg.readRemoteCacheSettings()
	cfg.readDateFormats()
	cfg.readGrafanaJavascriptAgentConfig()

	if err := cfg.readLiveSettings(iniFile); err != nil {
		return err
	}

	databaseSection := iniFile.Section("database")
	cfg.DatabaseInstrumentQueries = databaseSection.Key("instrument_queries").MustBool(false)

	logSection := iniFile.Section("log")
	cfg.UserFacingDefaultError = logSection.Key("user_facing_default_error").MustString("please inspect Grafana server log for details")

	cfg.readFeatureManagementConfig()
	cfg.readPublicDashboardsSettings()
	cfg.readCloudMigrationSettings()

	// read experimental scopes settings.
	scopesSection := iniFile.Section("scopes")
	cfg.ScopesListScopesURL = scopesSection.Key("list_scopes_endpoint").MustString("")
	cfg.ScopesListDashboardsURL = scopesSection.Key("list_dashboards_endpoint").MustString("")

	// unified storage config
	cfg.setUnifiedStorageConfig()

	return nil
}

func valueAsString(section *ini.Section, keyName string, defaultValue string) string {
	return section.Key(keyName).MustString(defaultValue)
}

func (cfg *Cfg) readSAMLConfig() {
	samlSec := cfg.Raw.Section("auth.saml")
	cfg.SAMLAuthEnabled = samlSec.Key("enabled").MustBool(false)
	cfg.SAMLSkipOrgRoleSync = samlSec.Key("skip_org_role_sync").MustBool(false)
	cfg.SAMLRoleValuesGrafanaAdmin = samlSec.Key("role_values_grafana_admin").MustString("")
}

func (cfg *Cfg) readLDAPConfig() {
	ldapSec := cfg.Raw.Section("auth.ldap")
	cfg.LDAPConfigFilePath = ldapSec.Key("config_file").String()
	cfg.LDAPSyncCron = ldapSec.Key("sync_cron").String()
	cfg.LDAPAuthEnabled = ldapSec.Key("enabled").MustBool(false)
	cfg.LDAPSkipOrgRoleSync = ldapSec.Key("skip_org_role_sync").MustBool(false)
	cfg.LDAPActiveSyncEnabled = ldapSec.Key("active_sync_enabled").MustBool(false)
	cfg.LDAPAllowSignup = ldapSec.Key("allow_sign_up").MustBool(true)
}

func (cfg *Cfg) handleAWSConfig() {
	awsPluginSec := cfg.Raw.Section("aws")
	cfg.AWSAssumeRoleEnabled = awsPluginSec.Key("assume_role_enabled").MustBool(true)
	allowedAuthProviders := awsPluginSec.Key("allowed_auth_providers").MustString("default,keys,credentials")
	for _, authProvider := range strings.Split(allowedAuthProviders, ",") {
		authProvider = strings.TrimSpace(authProvider)
		if authProvider != "" {
			cfg.AWSAllowedAuthProviders = append(cfg.AWSAllowedAuthProviders, authProvider)
		}
	}
	cfg.AWSListMetricsPageLimit = awsPluginSec.Key("list_metrics_page_limit").MustInt(500)
	cfg.AWSExternalId = awsPluginSec.Key("external_id").Value()
	cfg.AWSSessionDuration = awsPluginSec.Key("session_duration").Value()
	cfg.AWSForwardSettingsPlugins = util.SplitString(awsPluginSec.Key("forward_settings_to_plugins").String())

	// Also set environment variables that can be used by core plugins
	err := os.Setenv(awsds.AssumeRoleEnabledEnvVarKeyName, strconv.FormatBool(cfg.AWSAssumeRoleEnabled))
	if err != nil {
		cfg.Logger.Error(fmt.Sprintf("could not set environment variable '%s'", awsds.AssumeRoleEnabledEnvVarKeyName), err)
	}

	err = os.Setenv(awsds.AllowedAuthProvidersEnvVarKeyName, allowedAuthProviders)
	if err != nil {
		cfg.Logger.Error(fmt.Sprintf("could not set environment variable '%s'", awsds.AllowedAuthProvidersEnvVarKeyName), err)
	}

	err = os.Setenv(awsds.ListMetricsPageLimitKeyName, strconv.Itoa(cfg.AWSListMetricsPageLimit))
	if err != nil {
		cfg.Logger.Error(fmt.Sprintf("could not set environment variable '%s'", awsds.ListMetricsPageLimitKeyName), err)
	}

	err = os.Setenv(awsds.GrafanaAssumeRoleExternalIdKeyName, cfg.AWSExternalId)
	if err != nil {
		cfg.Logger.Error(fmt.Sprintf("could not set environment variable '%s'", awsds.GrafanaAssumeRoleExternalIdKeyName), err)
	}

	err = os.Setenv(awsds.SessionDurationEnvVarKeyName, cfg.AWSSessionDuration)
	if err != nil {
		cfg.Logger.Error(fmt.Sprintf("could not set environment variable '%s'", awsds.SessionDurationEnvVarKeyName), err)
	}
}

func (cfg *Cfg) readSessionConfig() {
	sec, _ := cfg.Raw.GetSection("session")

	if sec != nil {
		cfg.Logger.Warn(
			"[Removed] Session setting was removed in v6.2, use remote_cache option instead",
		)
	}
}

func (cfg *Cfg) initLogging(file *ini.File) error {
	logModeStr := valueAsString(file.Section("log"), "mode", "console")
	// split on comma
	logModes := strings.Split(logModeStr, ",")
	// also try space
	if len(logModes) == 1 {
		logModes = strings.Split(logModeStr, " ")
	}
	logsPath := valueAsString(file.Section("paths"), "logs", "")
	cfg.LogsPath = makeAbsolute(logsPath, cfg.HomePath)
	return log.ReadLoggingConfig(logModes, cfg.LogsPath, file)
}

func (cfg *Cfg) LogConfigSources() {
	var text bytes.Buffer

	for _, file := range cfg.configFiles {
		cfg.Logger.Info("Config loaded from", "file", file)
	}

	if len(cfg.appliedCommandLineProperties) > 0 {
		for _, prop := range cfg.appliedCommandLineProperties {
			cfg.Logger.Info("Config overridden from command line", "arg", prop)
		}
	}

	if len(cfg.appliedEnvOverrides) > 0 {
		text.WriteString("\tEnvironment variables used:\n")
		for _, prop := range cfg.appliedEnvOverrides {
			cfg.Logger.Info("Config overridden from Environment variable", "var", prop)
		}
	}

	cfg.Logger.Info("Target", "target", cfg.Target)
	cfg.Logger.Info("Path Home", "path", cfg.HomePath)
	cfg.Logger.Info("Path Data", "path", cfg.DataPath)
	cfg.Logger.Info("Path Logs", "path", cfg.LogsPath)
	cfg.Logger.Info("Path Plugins", "path", cfg.PluginsPath)
	cfg.Logger.Info("Path Provisioning", "path", cfg.ProvisioningPath)
	cfg.Logger.Info("App mode " + cfg.Env)
}

type DynamicSection struct {
	section *ini.Section
	Logger  log.Logger
	env     osutil.Env
}

// Key dynamically overrides keys with environment variables.
// As a side effect, the value of the setting key will be updated if an environment variable is present.
func (s *DynamicSection) Key(k string) *ini.Key {
	envKey := EnvKey(s.section.Name(), k)
	envValue := s.env.Getenv(envKey)
	key := s.section.Key(k)

	if len(envValue) == 0 {
		return key
	}

	key.SetValue(envValue)
	s.Logger.Info("Config overridden from Environment variable", "var", fmt.Sprintf("%s=%s", envKey, RedactedValue(envKey, envValue)))

	return key
}

func (s *DynamicSection) KeysHash() map[string]string {
	hash := s.section.KeysHash()
	for k := range hash {
		envKey := EnvKey(s.section.Name(), k)
		envValue := s.env.Getenv(envKey)
		if len(envValue) > 0 {
			hash[k] = envValue
		}
	}
	return hash
}

// SectionWithEnvOverrides dynamically overrides keys with environment variables.
// As a side effect, the value of the setting key will be updated if an environment variable is present.
func (cfg *Cfg) SectionWithEnvOverrides(s string) *DynamicSection {
	return &DynamicSection{
		section: cfg.Raw.Section(s),
		Logger:  cfg.Logger,
		env:     osutil.RealEnv{},
	}
}

func readSecuritySettings(iniFile *ini.File, cfg *Cfg) error {
	security := iniFile.Section("security")
	cfg.SecretKey = valueAsString(security, "secret_key", "")
	cfg.DisableGravatar = security.Key("disable_gravatar").MustBool(true)

	cfg.DisableBruteForceLoginProtection = security.Key("disable_brute_force_login_protection").MustBool(false)
	cfg.BruteForceLoginProtectionMaxAttempts = security.Key("brute_force_login_protection_max_attempts").MustInt64(5)

	// Ensure at least one login attempt can be performed.
	if cfg.BruteForceLoginProtectionMaxAttempts <= 0 {
		cfg.BruteForceLoginProtectionMaxAttempts = 1
	}

	CookieSecure = security.Key("cookie_secure").MustBool(false)
	cfg.CookieSecure = CookieSecure

	samesiteString := valueAsString(security, "cookie_samesite", "lax")

	if samesiteString == "disabled" {
		CookieSameSiteDisabled = true
		cfg.CookieSameSiteDisabled = CookieSameSiteDisabled
	} else {
		validSameSiteValues := map[string]http.SameSite{
			"lax":    http.SameSiteLaxMode,
			"strict": http.SameSiteStrictMode,
			"none":   http.SameSiteNoneMode,
		}

		if samesite, ok := validSameSiteValues[samesiteString]; ok {
			CookieSameSiteMode = samesite
			cfg.CookieSameSiteMode = CookieSameSiteMode
		} else {
			CookieSameSiteMode = http.SameSiteLaxMode
			cfg.CookieSameSiteMode = CookieSameSiteMode
		}
	}
	cfg.AllowEmbedding = security.Key("allow_embedding").MustBool(false)

	cfg.ContentTypeProtectionHeader = security.Key("x_content_type_options").MustBool(true)
	cfg.XSSProtectionHeader = security.Key("x_xss_protection").MustBool(true)
	cfg.ActionsAllowPostURL = security.Key("actions_allow_post_url").MustString("")
	cfg.StrictTransportSecurity = security.Key("strict_transport_security").MustBool(false)
	cfg.StrictTransportSecurityMaxAge = security.Key("strict_transport_security_max_age_seconds").MustInt(86400)
	cfg.StrictTransportSecurityPreload = security.Key("strict_transport_security_preload").MustBool(false)
	cfg.StrictTransportSecuritySubDomains = security.Key("strict_transport_security_subdomains").MustBool(false)
	cfg.AngularSupportEnabled = security.Key("angular_support_enabled").MustBool(false)
	cfg.CSPEnabled = security.Key("content_security_policy").MustBool(false)
	cfg.CSPTemplate = security.Key("content_security_policy_template").MustString("")
	cfg.CSPReportOnlyEnabled = security.Key("content_security_policy_report_only").MustBool(false)
	cfg.CSPReportOnlyTemplate = security.Key("content_security_policy_report_only_template").MustString("")

	enableFrontendSandboxForPlugins := security.Key("enable_frontend_sandbox_for_plugins").MustString("")
	for _, plug := range strings.Split(enableFrontendSandboxForPlugins, ",") {
		plug = strings.TrimSpace(plug)
		cfg.EnableFrontendSandboxForPlugins = append(cfg.EnableFrontendSandboxForPlugins, plug)
	}

	if cfg.CSPEnabled && cfg.CSPTemplate == "" {
		return fmt.Errorf("enabling content_security_policy requires a content_security_policy_template configuration")
	}

	if cfg.CSPReportOnlyEnabled && cfg.CSPReportOnlyTemplate == "" {
		return fmt.Errorf("enabling content_security_policy_report_only requires a content_security_policy_report_only_template configuration")
	}

	// read data source proxy whitelist
	cfg.DataProxyWhiteList = make(map[string]bool)
	securityStr := valueAsString(security, "data_source_proxy_whitelist", "")

	for _, hostAndIP := range util.SplitString(securityStr) {
		cfg.DataProxyWhiteList[hostAndIP] = true
	}

	// admin
	cfg.DisableInitAdminCreation = security.Key("disable_initial_admin_creation").MustBool(false)
	cfg.AdminUser = valueAsString(security, "admin_user", "")
	cfg.AdminPassword = valueAsString(security, "admin_password", "")
	cfg.AdminEmail = valueAsString(security, "admin_email", fmt.Sprintf("%s@localhost", cfg.AdminUser))

	return nil
}

func readAuthSettings(iniFile *ini.File, cfg *Cfg) (err error) {
	auth := iniFile.Section("auth")

	cfg.LoginCookieName = valueAsString(auth, "login_cookie_name", "grafana_session")
	const defaultMaxInactiveLifetime = "7d"
	maxInactiveDurationVal := valueAsString(auth, "login_maximum_inactive_lifetime_duration", defaultMaxInactiveLifetime)
	cfg.LoginMaxInactiveLifetime, err = gtime.ParseDuration(maxInactiveDurationVal)
	if err != nil {
		return err
	}

	cfg.OAuthAllowInsecureEmailLookup = auth.Key("oauth_allow_insecure_email_lookup").MustBool(false)

	const defaultMaxLifetime = "30d"
	maxLifetimeDurationVal := valueAsString(auth, "login_maximum_lifetime_duration", defaultMaxLifetime)
	cfg.LoginMaxLifetime, err = gtime.ParseDuration(maxLifetimeDurationVal)
	if err != nil {
		return err
	}

	cfg.ApiKeyMaxSecondsToLive = auth.Key("api_key_max_seconds_to_live").MustInt64(-1)

	cfg.TokenRotationIntervalMinutes = auth.Key("token_rotation_interval_minutes").MustInt(10)
	if cfg.TokenRotationIntervalMinutes < 2 {
		cfg.TokenRotationIntervalMinutes = 2
	}

	cfg.DisableLoginForm = auth.Key("disable_login_form").MustBool(false)
	cfg.DisableSignoutMenu = auth.Key("disable_signout_menu").MustBool(false)

	// Deprecated
	cfg.OAuthAutoLogin = auth.Key("oauth_auto_login").MustBool(false)
	if cfg.OAuthAutoLogin {
		cfg.Logger.Warn("[Deprecated] The oauth_auto_login configuration setting is deprecated. Please use auto_login inside auth provider section instead.")
	}

	// Default to the translation key used in the frontend
	cfg.OAuthLoginErrorMessage = valueAsString(auth, "oauth_login_error_message", "oauth.login.error")
	cfg.OAuthCookieMaxAge = auth.Key("oauth_state_cookie_max_age").MustInt(600)
	cfg.OAuthRefreshTokenServerLockMinWaitMs = auth.Key("oauth_refresh_token_server_lock_min_wait_ms").MustInt64(1000)
	cfg.SignoutRedirectUrl = valueAsString(auth, "signout_redirect_url", "")

	// Deprecated
	cfg.OAuthSkipOrgRoleUpdateSync = false

	cfg.DisableLogin = auth.Key("disable_login").MustBool(false)

	// SigV4
	cfg.SigV4AuthEnabled = auth.Key("sigv4_auth_enabled").MustBool(false)
	cfg.SigV4VerboseLogging = auth.Key("sigv4_verbose_logging").MustBool(false)

	// Azure Auth
	cfg.AzureAuthEnabled = auth.Key("azure_auth_enabled").MustBool(false)

	// ID response header
	cfg.IDResponseHeaderEnabled = auth.Key("id_response_header_enabled").MustBool(false)
	cfg.IDResponseHeaderPrefix = auth.Key("id_response_header_prefix").MustString("X-Grafana")

	idHeaderNamespaces := util.SplitString(auth.Key("id_response_header_namespaces").MustString(""))
	cfg.IDResponseHeaderNamespaces = make(map[string]struct{}, len(idHeaderNamespaces))
	for _, namespace := range idHeaderNamespaces {
		cfg.IDResponseHeaderNamespaces[namespace] = struct{}{}
	}

	// anonymous access
	cfg.readAnonymousSettings()

	// basic auth
	authBasic := iniFile.Section("auth.basic")
	cfg.BasicAuthEnabled = authBasic.Key("enabled").MustBool(true)
	cfg.BasicAuthStrongPasswordPolicy = authBasic.Key("password_policy").MustBool(false)

	// SSO Settings
	ssoSettings := iniFile.Section("sso_settings")
	cfg.SSOSettingsReloadInterval = ssoSettings.Key("reload_interval").MustDuration(1 * time.Minute)
	providers := ssoSettings.Key("configurable_providers").String()

	cfg.SSOSettingsConfigurableProviders = make(map[string]bool)
	for _, provider := range util.SplitString(providers) {
		cfg.SSOSettingsConfigurableProviders[provider] = true
	}

	// Managed Service Accounts
	cfg.ManagedServiceAccountsEnabled = auth.Key("managed_service_accounts_enabled").MustBool(false)

	return nil
}

func readOAuth2ServerSettings(cfg *Cfg) {
	oauth2Srv := cfg.SectionWithEnvOverrides("oauth2_server")
	cfg.OAuth2ServerEnabled = oauth2Srv.Key("enabled").MustBool(false)
	cfg.OAuth2ServerGeneratedKeyTypeForClient = strings.ToUpper(oauth2Srv.Key("generated_key_type_for_client").In("ECDSA", []string{"RSA", "ECDSA"}))
	cfg.OAuth2ServerAccessTokenLifespan = oauth2Srv.Key("access_token_lifespan").MustDuration(time.Minute * 3)
}

func readUserSettings(iniFile *ini.File, cfg *Cfg) error {
	users := iniFile.Section("users")
	cfg.AllowUserSignUp = users.Key("allow_sign_up").MustBool(true)
	cfg.AllowUserOrgCreate = users.Key("allow_org_create").MustBool(true)
	cfg.AutoAssignOrg = users.Key("auto_assign_org").MustBool(true)
	cfg.AutoAssignOrgId = users.Key("auto_assign_org_id").MustInt(1)
	cfg.LoginDefaultOrgId = users.Key("login_default_org_id").MustInt64(-1)
	cfg.AutoAssignOrgRole = users.Key("auto_assign_org_role").In(
		string(identity.RoleViewer), []string{
			string(identity.RoleNone),
			string(identity.RoleViewer),
			string(identity.RoleEditor),
			string(identity.RoleAdmin)})
	cfg.VerifyEmailEnabled = users.Key("verify_email_enabled").MustBool(false)

	// Deprecated
	// cfg.CaseInsensitiveLogin = users.Key("case_insensitive_login").MustBool(true)
	cfg.CaseInsensitiveLogin = true

	cfg.LoginHint = valueAsString(users, "login_hint", "")
	cfg.PasswordHint = valueAsString(users, "password_hint", "")
	cfg.DefaultTheme = valueAsString(users, "default_theme", "")
	cfg.DefaultLanguage = valueAsString(users, "default_language", "")
	cfg.HomePage = valueAsString(users, "home_page", "")
	cfg.ExternalUserMngLinkUrl = valueAsString(users, "external_manage_link_url", "")
	cfg.ExternalUserMngLinkName = valueAsString(users, "external_manage_link_name", "")
	cfg.ExternalUserMngInfo = valueAsString(users, "external_manage_info", "")

	cfg.ViewersCanEdit = users.Key("viewers_can_edit").MustBool(false)
	cfg.EditorsCanAdmin = users.Key("editors_can_admin").MustBool(false)

	userInviteMaxLifetimeVal := valueAsString(users, "user_invite_max_lifetime_duration", "24h")
	userInviteMaxLifetimeDuration, err := gtime.ParseDuration(userInviteMaxLifetimeVal)
	if err != nil {
		return err
	}

	cfg.UserInviteMaxLifetime = userInviteMaxLifetimeDuration
	if cfg.UserInviteMaxLifetime < time.Minute*15 {
		return errors.New("the minimum supported value for the `user_invite_max_lifetime_duration` configuration is 15m (15 minutes)")
	}

	cfg.UserLastSeenUpdateInterval, err = gtime.ParseDuration(valueAsString(users, "last_seen_update_interval", "15m"))
	if err != nil {
		return err
	}

	if cfg.UserLastSeenUpdateInterval < time.Minute*5 {
		cfg.Logger.Warn("the minimum supported value for the `last_seen_update_interval` configuration is 5m (5 minutes)")
		cfg.UserLastSeenUpdateInterval = time.Minute * 5
	} else if cfg.UserLastSeenUpdateInterval > time.Hour*1 {
		cfg.Logger.Warn("the maximum supported value for the `last_seen_update_interval` configuration is 1h (1 hour)")
		cfg.UserLastSeenUpdateInterval = time.Hour * 1
	}

	cfg.HiddenUsers = make(map[string]struct{})
	hiddenUsers := users.Key("hidden_users").MustString("")
	for _, user := range strings.Split(hiddenUsers, ",") {
		user = strings.TrimSpace(user)
		if user != "" {
			cfg.HiddenUsers[user] = struct{}{}
		}
	}

	verificationEmailMaxLifetimeVal := valueAsString(users, "verification_email_max_lifetime_duration", "1h")
	verificationEmailMaxLifetimeDuration, err := gtime.ParseDuration(verificationEmailMaxLifetimeVal)
	if err != nil {
		return err
	}
	cfg.VerificationEmailMaxLifetime = verificationEmailMaxLifetimeDuration

	return nil
}

func readServiceAccountSettings(iniFile *ini.File, cfg *Cfg) error {
	serviceAccount := iniFile.Section("service_accounts")
	cfg.SATokenExpirationDayLimit = serviceAccount.Key("token_expiration_day_limit").MustInt(-1)
	return nil
}

func (cfg *Cfg) readRenderingSettings(iniFile *ini.File) error {
	renderSec := iniFile.Section("rendering")
	cfg.RendererUrl = valueAsString(renderSec, "server_url", "")
	cfg.RendererCallbackUrl = valueAsString(renderSec, "callback_url", "")
	cfg.RendererAuthToken = valueAsString(renderSec, "renderer_token", "-")

	if cfg.RendererCallbackUrl == "" {
		cfg.RendererCallbackUrl = AppUrl
	} else {
		if cfg.RendererCallbackUrl[len(cfg.RendererCallbackUrl)-1] != '/' {
			cfg.RendererCallbackUrl += "/"
		}
		_, err := url.Parse(cfg.RendererCallbackUrl)
		if err != nil {
			// XXX: Should return an error?
			cfg.Logger.Error("Invalid callback_url.", "url", cfg.RendererCallbackUrl, "error", err)
			os.Exit(1)
		}
	}

	cfg.RendererConcurrentRequestLimit = renderSec.Key("concurrent_render_request_limit").MustInt(30)
	cfg.RendererRenderKeyLifeTime = renderSec.Key("render_key_lifetime").MustDuration(5 * time.Minute)
	cfg.RendererDefaultImageWidth = renderSec.Key("default_image_width").MustInt(1000)
	cfg.RendererDefaultImageHeight = renderSec.Key("default_image_height").MustInt(500)
	cfg.RendererDefaultImageScale = renderSec.Key("default_image_scale").MustFloat64(1)
	cfg.ImagesDir = filepath.Join(cfg.DataPath, "png")
	cfg.CSVsDir = filepath.Join(cfg.DataPath, "csv")
	cfg.PDFsDir = filepath.Join(cfg.DataPath, "pdf")

	return nil
}

func (cfg *Cfg) readAlertingSettings(iniFile *ini.File) error {
	// This check is kept to prevent users that upgrade to Grafana 11 with the legacy alerting enabled. This should prevent them from accidentally upgrading without migration to Unified Alerting.
	alerting := iniFile.Section("alerting")
	enabled, err := alerting.Key("enabled").Bool()
	if err == nil && enabled {
		cfg.Logger.Error("Option '[alerting].enabled' cannot be true. Legacy Alerting is removed. It is no longer deployed, enhanced, or supported. Delete '[alerting].enabled' and use '[unified_alerting].enabled' to enable Grafana Alerting. For more information, refer to the documentation on upgrading to Grafana Alerting (https://grafana.com/docs/grafana/v10.4/alerting/set-up/migrating-alerts)")
		return fmt.Errorf("invalid setting [alerting].enabled")
	}
	return nil
}

func readSnapshotsSettings(cfg *Cfg, iniFile *ini.File) error {
	snapshots := iniFile.Section("snapshots")

	cfg.SnapshotEnabled = snapshots.Key("enabled").MustBool(true)

	cfg.ExternalSnapshotUrl = valueAsString(snapshots, "external_snapshot_url", "")
	cfg.ExternalSnapshotName = valueAsString(snapshots, "external_snapshot_name", "")

	cfg.ExternalEnabled = snapshots.Key("external_enabled").MustBool(true)
	cfg.SnapshotPublicMode = snapshots.Key("public_mode").MustBool(false)

	return nil
}

func (cfg *Cfg) readServerSettings(iniFile *ini.File) error {
	server := iniFile.Section("server")
	var err error
	AppUrl, AppSubUrl, err = cfg.parseAppUrlAndSubUrl(server)
	if err != nil {
		return err
	}

	cfg.AppURL = AppUrl
	cfg.AppSubURL = AppSubUrl
	cfg.Protocol = HTTPScheme
	cfg.ServeFromSubPath = server.Key("serve_from_sub_path").MustBool(false)
	cfg.CertWatchInterval = server.Key("certs_watch_interval").MustDuration(0)

	protocolStr := valueAsString(server, "protocol", "http")

	if protocolStr == "https" {
		cfg.Protocol = HTTPSScheme
		cfg.CertFile = server.Key("cert_file").String()
		cfg.KeyFile = server.Key("cert_key").String()
		cfg.CertPassword = server.Key("cert_pass").String()
	}
	if protocolStr == "h2" {
		cfg.Protocol = HTTP2Scheme
		cfg.CertFile = server.Key("cert_file").String()
		cfg.KeyFile = server.Key("cert_key").String()
		cfg.CertPassword = server.Key("cert_pass").String()
	}
	if protocolStr == "socket" {
		cfg.Protocol = SocketScheme
		cfg.SocketGid = server.Key("socket_gid").MustInt(-1)
		cfg.SocketMode = server.Key("socket_mode").MustInt(0660)
		cfg.SocketPath = server.Key("socket").String()
	}

	cfg.MinTLSVersion = valueAsString(server, "min_tls_version", "TLS1.2")
	if cfg.MinTLSVersion == "TLS1.0" || cfg.MinTLSVersion == "TLS1.1" {
		return fmt.Errorf("TLS version not configured correctly:%v, allowed values are TLS1.2 and TLS1.3", cfg.MinTLSVersion)
	}

	cfg.Domain = valueAsString(server, "domain", "localhost")
	cfg.HTTPAddr = valueAsString(server, "http_addr", DefaultHTTPAddr)
	cfg.HTTPPort = valueAsString(server, "http_port", "3000")
	cfg.RouterLogging = server.Key("router_logging").MustBool(false)

	cfg.EnableGzip = server.Key("enable_gzip").MustBool(false)
	cfg.EnforceDomain = server.Key("enforce_domain").MustBool(false)
	staticRoot := valueAsString(server, "static_root_path", "")
	cfg.StaticRootPath = makeAbsolute(staticRoot, cfg.HomePath)

	if err := cfg.validateStaticRootPath(); err != nil {
		return err
	}

	cdnURL := valueAsString(server, "cdn_url", "")
	if cdnURL != "" {
		cfg.CDNRootURL, err = url.Parse(cdnURL)
		if err != nil {
			return err
		}
	}

	cfg.ReadTimeout = server.Key("read_timeout").MustDuration(0)

	headersSection := cfg.Raw.Section("server.custom_response_headers")
	keys := headersSection.Keys()
	cfg.CustomResponseHeaders = make(map[string]string, len(keys))

	for _, key := range keys {
		cfg.CustomResponseHeaders[key.Name()] = key.Value()
	}

	return nil
}

// GetContentDeliveryURL returns full content delivery URL with /<edition>/<version> added to URL
func (cfg *Cfg) GetContentDeliveryURL(prefix string) (string, error) {
	if cfg.CDNRootURL == nil {
		return "", nil
	}
	if cfg.BuildVersion == "" {
		return "", errors.New("BuildVersion is not set")
	}
	url := *cfg.CDNRootURL

	url.Path = path.Join(url.Path, prefix, cfg.BuildVersion)
	return url.String() + "/", nil
}

func (cfg *Cfg) readDataSourcesSettings() {
	datasources := cfg.Raw.Section("datasources")
	cfg.DataSourceLimit = datasources.Key("datasource_limit").MustInt(5000)
	cfg.ConcurrentQueryCount = datasources.Key("concurrent_query_count").MustInt(10)
	cfg.DefaultDatasourceManageAlertsUIToggle = datasources.Key("default_manage_alerts_ui_toggle").MustBool(true)
}

func (cfg *Cfg) readDataSourceSecuritySettings() {
	datasources := cfg.Raw.Section("datasources.ip_range_security")
	cfg.IPRangeACEnabled = datasources.Key("enabled").MustBool(false)
	cfg.IPRangeACSecretKey = datasources.Key("secret_key").MustString("")
	if cfg.IPRangeACEnabled && cfg.IPRangeACSecretKey == "" {
		cfg.Logger.Error("IP range access control is enabled but no secret key is set")
	}
	allowedURLString := datasources.Key("allow_list").MustString("")
	for _, urlString := range util.SplitString(allowedURLString) {
		allowedURL, err := url.Parse(urlString)
		if err != nil {
			cfg.Logger.Error("Error parsing allowed URL for IP range access control", "error", err)
			continue
		} else {
			cfg.IPRangeACAllowedURLs = append(cfg.IPRangeACAllowedURLs, allowedURL)
		}
	}
}

func (cfg *Cfg) readSqlDataSourceSettings() {
	sqlDatasources := cfg.Raw.Section("sql_datasources")
	cfg.SqlDatasourceMaxOpenConnsDefault = sqlDatasources.Key("max_open_conns_default").MustInt(100)
	cfg.SqlDatasourceMaxIdleConnsDefault = sqlDatasources.Key("max_idle_conns_default").MustInt(100)
	cfg.SqlDatasourceMaxConnLifetimeDefault = sqlDatasources.Key("max_conn_lifetime_default").MustInt(14400)
}

func GetAllowedOriginGlobs(originPatterns []string) ([]glob.Glob, error) {
	allowedOrigins := originPatterns
	originGlobs := make([]glob.Glob, 0, len(allowedOrigins))
	for _, originPattern := range allowedOrigins {
		g, err := glob.Compile(originPattern)
		if err != nil {
			return nil, fmt.Errorf("error parsing origin pattern: %v", err)
		}
		originGlobs = append(originGlobs, g)
	}
	return originGlobs, nil
}

func (cfg *Cfg) readLiveSettings(iniFile *ini.File) error {
	section := iniFile.Section("live")
	cfg.LiveMaxConnections = section.Key("max_connections").MustInt(100)
	if cfg.LiveMaxConnections < -1 {
		return fmt.Errorf("unexpected value %d for [live] max_connections", cfg.LiveMaxConnections)
	}
	cfg.LiveHAEngine = section.Key("ha_engine").MustString("")
	switch cfg.LiveHAEngine {
	case "", "redis":
	default:
		return fmt.Errorf("unsupported live HA engine type: %s", cfg.LiveHAEngine)
	}
	cfg.LiveHAPrefix = section.Key("ha_prefix").MustString("")
	cfg.LiveHAEngineAddress = section.Key("ha_engine_address").MustString("127.0.0.1:6379")
	cfg.LiveHAEnginePassword = section.Key("ha_engine_password").MustString("")

	allowedOrigins := section.Key("allowed_origins").MustString("")
	origins := strings.Split(allowedOrigins, ",")

	originPatterns := make([]string, 0, len(origins))
	for _, originPattern := range origins {
		originPattern = strings.TrimSpace(originPattern)
		if originPattern == "" {
			continue
		}
		originPatterns = append(originPatterns, originPattern)
	}

	_, err := GetAllowedOriginGlobs(originPatterns)
	if err != nil {
		return err
	}

	cfg.LiveAllowedOrigins = originPatterns
	return nil
}

func (cfg *Cfg) readProvisioningSettings(iniFile *ini.File) error {
	provisioning := valueAsString(iniFile.Section("paths"), "provisioning", "")
	cfg.ProvisioningPath = makeAbsolute(provisioning, cfg.HomePath)

	provisioningPaths := strings.TrimSpace(valueAsString(iniFile.Section("paths"), "permitted_provisioning_paths", ""))
	if provisioningPaths != "|" && provisioningPaths != "" {
		cfg.PermittedProvisioningPaths = strings.Split(provisioningPaths, "|")
		for i, s := range cfg.PermittedProvisioningPaths {
			s = strings.TrimSpace(s)
			if s == "" {
				return fmt.Errorf("a provisioning path is empty in '%s' (at index %d)", provisioningPaths, i)
			}
			cfg.PermittedProvisioningPaths[i] = makeAbsolute(s, cfg.HomePath)
		}
	}
	return nil
}

func (cfg *Cfg) readPublicDashboardsSettings() {
	publicDashboards := cfg.Raw.Section("public_dashboards")
	cfg.PublicDashboardsEnabled = publicDashboards.Key("enabled").MustBool(true)
}

func (cfg *Cfg) DefaultOrgID() int64 {
	if cfg.AutoAssignOrg && cfg.AutoAssignOrgId > 0 {
		return int64(cfg.AutoAssignOrgId)
	}
	return int64(1)
}<|MERGE_RESOLUTION|>--- conflicted
+++ resolved
@@ -129,23 +129,13 @@
 	Packaging string
 
 	// Paths
-<<<<<<< HEAD
 	HomePath                   string
 	ProvisioningPath           string
 	PermittedProvisioningPaths []string
 	DataPath                   string
 	LogsPath                   string
 	PluginsPath                string
-	BundledPluginsPath         string
 	EnterpriseLicensePath      string
-=======
-	HomePath              string
-	ProvisioningPath      string
-	DataPath              string
-	LogsPath              string
-	PluginsPath           string
-	EnterpriseLicensePath string
->>>>>>> 70fb7b95
 
 	// SMTP email settings
 	Smtp SmtpSettings
@@ -1111,12 +1101,8 @@
 	cfg.InstanceName = valueAsString(iniFile.Section(""), "instance_name", "unknown_instance_name")
 	plugins := valueAsString(iniFile.Section("paths"), "plugins", "")
 	cfg.PluginsPath = makeAbsolute(plugins, cfg.HomePath)
-<<<<<<< HEAD
-	cfg.BundledPluginsPath = makeAbsolute("plugins-bundled", cfg.HomePath)
-=======
 	provisioning := valueAsString(iniFile.Section("paths"), "provisioning", "")
 	cfg.ProvisioningPath = makeAbsolute(provisioning, cfg.HomePath)
->>>>>>> 70fb7b95
 
 	if err := cfg.readServerSettings(iniFile); err != nil {
 		return err
