import { config } from '@grafana/runtime';

import { AnnoKeyCreatedBy, AnnoKeyFolder, AnnoKeyUpdatedTimestamp } from '../../../../features/apiserver/types';
import { useGetFolderQuery as useGetFoldersQueryLegacy } from '../../../../features/browse-dashboards/api/browseDashboardsAPI';
import { PAGE_SIZE } from '../../../../features/browse-dashboards/api/services';
import { refetchChildren } from '../../../../features/browse-dashboards/state';
import { GENERAL_FOLDER_UID } from '../../../../features/search/constants';

import { generatedAPI } from './endpoints.gen';

export const folderAPIv1beta1 = generatedAPI.enhanceEndpoints({
  endpoints: {
    deleteFolder: {
      onQueryStarted: (args, { queryFulfilled, dispatch }) => {
        // Refetch for anything using the old API.
        queryFulfilled.then(() => {
          dispatch(
            refetchChildren({
              parentUID: GENERAL_FOLDER_UID,
              pageSize: PAGE_SIZE,
            })
          );
        });
      },
    },
  },
});

export const { useGetFolderQuery } = folderAPIv1beta1;

export function useGetFolderQueryFacade(uid: string) {
  if (config.featureToggles.foldersAppPlatformAPI) {
    return useGetFolderQuery({ name: uid });
  } else {
    const result = useGetFoldersQueryLegacy(uid);
    if (result.data) {
      const newData: Folder = {
        metadata: {
          annotations: {
            [AnnoKeyCreatedBy]: result.data.createdBy,
            [AnnoKeyUpdatedTimestamp]: result.data.updated,
            [AnnoKeyFolder]: result.data.parentUid,
          },
          creationTimestamp: result.data.created,
          name: result.data.uid,
        },
        spec: {
          description: result.data.description,
          title: result.data.title,
        },
        status: {},
      };
      return {
        ...result,
        data: newData,
      };
    }
    return result;
  }
}

// eslint-disable-next-line no-barrel-files/no-barrel-files
<<<<<<< HEAD
export { type Folder, type GetFolderChildrenApiResponse } from './endpoints.gen';
=======
export { type Folder, type FolderList } from './endpoints.gen';
>>>>>>> cfd3b9f5
<|MERGE_RESOLUTION|>--- conflicted
+++ resolved
@@ -60,8 +60,4 @@
 }
 
 // eslint-disable-next-line no-barrel-files/no-barrel-files
-<<<<<<< HEAD
-export { type Folder, type GetFolderChildrenApiResponse } from './endpoints.gen';
-=======
-export { type Folder, type FolderList } from './endpoints.gen';
->>>>>>> cfd3b9f5
+export { type Folder, type FolderList } from './endpoints.gen';