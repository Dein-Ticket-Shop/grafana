--- conflicted
+++ resolved
@@ -11,11 +11,6 @@
 import { useGrafana } from 'app/core/context/GrafanaContext';
 
 import { MegaMenu, MENU_WIDTH } from './MegaMenu/MegaMenu';
-<<<<<<< HEAD
-import { TOGGLE_BUTTON_ID } from './NavToolbar/NavToolbar';
-import { getTopBarHeight } from './types';
-=======
->>>>>>> 27c979b0
 
 interface Props {}
 
@@ -83,18 +78,7 @@
   );
 }
 
-<<<<<<< HEAD
 const getStyles = (theme: GrafanaTheme2, searchBarHidden?: boolean) => {
-  const TOP_BAR_LEVEL_HEIGHT = getTopBarHeight(theme);
-  let topPosition = searchBarHidden ? TOP_BAR_LEVEL_HEIGHT : TOP_BAR_LEVEL_HEIGHT * 2;
-
-  if (config.featureToggles.singleTopNav) {
-    topPosition = 0;
-  }
-
-=======
-const getStyles = (theme: GrafanaTheme2) => {
->>>>>>> 27c979b0
   return {
     backdrop: css({
       backdropFilter: 'blur(1px)',
