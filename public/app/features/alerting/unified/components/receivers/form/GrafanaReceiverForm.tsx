import { useMemo, useState } from 'react';

import { Alert, LoadingPlaceholder } from '@grafana/ui';
<<<<<<< HEAD
import { Trans, t } from 'app/core/internationalization';
=======
import { t } from 'app/core/internationalization';
>>>>>>> 21fe9480
import {
  useCreateContactPoint,
  useUpdateContactPoint,
} from 'app/features/alerting/unified/components/contact-points/useContactPoints';
import { showManageContactPointPermissions } from 'app/features/alerting/unified/components/contact-points/utils';
import { GRAFANA_RULES_SOURCE_NAME } from 'app/features/alerting/unified/utils/datasource';
import { canEditEntity } from 'app/features/alerting/unified/utils/k8s/utils';
import {
  GrafanaManagedContactPoint,
  GrafanaManagedReceiverConfig,
  TestReceiversAlert,
} from 'app/plugins/datasource/alertmanager/types';
import { useDispatch } from 'app/types';

import { alertmanagerApi } from '../../../api/alertmanagerApi';
import { testReceiversAction } from '../../../state/actions';
import { GrafanaChannelValues, ReceiverFormValues } from '../../../types/receiver-form';
import { shouldUseK8sApi } from '../../../utils/k8s/utils';
import {
  formChannelValuesToGrafanaChannelConfig,
  formValuesToGrafanaReceiver,
  grafanaReceiverToFormValues,
} from '../../../utils/receiver-form';
import { ProvisionedResource, ProvisioningAlert } from '../../Provisioning';
import { ReceiverTypes } from '../grafanaAppReceivers/onCall/onCall';
import { useOnCallIntegration } from '../grafanaAppReceivers/onCall/useOnCallIntegration';

import { GrafanaCommonChannelSettings } from './GrafanaCommonChannelSettings';
import { ReceiverForm } from './ReceiverForm';
import { TestContactPointModal } from './TestContactPointModal';
import { Notifier } from './notifiers';

const defaultChannelValues: GrafanaChannelValues = Object.freeze({
  __id: '',
  secureSettings: {},
  settings: {},
  secureFields: {},
  disableResolveMessage: false,
  type: 'email',
});

interface Props {
  contactPoint?: GrafanaManagedContactPoint;
  readOnly?: boolean;
  editMode?: boolean;
  /** Callback method invoked when contact points was successfully created */
  onCreate: (contactPoint: { name: string }) => void;
}

const { useGrafanaNotifiersQuery } = alertmanagerApi;

export const GrafanaReceiverForm = ({ contactPoint, readOnly = false, editMode, onCreate }: Props) => {
  const dispatch = useDispatch();
  const useK8sAPI = shouldUseK8sApi(GRAFANA_RULES_SOURCE_NAME);
  const [createContactPoint] = useCreateContactPoint({
    alertmanager: GRAFANA_RULES_SOURCE_NAME,
  });
  const [updateContactPoint] = useUpdateContactPoint({
    alertmanager: GRAFANA_RULES_SOURCE_NAME,
  });

  const {
    onCallNotifierMeta,
    extendOnCallNotifierFeatures,
    extendOnCallReceivers,
    onCallFormValidators,
    isLoadingOnCallIntegration,
    hasOnCallError,
  } = useOnCallIntegration();

  const { data: grafanaNotifiers = [], isLoading: isLoadingNotifiers } = useGrafanaNotifiersQuery();

  const [testChannelValues, setTestChannelValues] = useState<GrafanaChannelValues>();

  // transform receiver DTO to form values
  const [existingValue, id2original] = useMemo((): [
    ReceiverFormValues<GrafanaChannelValues> | undefined,
    Record<string, GrafanaManagedReceiverConfig>,
  ] => {
    if (!contactPoint || isLoadingNotifiers || isLoadingOnCallIntegration) {
      return [undefined, {}];
    }

    return grafanaReceiverToFormValues(extendOnCallReceivers(contactPoint), grafanaNotifiers);
  }, [contactPoint, isLoadingNotifiers, grafanaNotifiers, extendOnCallReceivers, isLoadingOnCallIntegration]);

  const onSubmit = async (values: ReceiverFormValues<GrafanaChannelValues>) => {
    const newReceiver = formValuesToGrafanaReceiver(values, id2original, defaultChannelValues, grafanaNotifiers);

    try {
      if (editMode) {
        if (useK8sAPI && contactPoint && contactPoint.id) {
          await updateContactPoint.execute({
            contactPoint: newReceiver,
            id: contactPoint.id,
            resourceVersion: contactPoint?.metadata?.resourceVersion,
          });
        } else if (contactPoint) {
          await updateContactPoint.execute({
            contactPoint: newReceiver,
            originalName: contactPoint.name,
          });
        }
      } else {
        await createContactPoint.execute({ contactPoint: newReceiver });
      }
      onCreate(newReceiver);
    } catch (error) {
      // React form validation will handle this for us
    }
  };

  const onTestChannel = (values: GrafanaChannelValues) => {
    setTestChannelValues(values);
  };

  const testNotification = (alert?: TestReceiversAlert) => {
    if (testChannelValues) {
      const existing: GrafanaManagedReceiverConfig | undefined = id2original[testChannelValues.__id];
      const chan = formChannelValuesToGrafanaChannelConfig(testChannelValues, defaultChannelValues, 'test', existing);

      const payload = {
        alertManagerSourceName: GRAFANA_RULES_SOURCE_NAME,
        receivers: [
          {
            name: 'test',
            grafana_managed_receiver_configs: [chan],
          },
        ],
        alert,
      };

      dispatch(testReceiversAction(payload));
    }
  };

  const isEditable = Boolean(
    (!readOnly || (contactPoint && canEditEntity(contactPoint))) && !contactPoint?.provisioned
  );
  const isTestable = !readOnly;

  if (isLoadingNotifiers || isLoadingOnCallIntegration) {
<<<<<<< HEAD
    return <LoadingPlaceholder text={t('alerting.common.loading', 'Loading...')} />;
=======
    return (
      <LoadingPlaceholder text={t('alerting.grafana-receiver-form.text-loading-notifiers', 'Loading notifiers...')} />
    );
>>>>>>> 21fe9480
  }

  const notifiers: Notifier[] = grafanaNotifiers.map((n) => {
    if (n.type === ReceiverTypes.OnCall) {
      return {
        dto: extendOnCallNotifierFeatures(n),
        meta: onCallNotifierMeta,
      };
    }

    return { dto: n };
  });
  return (
    <>
      {hasOnCallError && (
        <Alert
          severity="error"
<<<<<<< HEAD
          title={t('alerting.contact-points.on-call-unreachable-title', 'Loading OnCall integration failed')}
        >
          <Trans i18nKey="alerting.contact-points.on-call-unreachable">
            Grafana OnCall plugin has been enabled in your Grafana instances but it is not reachable. Please check the
            plugin configuration
          </Trans>
=======
          title={t(
            'alerting.grafana-receiver-form.title-loading-on-call-integration-failed',
            'Loading OnCall integration failed'
          )}
        >
          Grafana OnCall plugin has been enabled in your Grafana instances but it is not reachable. Please check the
          plugin configuration
>>>>>>> 21fe9480
        </Alert>
      )}

      {contactPoint?.provisioned && <ProvisioningAlert resource={ProvisionedResource.ContactPoint} />}

      <ReceiverForm<GrafanaChannelValues>
        contactPointId={contactPoint?.id}
        isEditable={isEditable}
        isTestable={isTestable}
        onSubmit={onSubmit}
        initialValues={existingValue}
        onTestChannel={onTestChannel}
        notifiers={notifiers}
        alertManagerSourceName={GRAFANA_RULES_SOURCE_NAME}
        defaultItem={{ ...defaultChannelValues }}
        commonSettingsComponent={GrafanaCommonChannelSettings}
        customValidators={{ [ReceiverTypes.OnCall]: onCallFormValidators }}
        canManagePermissions={
          editMode && contactPoint && showManageContactPointPermissions(GRAFANA_RULES_SOURCE_NAME, contactPoint)
        }
      />
      <TestContactPointModal
        onDismiss={() => setTestChannelValues(undefined)}
        isOpen={!!testChannelValues}
        onTest={(alert) => testNotification(alert)}
      />
    </>
  );
};<|MERGE_RESOLUTION|>--- conflicted
+++ resolved
@@ -1,11 +1,7 @@
 import { useMemo, useState } from 'react';
 
 import { Alert, LoadingPlaceholder } from '@grafana/ui';
-<<<<<<< HEAD
 import { Trans, t } from 'app/core/internationalization';
-=======
-import { t } from 'app/core/internationalization';
->>>>>>> 21fe9480
 import {
   useCreateContactPoint,
   useUpdateContactPoint,
@@ -148,13 +144,9 @@
   const isTestable = !readOnly;
 
   if (isLoadingNotifiers || isLoadingOnCallIntegration) {
-<<<<<<< HEAD
-    return <LoadingPlaceholder text={t('alerting.common.loading', 'Loading...')} />;
-=======
     return (
       <LoadingPlaceholder text={t('alerting.grafana-receiver-form.text-loading-notifiers', 'Loading notifiers...')} />
     );
->>>>>>> 21fe9480
   }
 
   const notifiers: Notifier[] = grafanaNotifiers.map((n) => {
@@ -172,22 +164,15 @@
       {hasOnCallError && (
         <Alert
           severity="error"
-<<<<<<< HEAD
-          title={t('alerting.contact-points.on-call-unreachable-title', 'Loading OnCall integration failed')}
+          title={t(
+            'alerting.grafana-receiver-form.title-loading-on-call-integration-failed',
+            'Loading OnCall integration failed'
+          )}
         >
           <Trans i18nKey="alerting.contact-points.on-call-unreachable">
             Grafana OnCall plugin has been enabled in your Grafana instances but it is not reachable. Please check the
             plugin configuration
           </Trans>
-=======
-          title={t(
-            'alerting.grafana-receiver-form.title-loading-on-call-integration-failed',
-            'Loading OnCall integration failed'
-          )}
-        >
-          Grafana OnCall plugin has been enabled in your Grafana instances but it is not reachable. Please check the
-          plugin configuration
->>>>>>> 21fe9480
         </Alert>
       )}
 
