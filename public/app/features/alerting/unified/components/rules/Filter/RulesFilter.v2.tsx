--- conflicted
+++ resolved
@@ -19,12 +19,9 @@
   TabsBar,
   useStyles2,
 } from '@grafana/ui';
-<<<<<<< HEAD
+import { Trans } from 'app/core/internationalization';
 import { RuleHealth } from 'app/types/unified-alerting';
 import { PromAlertingRuleState } from 'app/types/unified-alerting-dto';
-=======
-import { Trans } from 'app/core/internationalization';
->>>>>>> 2890442f
 
 import { useRulesFilter } from '../../../hooks/useFilteredRules';
 import { useURLSearchParams } from '../../../hooks/useURLSearchParams';
@@ -101,11 +98,12 @@
   }, [activeTab, styles.content, styles.fixTabsMargin]);
 
   return (
-<<<<<<< HEAD
     <form>
       <Stack direction="row" alignItems="end">
         <Stack direction="column" gap={0} flex={1}>
-          <Label>Search</Label>
+          <Label>
+            <Trans i18nKey="common.search">Search</Trans>
+          </Label>
           <Input prefix={filterOptions} defaultValue={searchQuery} />
         </Stack>
         <Button type="submit" variant="secondary">
@@ -119,14 +117,6 @@
             onChange={(view: string) => updateQueryParams({ view })}
           />
         </Stack>
-=======
-    <Stack direction="column" gap={0}>
-      <Label>
-        <Trans i18nKey="common.search">Search</Trans>
-      </Label>
-      <Stack direction="row">
-        <Input prefix={filterOptions} />
->>>>>>> 2890442f
       </Stack>
     </form>
   );
@@ -173,19 +163,28 @@
   };
 
   return (
-<<<<<<< HEAD
     <form onSubmit={handleSubmit(onSubmit)}>
       <Stack direction="column" alignItems="end" gap={2}>
         <Grid columns={2} gap={2} alignItems="center">
-          <Label>Folder / Namespace</Label>
+          <Label>
+            <Trans i18nKey="alerting.search.property.namespace">Folder / Namespace</Trans>
+          </Label>
           <Select {...register('namespace')} options={[]} onBlur={stopPropagation} />
-          <Label>Rule name</Label>
+          <Label>
+            <Trans i18nKey="alerting.search.property.rule-name">Rule name</Trans>
+          </Label>
           <Input {...register('name')} onBlur={stopPropagation} />
-          <Label>Evaluation group</Label>
+          <Label>
+            <Trans i18nKey="alerting.search.property.evaluation-group">Evaluation group</Trans>
+          </Label>
           <Input {...register('group')} onBlur={stopPropagation} />
-          <Label>Labels</Label>
+          <Label>
+            <Trans i18nKey="alerting.search.property.labels">Labels</Trans>
+          </Label>
           <Input {...register('labels')} onBlur={stopPropagation} />
-          <Label>Data source</Label>
+          <Label>
+            <Trans i18nKey="alerting.search.property.data-source">Data source</Trans>
+          </Label>
           <MultipleDataSourcePicker
             alerting
             noDefault
@@ -210,7 +209,9 @@
               />
             </div>
           )}
-          <Label>State</Label>
+          <Label>
+            <Trans i18nKey="alerting.search.property.state">State</Trans>
+          </Label>
           <RadioButtonGroup
             options={RuleStateOptions}
             {...register('state')}
@@ -219,7 +220,9 @@
               setValue('state', value);
             }}
           />
-          <Label>Type</Label>
+          <Label>
+            <Trans i18nKey="alerting.search.property.rule-type">Type</Trans>
+          </Label>
           <RadioButtonGroup
             options={RuleTypeOptions}
             {...register('type')}
@@ -228,7 +231,9 @@
               setValue('type', value);
             }}
           />
-          <Label>Health</Label>
+          <Label>
+            <Trans i18nKey="alerting.search.property.rule-health">Health</Trans>
+          </Label>
           <RadioButtonGroup
             options={RuleHealthOptions}
             {...register('health')}
@@ -240,77 +245,12 @@
         </Grid>
         <Stack direction="row" alignItems="center">
           <Button variant="secondary" onClick={() => reset()}>
-            Clear
+            <Trans i18nKey="common.clear">Clear</Trans>
           </Button>
-          <Button type="submit">Apply</Button>
+          <Button type="submit">
+            <Trans i18nKey="common.apply">Apply</Trans>
+          </Button>
         </Stack>
-=======
-    <Stack direction="column" alignItems="end" gap={2}>
-      <Grid columns={2} gap={2} alignItems="center">
-        <Label>
-          <Trans i18nKey="alerting.search.property.namespace">Folder / Namespace</Trans>
-        </Label>
-        <Select options={[]} onChange={() => {}}></Select>
-        <Label>
-          <Trans i18nKey="alerting.search.property.rule-name">Alerting rule name</Trans>
-        </Label>
-        <Input />
-        <Label>
-          <Trans i18nKey="alerting.search.property.evaluation-group">Evaluation group</Trans>
-        </Label>
-        <Input />
-        <Label>
-          <Trans i18nKey="alerting.search.property.labels">Labels</Trans>
-        </Label>
-        <Input />
-        <Label>
-          <Trans i18nKey="alerting.search.property.data-source">Data source</Trans>
-        </Label>
-        <Select options={[]} onChange={() => {}}></Select>
-        <Label>
-          <Trans i18nKey="alerting.search.property.state">State</Trans>
-        </Label>
-        <RadioButtonGroup
-          value={'*'}
-          options={[
-            { label: 'All', value: '*' },
-            { label: 'Normal', value: 'normal' },
-            { label: 'Pending', value: 'pending' },
-            { label: 'Firing', value: 'firing' },
-          ]}
-        />
-        <Label>
-          <Trans i18nKey="alerting.search.property.rule-type">Type</Trans>
-        </Label>
-        <RadioButtonGroup
-          value={'*'}
-          options={[
-            { label: 'All', value: '*' },
-            { label: 'Alert rule', value: 'alerting' },
-            { label: 'Recording rule', value: 'recording' },
-          ]}
-        />
-        <Label>
-          <Trans i18nKey="alerting.search.property.rule-health">Health</Trans>
-        </Label>
-        <RadioButtonGroup
-          value={'*'}
-          options={[
-            { label: 'All', value: '*' },
-            { label: 'OK', value: 'ok' },
-            { label: 'No data', value: 'no_data' },
-            { label: 'Error', value: 'error' },
-          ]}
-        />
-      </Grid>
-      <Stack direction="row" alignItems="center">
-        <Button variant="secondary">
-          <Trans i18nKey="common.clear">Clear</Trans>
-        </Button>
-        <Button>
-          <Trans i18nKey="common.apply">Apply</Trans>
-        </Button>
->>>>>>> 2890442f
       </Stack>
     </form>
   );
