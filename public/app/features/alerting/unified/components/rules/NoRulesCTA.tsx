<<<<<<< HEAD
import { css } from '@emotion/css';

import { GrafanaTheme2 } from '@grafana/data';
import { Dropdown, EmptyState, LinkButton, Menu, MenuItem, Stack, Text, TextLink, useStyles2 } from '@grafana/ui';
import { Trans, t } from 'app/core/internationalization';

import { useGrafanaManagedRecordingRulesSupport } from '../../featureToggles';
import { RuleFormType, RuleFormValues } from '../../types/rule-form';
=======
import { Trans, useTranslate } from '@grafana/i18n';
import { config } from '@grafana/runtime';
import { Dropdown, EmptyState, LinkButton, Menu, MenuItem, Stack, TextLink } from '@grafana/ui';

>>>>>>> d75a9305
import { useRulesAccess } from '../../utils/accessControlHooks';
import { createRelativeUrl } from '../../utils/url';

const RecordingRulesButtons = () => {
  const { canCreateGrafanaRules, canCreateCloudRules } = useRulesAccess();

  const grafanaRecordingRulesEnabled =
    config.unifiedAlerting.recordingRulesEnabled &&
    config.featureToggles.grafanaManagedRecordingRules &&
    canCreateGrafanaRules;

  const { t } = useTranslate();
  const canCreateAll = canCreateGrafanaRules && canCreateCloudRules && grafanaRecordingRulesEnabled;

  // User can create Grafana and DS-managed recording rules, show a dropdown
  if (canCreateAll) {
    return (
      <Dropdown
        overlay={
          <Menu>
            <MenuItem
              url="alerting/new/grafana-recording"
              icon="plus"
              label={t('alerting.list-view.empty.new-grafana-recording-rule', 'New Grafana-managed recording rule')}
            />
            <MenuItem
              url="alerting/new/recording"
              icon="plus"
              label={t(
                'alerting.list-view.empty.new-ds-managed-recording-rule',
                'New data source-managed recording rule'
              )}
            />
          </Menu>
        }
      >
        <LinkButton variant="primary" icon="plus" size="lg">
          <Trans i18nKey="alerting.list-view.empty.new-recording-rule">New recording rule</Trans>
        </LinkButton>
      </Dropdown>
    );
  }

  // ...Otherwise, just show the buttons for each type of recording rule
  // (this will just be one or the other)
  return (
    <>
      {canCreateGrafanaRules && grafanaRecordingRulesEnabled && (
        <LinkButton variant="primary" icon="plus" size="lg" href="alerting/new/grafana-recording">
          <Trans i18nKey="alerting.list-view.empty.new-grafana-recording-rule">
            New Grafana-managed recording rule
          </Trans>
        </LinkButton>
      )}
      {canCreateCloudRules && (
        <LinkButton variant="primary" icon="plus" size="lg" href="alerting/new/recording">
          <Trans i18nKey="alerting.list-view.empty.new-ds-managed-recording-rule">
            New data source-managed recording rule
          </Trans>
        </LinkButton>
      )}
    </>
  );
};

export const NoRulesSplash = () => {
  const { canCreateGrafanaRules, canCreateCloudRules } = useRulesAccess();
  const canCreateAnything = canCreateGrafanaRules || canCreateCloudRules;

  return (
    <div>
      <EmptyState
        message={t('alerting.list-view.empty.no-rules-created', "You haven't created any rules yet")}
        variant="call-to-action"
        button={
          canCreateAnything ? (
            <Stack direction="column" alignItems="center" justifyContent="center">
              {canCreateAnything && (
                <LinkButton variant="primary" icon="plus" size="lg" href="alerting/new/alerting">
                  <Trans i18nKey="alerting.list-view.empty.new-alert-rule">New alert rule</Trans>
                </LinkButton>
              )}
              <RecordingRulesButtons />
            </Stack>
          ) : null
        }
      >
        <Trans i18nKey="alerting.list-view.empty.provisioning">
          You can also define rules through file provisioning or Terraform
        </Trans>
        <TextLink href="https://grafana.com/docs/grafana/latest/alerting/set-up/provision-alerting-resources/" external>
          <Trans i18nKey="alerting.common.learn-more">Learn more</Trans>
        </TextLink>
      </EmptyState>
    </div>
  );
};

export function GrafanaNoRulesCTA() {
  const { canCreateGrafanaRules } = useRulesAccess();
  const grafanaRecordingRulesEnabled = useGrafanaManagedRecordingRulesSupport();

  return (
    <EmptyState
      message={t('alerting.list-view.empty.no-rules-created', "You haven't created any rules yet")}
      variant="call-to-action"
    >
      <Stack direction="column" alignItems="center" justifyContent="center" gap={2}>
        <Stack direction="row" alignItems="center" justifyContent="center">
          <Trans i18nKey="alerting.list-view.empty.provisioning">
            You can also define rules through file provisioning or Terraform
          </Trans>
          <TextLink
            href="https://grafana.com/docs/grafana/latest/alerting/set-up/provision-alerting-resources/"
            external
          >
            <Trans i18nKey="alerting.common.learn-more">Learn more</Trans>
          </TextLink>
        </Stack>
        <Stack direction="row" alignItems="center" justifyContent="center">
          {canCreateGrafanaRules && (
            <LinkButton variant="primary" icon="plus" href="alerting/new/alerting">
              <Trans i18nKey="alerting.list-view.empty.new-grafana-alerting-rule">New Grafana-managed alert rule</Trans>
            </LinkButton>
          )}
          {canCreateGrafanaRules && grafanaRecordingRulesEnabled && (
            <LinkButton variant="primary" icon="plus" href="alerting/new/grafana-recording">
              <Trans i18nKey="alerting.list-view.empty.new-grafana-recording-rule">
                New Grafana-managed recording rule
              </Trans>
            </LinkButton>
          )}
        </Stack>
      </Stack>
    </EmptyState>
  );
}

export function CloudNoRulesCTA({ dataSourceName }: { dataSourceName: string }) {
  const styles = useStyles2(getCloudNoRulesStyles);
  const { canCreateCloudRules } = useRulesAccess();

  const newAlertingRuleUrl = getNewDataSourceRuleUrl(dataSourceName, RuleFormType.cloudAlerting);
  const newRecordingRuleUrl = getNewDataSourceRuleUrl(dataSourceName, RuleFormType.cloudRecording);

  return (
    <div className={styles.container}>
      <Text variant="h5">
        <Trans i18nKey="alerting.list-view.empty.ds-no-rules">This data source has no rules configured</Trans>
      </Text>
      {canCreateCloudRules && (
        <Stack direction="row" alignItems="center" justifyContent="center">
          <LinkButton variant="secondary" size="sm" icon="plus" href={newAlertingRuleUrl}>
            <Trans i18nKey="alerting.list-view.empty.new-ds-managed-alerting-rule">
              New data source-managed alerting rule
            </Trans>
          </LinkButton>
          <LinkButton variant="secondary" size="sm" icon="plus" href={newRecordingRuleUrl}>
            <Trans i18nKey="alerting.list-view.empty.new-ds-managed-recording-rule">
              New data source-managed recording rule
            </Trans>
          </LinkButton>
        </Stack>
      )}
    </div>
  );
}

function getNewDataSourceRuleUrl(
  dataSourceName: string,
  type: RuleFormType.cloudAlerting | RuleFormType.cloudRecording
) {
  const urlRuleType = type === RuleFormType.cloudAlerting ? 'alerting' : 'recording';
  const formDefaults: Partial<RuleFormValues> = {
    dataSourceName,
    editorSettings: {
      simplifiedQueryEditor: false,
      simplifiedNotificationEditor: false,
    },
    type,
  };

  return createRelativeUrl(`/alerting/new/${urlRuleType}`, { defaults: JSON.stringify(formDefaults) });
}

const getCloudNoRulesStyles = (theme: GrafanaTheme2) => ({
  container: css({
    display: 'flex',
    gap: theme.spacing(1),
    flexDirection: 'column',
    alignItems: 'center',
    justifyContent: 'center',
    padding: theme.spacing(2, 1),
  }),
});<|MERGE_RESOLUTION|>--- conflicted
+++ resolved
@@ -1,18 +1,11 @@
-<<<<<<< HEAD
 import { css } from '@emotion/css';
 
 import { GrafanaTheme2 } from '@grafana/data';
-import { Dropdown, EmptyState, LinkButton, Menu, MenuItem, Stack, Text, TextLink, useStyles2 } from '@grafana/ui';
-import { Trans, t } from 'app/core/internationalization';
-
-import { useGrafanaManagedRecordingRulesSupport } from '../../featureToggles';
-import { RuleFormType, RuleFormValues } from '../../types/rule-form';
-=======
 import { Trans, useTranslate } from '@grafana/i18n';
 import { config } from '@grafana/runtime';
-import { Dropdown, EmptyState, LinkButton, Menu, MenuItem, Stack, TextLink } from '@grafana/ui';
-
->>>>>>> d75a9305
+import { Dropdown, EmptyState, LinkButton, Menu, MenuItem, Stack, Text, TextLink, useStyles2 } from '@grafana/ui';
+
+import { RuleFormType, RuleFormValues } from '../../types/rule-form';
 import { useRulesAccess } from '../../utils/accessControlHooks';
 import { createRelativeUrl } from '../../utils/url';
 
@@ -79,6 +72,7 @@
 };
 
 export const NoRulesSplash = () => {
+  const { t } = useTranslate();
   const { canCreateGrafanaRules, canCreateCloudRules } = useRulesAccess();
   const canCreateAnything = canCreateGrafanaRules || canCreateCloudRules;
 
@@ -113,7 +107,12 @@
 
 export function GrafanaNoRulesCTA() {
   const { canCreateGrafanaRules } = useRulesAccess();
-  const grafanaRecordingRulesEnabled = useGrafanaManagedRecordingRulesSupport();
+  const { t } = useTranslate();
+
+  const grafanaRecordingRulesEnabled =
+    config.unifiedAlerting.recordingRulesEnabled &&
+    config.featureToggles.grafanaManagedRecordingRules &&
+    canCreateGrafanaRules;
 
   return (
     <EmptyState
