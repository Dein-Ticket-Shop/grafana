--- conflicted
+++ resolved
@@ -1,8 +1,4 @@
-<<<<<<< HEAD
-import { Observable, switchMap, from, retry, catchError } from 'rxjs';
-=======
 import { Observable, from, retry, catchError, filter, map, mergeMap } from 'rxjs';
->>>>>>> d3a27a8c
 
 import { config, getBackendSrv } from '@grafana/runtime';
 import { contextSrv } from 'app/core/core';
@@ -42,37 +38,6 @@
     return getBackendSrv().get<Resource<T, S, K>>(`${this.url}/${name}`);
   }
 
-<<<<<<< HEAD
-  public watch(name?: string, resourceVersion?: string): Observable<ResourceEvent<T, S, K>> {
-    return getBackendSrv()
-      .chunked({
-        url: name ? `${this.url}/${name}` : this.url,
-        params: {
-          watch: true,
-          resourceVersion,
-        },
-      })
-      .pipe(
-        switchMap((response) => {
-          const events: Array<ResourceEvent<T, S, K>> = [];
-          if (response.ok && response.data) {
-            const decoder = new TextDecoder();
-            decoder
-              .decode(response.data)
-              .split('\n')
-              .forEach((v) => {
-                if (v?.length) {
-                  try {
-                    events.push(JSON.parse(v));
-                  } catch (e) {
-                    console.warn('invalid response', e);
-                  }
-                }
-              });
-          }
-          return from(events);
-        }),
-=======
   public watch(opts?: WatchOptions): Observable<ResourceEvent<T, S, K>> {
     const decoder = new TextDecoder();
     const params = {
@@ -103,7 +68,6 @@
           }
         }),
         filter((event): event is ResourceEvent<T, S, K> => event !== null),
->>>>>>> d3a27a8c
         retry({ count: 3, delay: 1000 }),
         catchError((error) => {
           console.error('Watch stream error:', error);
