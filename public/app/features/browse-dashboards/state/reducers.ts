import { PayloadAction } from '@reduxjs/toolkit';

import { DashboardViewItem, DashboardViewItemKind } from 'app/features/search/types';

<<<<<<< HEAD
import { ManagerKind } from '../../apiserver/types';
import { GENERAL_FOLDER_UID } from '../../search/constants';
=======
>>>>>>> d4fc2399
import { isSharedWithMe } from '../components/utils';
import { BrowseDashboardsState } from '../types';

import { fetchNextChildrenPage, refetchChildren } from './actions';
import { findItem } from './utils';

type FetchNextChildrenPageFulfilledAction = ReturnType<typeof fetchNextChildrenPage.fulfilled>;
type RefetchChildrenFulfilledAction = ReturnType<typeof refetchChildren.fulfilled>;

export function refetchChildrenFulfilled(state: BrowseDashboardsState, action: RefetchChildrenFulfilledAction) {
  const { children, page, kind, lastPageOfKind } = action.payload;
  const { parentUID } = action.meta.arg;

  const newCollection = {
    items: children,
    lastFetchedKind: kind,
    lastFetchedPage: page,
    lastKindHasMoreItems: !lastPageOfKind,
    isFullyLoaded: kind === 'dashboard' && lastPageOfKind,
  };

  if (parentUID && parentUID !== GENERAL_FOLDER_UID) {
    state.childrenByParentUID[parentUID] = newCollection;
  } else {
    state.rootItems = newCollection;
  }
}

export function fetchNextChildrenPageFulfilled(
  state: BrowseDashboardsState,
  action: FetchNextChildrenPageFulfilledAction
) {
  const payload = action.payload;
  if (!payload) {
    // If not additional pages to load, the action returns undefined
    return;
  }

  const { children, page, kind, lastPageOfKind } = payload;
  const { parentUID, excludeKinds = [] } = action.meta.arg;

  const collection = parentUID ? state.childrenByParentUID[parentUID] : state.rootItems;
  const prevItems = collection?.items ?? [];

  const newCollection = {
    items: prevItems.concat(children),
    lastFetchedKind: kind,
    lastFetchedPage: page,
    lastKindHasMoreItems: !lastPageOfKind,
    isFullyLoaded: !excludeKinds.includes('dashboard') ? kind === 'dashboard' && lastPageOfKind : lastPageOfKind,
  };

  if (!parentUID) {
    state.rootItems = newCollection;
    return;
  }

  state.childrenByParentUID[parentUID] = newCollection;

  // If the parent of the items we've loaded are selected, we must select all these items also
  const parentIsSelected = state.selectedItems.folder[parentUID];
  if (parentIsSelected) {
    for (const child of children) {
      state.selectedItems[child.kind][child.uid] = true;
    }
  }
}

export function setFolderOpenState(
  state: BrowseDashboardsState,
  action: PayloadAction<{ folderUID: string; isOpen: boolean }>
) {
  const { folderUID, isOpen } = action.payload;
  state.openFolders[folderUID] = isOpen;
}

export function setItemSelectionState(
  state: BrowseDashboardsState,

  // SearchView doesn't use DashboardViewItemKind (yet), so we pick just the specific properties
  // we're interested in
  action: PayloadAction<{
    item: Pick<DashboardViewItem, 'kind' | 'uid' | 'parentUID' | 'managedBy'>;
    isSelected: boolean;
  }>
) {
  const { item, isSelected } = action.payload;

  // UI shouldn't allow it, but also prevent sharedwithme from being selected
  if (isSharedWithMe(item.uid)) {
    return;
  }

  // Selecting a folder selects all children, and unselecting a folder deselects all children
  // so propagate the new selection state to all descendants
  function markChildren(kind: DashboardViewItemKind, uid: string) {
    state.selectedItems[kind][uid] = isSelected;

    if (kind !== 'folder') {
      return;
    }

    let collection = state.childrenByParentUID[uid];
    for (const child of collection?.items ?? []) {
      markChildren(child.kind, child.uid);
    }
  }

  markChildren(item.kind, item.uid);

  // If we're unselecting a child, we also need to unselect all ancestors.
  if (!isSelected) {
    let nextParentUID = item.parentUID;

    while (nextParentUID) {
      const parent = findItem(state.rootItems?.items ?? [], state.childrenByParentUID, nextParentUID);

      // This case should not happen, but a find can theortically return undefined, and it
      // helps limit infinite loops
      if (!parent) {
        break;
      }

      // A folder cannot be selected if any of it's children are unselected
      state.selectedItems[parent.kind][parent.uid] = false;

      nextParentUID = parent.parentUID;
    }
  }

  // Check to see if we should mark the header checkbox selected if all root items are selected
  state.selectedItems.$all = state.rootItems?.items?.every((v) => state.selectedItems[v.kind][v.uid]) ?? false;
}

export function setAllSelection(
  state: BrowseDashboardsState,
  action: PayloadAction<{ isSelected: boolean; folderUID: string | undefined }>
) {
  const { isSelected, folderUID: folderUIDArg } = action.payload;

  // If we're in the folder view for sharedwith me (currently not supported)
  // bail and don't select anything
  if (folderUIDArg && isSharedWithMe(folderUIDArg)) {
    return;
  }

  state.selectedItems.$all = isSelected;

  // Search works a bit differently so the state here does different things...
  // In search:
  //  - When "Selecting all", it sends individual state updates with setItemSelectionState.
  //  - When "Deselecting all", it uses this setAllSelection. Search results aren't stored in
  //    redux, so we just need to iterate over the selected items to flip them to false

  if (isSelected) {
    // Recursively select the children of the folder in view
    function selectChildrenOfFolder(folderUID: string | undefined) {
      // Don't descend into the sharedwithme folder
      if (folderUID && isSharedWithMe(folderUID)) {
        return;
      }

      const collection = folderUID ? state.childrenByParentUID[folderUID] : state.rootItems;

      // Bail early if the collection isn't found (not loaded yet)
      if (!collection) {
        return;
      }

      for (const child of collection.items) {
        // Don't traverse into the sharedwithme folder
        if (isSharedWithMe(child.uid)) {
          continue;
        }

        state.selectedItems[child.kind][child.uid] = isSelected;

        if (child.kind !== 'folder') {
          continue;
        }

        selectChildrenOfFolder(child.uid);
      }
    }

    selectChildrenOfFolder(folderUIDArg);
  } else {
    // if deselecting only need to loop over what we've already selected
    for (const kind in state.selectedItems) {
      if (!(kind === 'dashboard' || kind === 'panel' || kind === 'folder')) {
        continue;
      }

      const selection = state.selectedItems[kind];

      for (const uid in selection) {
        selection[uid] = isSelected;
      }
    }
  }
}

export function clearFolders(state: BrowseDashboardsState, action: PayloadAction<Array<string | undefined>>) {
  const folderUIDs = Array.isArray(action.payload) ? action.payload : [action.payload];

  for (const folderUID of folderUIDs) {
    if (!folderUID) {
      state.rootItems = undefined;
    } else {
      state.childrenByParentUID[folderUID] = undefined;

      // close the folder to require it to be refetched next time its opened
      state.openFolders[folderUID] = false;
    }
  }
}<|MERGE_RESOLUTION|>--- conflicted
+++ resolved
@@ -2,11 +2,7 @@
 
 import { DashboardViewItem, DashboardViewItemKind } from 'app/features/search/types';
 
-<<<<<<< HEAD
-import { ManagerKind } from '../../apiserver/types';
 import { GENERAL_FOLDER_UID } from '../../search/constants';
-=======
->>>>>>> d4fc2399
 import { isSharedWithMe } from '../components/utils';
 import { BrowseDashboardsState } from '../types';
 
