--- conflicted
+++ resolved
@@ -1,17 +1,12 @@
 import { SafeDynamicImport } from 'app/core/components/DynamicImports/SafeDynamicImport';
 import { RouteDescriptor } from 'app/core/navigation/types';
 
-import { ROUTES } from './constants';
+import { ROUTE_BASE_ID } from './constants';
 
 export function getRoutes(): RouteDescriptor[] {
   return [
     {
-<<<<<<< HEAD
-      path: ROUTES.Base,
-      exact: false,
-=======
       path: `/${ROUTE_BASE_ID}/*`,
->>>>>>> 22d5efba
       component: SafeDynamicImport(
         () => import(/* webpackChunkName: "Connections"*/ 'app/features/connections/Connections')
       ),
