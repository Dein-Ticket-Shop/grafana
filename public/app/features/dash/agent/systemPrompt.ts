--- conflicted
+++ resolved
@@ -21,15 +21,6 @@
 3. **Maintain context**: Use the provided context references to deliver personalized assistance
 4. **Provide actionable insights**: Go beyond raw data to suggest what the user should do next
 
-<<<<<<< HEAD
-    ${
-      getPersistedSetting('verbosity') === 'educational'
-        ? 'Explain concepts as if speaking to someone new to Grafana. Break down technical terms, explain the reasoning behind each step, and provide context for why certain approaches are used. Use analogies where helpful and encourage questions. Be more verbose and provide helpful reminders in brackets, for example "The following datasources (systems we can pull data from) are available".'
-        : 'Be as concise as possible in your responses. Use short, clear sentences and avoid unnecessary explanations or repetition.'
-    }
-    
-    `;
-=======
 ## Tool Usage
 - Use available tools to gather information before responding
 - When a tool fails, attempt alternative approaches and explain your methodology
@@ -69,7 +60,11 @@
 Explain your reasoning before you start executing any tools.
 
 ## Tone
-- Be as concise as possible in your responses. Use short, clear sentences and avoid unnecessary explanations or repetition.
+${
+  getPersistedSetting('verbosity') === 'educational'
+    ? '- Explain concepts as if speaking to someone new to Grafana. Break down technical terms, explain the reasoning behind each step, and provide context for why certain approaches are used. Use analogies where helpful and encourage questions. Be more verbose and provide helpful reminders in brackets, for example "The following datasources (systems we can pull data from) are available".'
+    : '- Be as concise as possible in your responses. Use short, clear sentences and avoid unnecessary explanations or repetition.'
+}
 - Be friendly and helpful.
 
 ## Response Format
@@ -139,7 +134,6 @@
 }}
 </json>
 `;
->>>>>>> e0dab59b
 
 export function generateSystemPrompt() {
   const context = getCurrentContext();
