--- conflicted
+++ resolved
@@ -23,7 +23,6 @@
 import { LS_PANEL_COPY_KEY } from 'app/core/constants';
 import { contextSrv } from 'app/core/core';
 import { Trans, t } from 'app/core/internationalization';
-import { AnnoKeyManagerIdentity, AnnoKeyManagerKind, ManagerKind } from 'app/features/apiserver/types';
 import { getDashboardSrv } from 'app/features/dashboard/services/DashboardSrv';
 import { playlistSrv } from 'app/features/playlist/PlaylistSrv';
 import { ScopesSelector } from 'app/features/scopes';
@@ -81,12 +80,8 @@
   const isEditingAndShowingDashboard = isEditing && isShowingDashboard;
   const showScopesSelector = config.featureToggles.scopeFilters && !isEditing;
   const dashboardNewLayouts = config.featureToggles.dashboardNewLayouts;
-<<<<<<< HEAD
   const folderRepo = useSelector((state) => selectFolderRepository(state, meta.folderUid));
   const isManaged = Boolean(dashboard.isManaged() || folderRepo);
-=======
-  const isManaged = Boolean(dashboard.isManaged());
->>>>>>> 5980c8ef
 
   if (!isEditingPanel) {
     // This adds the presence indicators in enterprise
