import {
  defaultDataQueryKind,
  PanelQueryKind,
} from '@grafana/schema/dist/esm/schema/dashboard/v2alpha1/types.spec.gen';

import { getRuntimePanelDataSource } from './utils';

// Mock the config needed for the function
jest.mock('@grafana/runtime', () => ({
  ...jest.requireActual('@grafana/runtime'),
  config: {
    ...jest.requireActual('@grafana/runtime').config,
    bootData: {
      settings: {
        defaultDatasource: 'default-ds-prometheus',
        datasources: {
          'default-ds-prometheus': {
            uid: 'default-prometheus-uid',
            name: 'Default Prometheus',
            meta: { id: 'prometheus' },
            type: 'datasource',
          },
          prometheus: {
            uid: 'prometheus-uid',
            name: 'Prometheus',
            meta: { id: 'prometheus' },
            type: 'datasource',
          },
          loki: {
            uid: 'loki-uid',
            name: 'Loki',
            meta: { id: 'loki' },
            type: 'datasource',
          },
        },
      },
    },
  },
}));

describe('getRuntimePanelDataSource', () => {
  it('should return the datasource when it is specified in the query', () => {
    const query: PanelQueryKind = {
      kind: 'PanelQuery',
      spec: {
        refId: 'A',
        hidden: false,
        query: {
          kind: 'DataQuery',
          version: defaultDataQueryKind().version,
          group: 'prometheus',
          datasource: {
            name: 'prometheus-uid',
          },
          spec: {},
        },
      },
    };

    const result = getRuntimePanelDataSource(query.spec.query);

    expect(result).toEqual({
      uid: 'prometheus-uid',
      type: 'prometheus',
    });
  });

<<<<<<< HEAD
  it('should infer datasource based on query group when datasource is not specified', () => {
=======
  it('should prioritize default datasource when it matches the query kind', () => {
>>>>>>> b85b2b15
    const query: PanelQueryKind = {
      kind: 'PanelQuery',
      spec: {
        refId: 'A',
        hidden: false,
        query: {
          kind: 'DataQuery',
          version: defaultDataQueryKind().version,
          group: 'prometheus',
          spec: {},
        },
      },
    };

    const result = getRuntimePanelDataSource(query.spec.query);

    expect(result).toEqual({
      uid: 'default-prometheus-uid',
      type: 'prometheus',
    });
  });

  it('should fall back to first available datasource when default datasource type does not match query kind', () => {
    const query: PanelQueryKind = {
      kind: 'PanelQuery',
      spec: {
        refId: 'A',
        hidden: false,
        datasource: undefined,
        query: {
          kind: 'loki',
          spec: {},
        },
      },
    };

    const result = getRuntimePanelDataSource(query);

    expect(result).toEqual({
      uid: 'loki-uid',
      type: 'loki',
    });
  });

  it('should use default datasource when no datasource is specified and query kind does not match any available datasource', () => {
    jest.spyOn(console, 'warn').mockImplementation();
    const query: PanelQueryKind = {
      kind: 'PanelQuery',
      spec: {
        refId: 'A',
        hidden: false,
        query: {
          kind: 'DataQuery',
          version: defaultDataQueryKind().version,
          group: 'unknown-type',
          spec: {},
        },
      },
    };

    const result = getRuntimePanelDataSource(query.spec.query);

    expect(result).toEqual({
      uid: 'default-prometheus-uid',
      type: 'prometheus',
    });

    expect(console.warn).toHaveBeenCalledWith(
      'Could not find datasource for query kind unknown-type, defaulting to prometheus'
    );
  });

  it('should handle the case when datasource uid is empty string', () => {
    const query: PanelQueryKind = {
      kind: 'PanelQuery',
      spec: {
        refId: 'A',
        hidden: false,
        query: {
          kind: 'DataQuery',
          version: defaultDataQueryKind().version,
          group: 'prometheus',
          datasource: {
            name: '',
          },
          spec: {},
        },
      },
    };

    const result = getRuntimePanelDataSource(query.spec.query);

    expect(result).toEqual({
      uid: 'default-prometheus-uid',
      type: 'prometheus',
    });
  });
});<|MERGE_RESOLUTION|>--- conflicted
+++ resolved
@@ -30,6 +30,12 @@
             uid: 'loki-uid',
             name: 'Loki',
             meta: { id: 'loki' },
+            type: 'datasource',
+          },
+          '-- Grafana --': {
+            uid: 'grafana',
+            name: 'Grafana',
+            meta: { id: 'grafana' },
             type: 'datasource',
           },
         },
@@ -65,11 +71,7 @@
     });
   });
 
-<<<<<<< HEAD
-  it('should infer datasource based on query group when datasource is not specified', () => {
-=======
   it('should prioritize default datasource when it matches the query kind', () => {
->>>>>>> b85b2b15
     const query: PanelQueryKind = {
       kind: 'PanelQuery',
       spec: {
@@ -98,15 +100,16 @@
       spec: {
         refId: 'A',
         hidden: false,
-        datasource: undefined,
         query: {
-          kind: 'loki',
+          kind: 'DataQuery',
+          version: defaultDataQueryKind().version,
+          group: 'loki',
           spec: {},
         },
       },
     };
 
-    const result = getRuntimePanelDataSource(query);
+    const result = getRuntimePanelDataSource(query.spec.query);
 
     expect(result).toEqual({
       uid: 'loki-uid',
