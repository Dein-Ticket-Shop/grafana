--- conflicted
+++ resolved
@@ -248,8 +248,6 @@
 
   if (bestGuess) {
     return { uid: bestGuess.uid, type: bestGuess.meta.id };
-<<<<<<< HEAD
-=======
   } else if (dsList && dsList[defaultDatasource]) {
     // Fallback to default datasource even if type doesn't match
     // In the datasource list from bootData "id" is the type and the uid could be uid or the name
@@ -262,7 +260,6 @@
       uid: dsList[defaultDatasource].uid || dsList[defaultDatasource].name,
       type: dsList[defaultDatasource].meta.id,
     };
->>>>>>> b85b2b15
   }
 
   if (dsList && !dsList[defaultDatasource]) {
