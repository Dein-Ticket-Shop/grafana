--- conflicted
+++ resolved
@@ -265,152 +265,6 @@
   return dashboardScene;
 }
 
-<<<<<<< HEAD
-export function createSceneVariableFromVariableModel(variable: TypedVariableModel): SceneVariable {
-  const commonProperties = {
-    name: variable.name,
-    label: variable.label,
-    description: variable.description,
-  };
-  if (variable.type === 'adhoc') {
-    return new AdHocFiltersVariable({
-      ...commonProperties,
-      description: variable.description,
-      skipUrlSync: variable.skipUrlSync,
-      hide: variable.hide,
-      datasource: variable.datasource,
-      applyMode: 'auto',
-      filters: variable.filters ?? [],
-      baseFilters: variable.baseFilters ?? [],
-      defaultKeys: variable.defaultKeys,
-      useQueriesAsFilterForOptions: true,
-    });
-  }
-  if (variable.type === 'custom') {
-    return new CustomVariable({
-      ...commonProperties,
-      value: variable.current?.value ?? '',
-      text: variable.current?.text ?? '',
-
-      query: variable.query,
-      isMulti: variable.multi,
-      allValue: variable.allValue || undefined,
-      includeAll: variable.includeAll,
-      defaultToAll: Boolean(variable.includeAll),
-      skipUrlSync: variable.skipUrlSync,
-      hide: variable.hide,
-    });
-  } else if (variable.type === 'query') {
-    return new QueryVariable({
-      ...commonProperties,
-      value: variable.current?.value ?? '',
-      text: variable.current?.text ?? '',
-
-      query: variable.query,
-      datasource: variable.datasource,
-      sort: variable.sort,
-      refresh: variable.refresh,
-      regex: variable.regex,
-      allValue: variable.allValue || undefined,
-      includeAll: variable.includeAll,
-      defaultToAll: Boolean(variable.includeAll),
-      isMulti: variable.multi,
-      skipUrlSync: variable.skipUrlSync,
-      hide: variable.hide,
-      definition: variable.definition,
-    });
-  } else if (variable.type === 'datasource') {
-    return new DataSourceVariable({
-      ...commonProperties,
-      value: variable.current?.value ?? '',
-      text: variable.current?.text ?? '',
-      regex: variable.regex,
-      pluginId: variable.query,
-      allValue: variable.allValue || undefined,
-      includeAll: variable.includeAll,
-      defaultToAll: Boolean(variable.includeAll),
-      skipUrlSync: variable.skipUrlSync,
-      isMulti: variable.multi,
-      hide: variable.hide,
-    });
-  } else if (variable.type === 'interval') {
-    const intervals = getIntervalsFromQueryString(variable.query);
-    const currentInterval = getCurrentValueForOldIntervalModel(variable, intervals);
-    return new IntervalVariable({
-      ...commonProperties,
-      value: currentInterval,
-      intervals: intervals,
-      autoEnabled: variable.auto,
-      autoStepCount: variable.auto_count,
-      autoMinInterval: variable.auto_min,
-      refresh: variable.refresh,
-      skipUrlSync: variable.skipUrlSync,
-      hide: variable.hide,
-    });
-  } else if (variable.type === 'constant') {
-    return new ConstantVariable({
-      ...commonProperties,
-      value: variable.query,
-      skipUrlSync: variable.skipUrlSync,
-      hide: variable.hide,
-    });
-  } else if (variable.type === 'textbox') {
-    let val;
-    if (!variable?.current?.value) {
-      val = variable.query;
-    } else {
-      if (typeof variable.current.value === 'string') {
-        val = variable.current.value;
-      } else {
-        val = variable.current.value[0];
-      }
-    }
-
-    return new TextBoxVariable({
-      ...commonProperties,
-      value: val,
-      skipUrlSync: variable.skipUrlSync,
-      hide: variable.hide,
-    });
-  } else if (config.featureToggles.groupByVariable && variable.type === 'groupby') {
-    return new GroupByVariable({
-      ...commonProperties,
-      datasource: variable.datasource,
-      value: variable.current?.value || [],
-      text: variable.current?.text || [],
-      skipUrlSync: variable.skipUrlSync,
-      hide: variable.hide,
-      // @ts-expect-error
-      defaultOptions: variable.options,
-    });
-  } else {
-    throw new Error(`Scenes: Unsupported variable type ${variable.type}`);
-  }
-=======
-export function buildGridItemForLibPanel(panel: PanelModel) {
-  if (!panel.libraryPanel) {
-    return null;
-  }
-
-  const body = new LibraryVizPanel({
-    title: panel.title,
-    uid: panel.libraryPanel.uid,
-    name: panel.libraryPanel.name,
-    panelKey: getVizPanelKeyForPanelId(panel.id),
-  });
-
-  return new DashboardGridItem({
-    key: `grid-item-${panel.id}`,
-    y: panel.gridPos.y,
-    x: panel.gridPos.x,
-    width: panel.gridPos.w,
-    height: panel.gridPos.h,
-    itemHeight: panel.gridPos.h,
-    body,
-  });
->>>>>>> f8cd4484
-}
-
 export function buildGridItemForPanel(panel: PanelModel): DashboardGridItem {
   const repeatOptions: Partial<{ variableName: string; repeatDirection: RepeatDirection }> = panel.repeat
     ? {
