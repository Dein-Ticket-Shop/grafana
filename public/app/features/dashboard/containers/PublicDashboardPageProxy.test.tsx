import { screen, waitFor } from '@testing-library/react';
import { Routes, Route } from 'react-router-dom-v5-compat';
import { render } from 'test/test-utils';

import { selectors as e2eSelectors } from '@grafana/e2e-selectors';
<<<<<<< HEAD
import { config, locationService } from '@grafana/runtime';
=======
import { LocationServiceProvider, config, locationService } from '@grafana/runtime';
import { GrafanaContext } from 'app/core/context/GrafanaContext';
>>>>>>> e5d0877a
import { backendSrv } from 'app/core/services/backend_srv';

import { DashboardRoutes } from '../../../types';

import PublicDashboardPageProxy, { PublicDashboardPageProxyProps } from './PublicDashboardPageProxy';

const { PublicDashboardScene, PublicDashboard } = e2eSelectors.pages;

jest.mock('@grafana/runtime', () => ({
  ...jest.requireActual('@grafana/runtime'),
  getDataSourceSrv: jest.fn().mockReturnValue({
    getInstanceSettings: () => {
      return { name: 'Grafana' };
    },
    get: jest.fn().mockResolvedValue({}),
  }),
}));

jest.mock('react-router-dom-v5-compat', () => ({
  ...jest.requireActual('react-router-dom-v5-compat'),
  useParams: () => ({ accessToken: 'an-access-token' }),
}));

function setup(props: Partial<PublicDashboardPageProxyProps>) {
<<<<<<< HEAD
  return render(
    <Routes>
      <Route
        path="/public-dashboards/:accessToken"
        element={
          <PublicDashboardPageProxy
            queryParams={{}}
            location={locationService.getLocation()}
            route={{ routeName: DashboardRoutes.Public, component: () => null, path: '/:accessToken' }}
            {...props}
          />
        }
      ></Route>
    </Routes>,
    {
      historyOptions: { initialEntries: [`/public-dashboards/an-access-token`] },
    }
=======
  const context = getGrafanaContextMock();
  const store = configureStore({});
  return render(
    <GrafanaContext.Provider value={context}>
      <Provider store={store}>
        <LocationServiceProvider service={locationService}>
          <Router history={locationService.getHistory()}>
            <PublicDashboardPageProxy
              location={locationService.getLocation()}
              history={locationService.getHistory()}
              queryParams={{}}
              route={{ routeName: DashboardRoutes.Public, component: () => null, path: '/:accessToken' }}
              match={{ params: { accessToken: 'an-access-token' }, isExact: true, path: '/', url: '/' }}
              {...props}
            />
          </Router>
        </LocationServiceProvider>
      </Provider>
    </GrafanaContext.Provider>
>>>>>>> e5d0877a
  );
}

describe('PublicDashboardPageProxy', () => {
  beforeEach(() => {
    config.featureToggles.publicDashboardsScene = false;

    // Mock the dashboard UID response so we don't get any refused connection errors
    // from this test (as the fetch polyfill means this logic would actually try and call the API)
    // eslint-disable-next-line @typescript-eslint/no-explicit-any
    jest.spyOn(backendSrv, 'getPublicDashboardByUid').mockResolvedValue({ dashboard: {}, meta: {} } as any);
  });

  describe('when scene feature enabled', () => {
    it('should render PublicDashboardScenePage if publicDashboardsScene is enabled', async () => {
      config.featureToggles.publicDashboardsScene = true;
      setup({});

      await waitFor(() => {
        expect(screen.queryByTestId(PublicDashboardScene.page)).toBeInTheDocument();
      });
    });
  });

  describe('when scene feature disabled', () => {
    it('should render PublicDashboardPage if publicDashboardsScene is disabled', async () => {
      setup({});

      await waitFor(() => {
        expect(screen.queryByTestId(PublicDashboard.page)).toBeInTheDocument();
      });
    });
  });
});<|MERGE_RESOLUTION|>--- conflicted
+++ resolved
@@ -3,12 +3,7 @@
 import { render } from 'test/test-utils';
 
 import { selectors as e2eSelectors } from '@grafana/e2e-selectors';
-<<<<<<< HEAD
-import { config, locationService } from '@grafana/runtime';
-=======
 import { LocationServiceProvider, config, locationService } from '@grafana/runtime';
-import { GrafanaContext } from 'app/core/context/GrafanaContext';
->>>>>>> e5d0877a
 import { backendSrv } from 'app/core/services/backend_srv';
 
 import { DashboardRoutes } from '../../../types';
@@ -32,8 +27,12 @@
   useParams: () => ({ accessToken: 'an-access-token' }),
 }));
 
+jest.mock('react-router-dom-v5-compat', () => ({
+  ...jest.requireActual('react-router-dom-v5-compat'),
+  useParams: () => ({ accessToken: 'an-access-token' }),
+}));
+
 function setup(props: Partial<PublicDashboardPageProxyProps>) {
-<<<<<<< HEAD
   return render(
     <Routes>
       <Route
@@ -51,27 +50,6 @@
     {
       historyOptions: { initialEntries: [`/public-dashboards/an-access-token`] },
     }
-=======
-  const context = getGrafanaContextMock();
-  const store = configureStore({});
-  return render(
-    <GrafanaContext.Provider value={context}>
-      <Provider store={store}>
-        <LocationServiceProvider service={locationService}>
-          <Router history={locationService.getHistory()}>
-            <PublicDashboardPageProxy
-              location={locationService.getLocation()}
-              history={locationService.getHistory()}
-              queryParams={{}}
-              route={{ routeName: DashboardRoutes.Public, component: () => null, path: '/:accessToken' }}
-              match={{ params: { accessToken: 'an-access-token' }, isExact: true, path: '/', url: '/' }}
-              {...props}
-            />
-          </Router>
-        </LocationServiceProvider>
-      </Provider>
-    </GrafanaContext.Provider>
->>>>>>> e5d0877a
   );
 }
 
