import coreModule from 'app/core/core_module';
import { DashboardModel } from './dashboard_model';

export class DashboardSrv {
  dash: any;

  /** @ngInject */
  constructor(private backendSrv, private $rootScope, private $location) {}

  create(dashboard, meta) {
    return new DashboardModel(dashboard, meta);
  }

  setCurrent(dashboard) {
    this.dash = dashboard;
  }

  getCurrent() {
    return this.dash;
  }

  handleSaveDashboardError(clone, err) {
    if (err.data && err.data.status === 'version-mismatch') {
      err.isHandled = true;

      this.$rootScope.appEvent('confirm-modal', {
        title: 'Conflict',
        text: 'Someone else has updated this dashboard.',
        text2: 'Would you still like to save this dashboard?',
        yesText: 'Save & Overwrite',
        icon: 'fa-warning',
        onConfirm: () => {
          this.save(clone, { overwrite: true });
        },
      });
    }

    if (err.data && err.data.status === 'name-exists') {
      err.isHandled = true;

      this.$rootScope.appEvent('confirm-modal', {
        title: 'Conflict',
        text: 'Dashboard with the same name exists.',
        text2: 'Would you still like to save this dashboard?',
        yesText: 'Save & Overwrite',
        icon: 'fa-warning',
        onConfirm: () => {
          this.save(clone, { overwrite: true });
        },
      });
    }

    if (err.data && err.data.status === 'plugin-dashboard') {
      err.isHandled = true;

      this.$rootScope.appEvent('confirm-modal', {
        title: 'Plugin Dashboard',
        text: err.data.message,
        text2: 'Your changes will be lost when you update the plugin. Use Save As to create custom version.',
        yesText: 'Overwrite',
        icon: 'fa-warning',
        altActionText: 'Save As',
        onAltAction: () => {
          this.showSaveAsModal();
        },
        onConfirm: () => {
          this.save(clone, { overwrite: true });
        },
      });
    }
  }

  postSave(clone, data) {
    this.dash.version = data.version;

    var dashboardUrl = '/dashboard/db/' + data.slug;
    if (dashboardUrl !== this.$location.path()) {
      this.$location.url(dashboardUrl);
    }

    this.$rootScope.appEvent('dashboard-saved', this.dash);
    this.$rootScope.appEvent('alert-success', ['Dashboard saved']);

    return this.dash;
  }

  save(clone, options) {
    options = options || {};
<<<<<<< HEAD
    options.folderId = this.dash.meta.folderId || clone.folderId;
=======
    options.folderId = options.folderId || this.dash.meta.folderId;
>>>>>>> 4cfe179f

    return this.backendSrv
      .saveDashboard(clone, options)
      .then(this.postSave.bind(this, clone))
      .catch(this.handleSaveDashboardError.bind(this, clone));
  }

  saveDashboard(options, clone) {
    if (clone) {
      this.setCurrent(this.create(clone, this.dash.meta));
    }

    if (!this.dash.meta.canSave && options.makeEditable !== true) {
      return Promise.resolve();
    }

    if (this.dash.title === 'New dashboard') {
      return this.showSaveAsModal();
    }

    if (this.dash.version > 0) {
      return this.showSaveModal();
    }

    return this.save(this.dash.getSaveModelClone(), options);
  }

  showSaveAsModal() {
    this.$rootScope.appEvent('show-modal', {
      templateHtml: '<save-dashboard-as-modal dismiss="dismiss()"></save-dashboard-as-modal>',
      modalClass: 'modal--narrow',
    });
  }

  showSaveModal() {
    this.$rootScope.appEvent('show-modal', {
      templateHtml: '<save-dashboard-modal dismiss="dismiss()"></save-dashboard-modal>',
      modalClass: 'modal--narrow',
    });
  }

  starDashboard(dashboardId, isStarred) {
    let promise;

    if (isStarred) {
      promise = this.backendSrv.delete('/api/user/stars/dashboard/' + dashboardId).then(() => {
        return false;
      });
    } else {
      promise = this.backendSrv.post('/api/user/stars/dashboard/' + dashboardId).then(() => {
        return true;
      });
    }

    return promise.then(res => {
      if (this.dash && this.dash.id === dashboardId) {
        this.dash.meta.isStarred = res;
      }
      return res;
    });
  }
}

coreModule.service('dashboardSrv', DashboardSrv);<|MERGE_RESOLUTION|>--- conflicted
+++ resolved
@@ -86,11 +86,7 @@
 
   save(clone, options) {
     options = options || {};
-<<<<<<< HEAD
-    options.folderId = this.dash.meta.folderId || clone.folderId;
-=======
-    options.folderId = options.folderId || this.dash.meta.folderId;
->>>>>>> 4cfe179f
+    options.folderId = options.folderId || this.dash.meta.folderId || clone.folderId;
 
     return this.backendSrv
       .saveDashboard(clone, options)
