--- conflicted
+++ resolved
@@ -4,12 +4,8 @@
 import { CoreApp, getNextRefId } from '@grafana/data';
 import { reportInteraction } from '@grafana/runtime';
 import { DataQuery, DataSourceRef } from '@grafana/schema';
-<<<<<<< HEAD
-import { useDispatch, useSelector } from 'app/types';
+import { useDispatch, useSelector } from 'app/types/store';
 import { ExploreItemState } from 'app/types/explore';
-=======
-import { useDispatch, useSelector } from 'app/types/store';
->>>>>>> 6fd75ebc
 
 import { getDatasourceSrv } from '../plugins/datasource_srv';
 import { QueryEditorRows } from '../query/components/QueryEditorRows';
