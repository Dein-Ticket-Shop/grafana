import { baseAPI as api } from './baseAPI';
export const addTagTypes = ['Job', 'Repository'] as const;
const injectedRtkApi = api
  .enhanceEndpoints({
    addTagTypes,
  })
  .injectEndpoints({
    endpoints: (build) => ({
      listJob: build.query<ListJobResponse, ListJobArg>({
        query: (queryArg) => ({
          url: `/jobs`,
          params: {
            allowWatchBookmarks: queryArg.allowWatchBookmarks,
            continue: queryArg['continue'],
            fieldSelector: queryArg.fieldSelector,
            labelSelector: queryArg.labelSelector,
            limit: queryArg.limit,
            pretty: queryArg.pretty,
            resourceVersion: queryArg.resourceVersion,
            resourceVersionMatch: queryArg.resourceVersionMatch,
            sendInitialEvents: queryArg.sendInitialEvents,
            timeoutSeconds: queryArg.timeoutSeconds,
            watch: queryArg.watch,
          },
        }),
        providesTags: ['Job'],
      }),
      getJob: build.query<GetJobResponse, GetJobArg>({
        query: (queryArg) => ({
          url: `/jobs/${queryArg.name}`,
          params: {
            pretty: queryArg.pretty,
          },
        }),
        providesTags: ['Job'],
      }),
      listRepository: build.query<ListRepositoryResponse, ListRepositoryArg>({
        query: (queryArg) => ({
          url: `/repositories`,
          params: {
            pretty: queryArg.pretty,
            allowWatchBookmarks: queryArg.allowWatchBookmarks,
            continue: queryArg['continue'],
            fieldSelector: queryArg.fieldSelector,
            labelSelector: queryArg.labelSelector,
            limit: queryArg.limit,
            resourceVersion: queryArg.resourceVersion,
            resourceVersionMatch: queryArg.resourceVersionMatch,
            sendInitialEvents: queryArg.sendInitialEvents,
            timeoutSeconds: queryArg.timeoutSeconds,
            watch: queryArg.watch,
          },
        }),
        providesTags: ['Repository'],
      }),
      createRepository: build.mutation<CreateRepositoryResponse, CreateRepositoryArg>({
        query: (queryArg) => ({
          url: `/repositories`,
          method: 'POST',
          body: queryArg.repository,
          params: {
            pretty: queryArg.pretty,
            dryRun: queryArg.dryRun,
            fieldManager: queryArg.fieldManager,
            fieldValidation: queryArg.fieldValidation,
          },
        }),
        invalidatesTags: ['Repository'],
      }),
      getRepository: build.query<GetRepositoryResponse, GetRepositoryArg>({
        query: (queryArg) => ({
          url: `/repositories/${queryArg.name}`,
          params: {
            pretty: queryArg.pretty,
          },
        }),
        providesTags: ['Repository'],
      }),
      replaceRepository: build.mutation<ReplaceRepositoryResponse, ReplaceRepositoryArg>({
        query: (queryArg) => ({
          url: `/repositories/${queryArg.name}`,
          method: 'PUT',
          body: queryArg.repository,
          params: {
            pretty: queryArg.pretty,
            dryRun: queryArg.dryRun,
            fieldManager: queryArg.fieldManager,
            fieldValidation: queryArg.fieldValidation,
          },
        }),
        invalidatesTags: ['Repository'],
      }),
      deleteRepository: build.mutation<DeleteRepositoryResponse, DeleteRepositoryArg>({
        query: (queryArg) => ({
          url: `/repositories/${queryArg.name}`,
          method: 'DELETE',
          body: queryArg.deleteOptions,
          params: {
            pretty: queryArg.pretty,
            dryRun: queryArg.dryRun,
            gracePeriodSeconds: queryArg.gracePeriodSeconds,
            ignoreStoreReadErrorWithClusterBreakingPotential: queryArg.ignoreStoreReadErrorWithClusterBreakingPotential,
            orphanDependents: queryArg.orphanDependents,
            propagationPolicy: queryArg.propagationPolicy,
          },
        }),
        invalidatesTags: ['Repository'],
      }),
      createRepositoryExport: build.mutation<CreateRepositoryExportResponse, CreateRepositoryExportArg>({
        query: (queryArg) => ({ url: `/repositories/${queryArg.name}/export`, method: 'POST', body: queryArg.body }),
        invalidatesTags: ['Repository'],
      }),
      getRepositoryFiles: build.query<GetRepositoryFilesResponse, GetRepositoryFilesArg>({
        query: (queryArg) => ({
          url: `/repositories/${queryArg.name}/files/`,
          params: {
            ref: queryArg.ref,
          },
        }),
        providesTags: ['Repository'],
      }),
      getRepositoryFilesWithPath: build.query<GetRepositoryFilesWithPathResponse, GetRepositoryFilesWithPathArg>({
        query: (queryArg) => ({
          url: `/repositories/${queryArg.name}/files/${queryArg.path}`,
          params: {
            ref: queryArg.ref,
          },
        }),
        providesTags: ['Repository'],
      }),
      replaceRepositoryFilesWithPath: build.mutation<
        ReplaceRepositoryFilesWithPathResponse,
        ReplaceRepositoryFilesWithPathArg
      >({
        query: (queryArg) => ({
          url: `/repositories/${queryArg.name}/files/${queryArg.path}`,
          method: 'PUT',
          body: queryArg.body,
          params: {
            ref: queryArg.ref,
            message: queryArg.message,
          },
        }),
        invalidatesTags: ['Repository'],
      }),
      createRepositoryFilesWithPath: build.mutation<
        CreateRepositoryFilesWithPathResponse,
        CreateRepositoryFilesWithPathArg
      >({
        query: (queryArg) => ({
          url: `/repositories/${queryArg.name}/files/${queryArg.path}`,
          method: 'POST',
          body: queryArg.body,
          params: {
            ref: queryArg.ref,
            message: queryArg.message,
          },
        }),
        invalidatesTags: ['Repository'],
      }),
      deleteRepositoryFilesWithPath: build.mutation<
        DeleteRepositoryFilesWithPathResponse,
        DeleteRepositoryFilesWithPathArg
      >({
        query: (queryArg) => ({
          url: `/repositories/${queryArg.name}/files/${queryArg.path}`,
          method: 'DELETE',
          params: {
            ref: queryArg.ref,
            message: queryArg.message,
          },
        }),
        invalidatesTags: ['Repository'],
      }),
      getRepositoryHistory: build.query<GetRepositoryHistoryResponse, GetRepositoryHistoryArg>({
        query: (queryArg) => ({
          url: `/repositories/${queryArg.name}/history`,
          params: {
            ref: queryArg.ref,
          },
        }),
        providesTags: ['Repository'],
      }),
      getRepositoryHistoryWithPath: build.query<GetRepositoryHistoryWithPathResponse, GetRepositoryHistoryWithPathArg>({
        query: (queryArg) => ({
          url: `/repositories/${queryArg.name}/history/${queryArg.path}`,
          params: {
            ref: queryArg.ref,
          },
        }),
        providesTags: ['Repository'],
      }),
      getRepositoryResources: build.query<GetRepositoryResourcesResponse, GetRepositoryResourcesArg>({
        query: (queryArg) => ({ url: `/repositories/${queryArg.name}/resources` }),
        providesTags: ['Repository'],
      }),
      getRepositoryStatus: build.query<GetRepositoryStatusResponse, GetRepositoryStatusArg>({
        query: (queryArg) => ({
          url: `/repositories/${queryArg.name}/status`,
          params: {
            pretty: queryArg.pretty,
          },
        }),
        providesTags: ['Repository'],
      }),
      replaceRepositoryStatus: build.mutation<ReplaceRepositoryStatusResponse, ReplaceRepositoryStatusArg>({
        query: (queryArg) => ({
          url: `/repositories/${queryArg.name}/status`,
          method: 'PUT',
          body: queryArg.repository,
          params: {
            pretty: queryArg.pretty,
            dryRun: queryArg.dryRun,
            fieldManager: queryArg.fieldManager,
            fieldValidation: queryArg.fieldValidation,
          },
        }),
        invalidatesTags: ['Repository'],
      }),
      createRepositorySync: build.mutation<CreateRepositorySyncResponse, CreateRepositorySyncArg>({
        query: (queryArg) => ({ url: `/repositories/${queryArg.name}/sync`, method: 'POST', body: queryArg.body }),
        invalidatesTags: ['Repository'],
      }),
      createRepositoryTest: build.mutation<CreateRepositoryTestResponse, CreateRepositoryTestArg>({
        query: (queryArg) => ({ url: `/repositories/${queryArg.name}/test`, method: 'POST', body: queryArg.body }),
        invalidatesTags: ['Repository'],
      }),
      getRepositoryWebhook: build.query<GetRepositoryWebhookResponse, GetRepositoryWebhookArg>({
        query: (queryArg) => ({ url: `/repositories/${queryArg.name}/webhook` }),
        providesTags: ['Repository'],
      }),
      createRepositoryWebhook: build.mutation<CreateRepositoryWebhookResponse, CreateRepositoryWebhookArg>({
        query: (queryArg) => ({ url: `/repositories/${queryArg.name}/webhook`, method: 'POST' }),
        invalidatesTags: ['Repository'],
      }),
      getResourceStats: build.query<GetResourceStatsResponse, GetResourceStatsArg>({
        query: (queryArg) => ({ url: `/stats` }),
        providesTags: ['Repository'],
      }),
    }),
    overrideExisting: false,
  });
export { injectedRtkApi as generatedAPI };
export type ListJobResponse = /** status 200 OK */ JobList;
export type ListJobArg = {
  /** allowWatchBookmarks requests watch events with type "BOOKMARK". Servers that do not implement bookmarks may ignore this flag and bookmarks are sent at the server's discretion. Clients should not assume bookmarks are returned at any specific interval, nor may they assume the server will send any BOOKMARK event during a session. If this is not a watch, this field is ignored. */
  allowWatchBookmarks?: boolean;
  /** The continue option should be set when retrieving more results from the server. Since this value is server defined, clients may only use the continue value from a previous query result with identical query parameters (except for the value of continue) and the server may reject a continue value it does not recognize. If the specified continue value is no longer valid whether due to expiration (generally five to fifteen minutes) or a configuration change on the server, the server will respond with a 410 ResourceExpired error together with a continue token. If the client needs a consistent list, it must restart their list without the continue field. Otherwise, the client may send another list request with the token received with the 410 error, the server will respond with a list starting from the next key, but from the latest snapshot, which is inconsistent from the previous list results - objects that are created, modified, or deleted after the first list request will be included in the response, as long as their keys are after the "next key".
    
    This field is not supported when watch is true. Clients may start a watch from the last resourceVersion value returned by the server and not miss any modifications. */
  continue?: string;
  /** A selector to restrict the list of returned objects by their fields. Defaults to everything. */
  fieldSelector?: string;
  /** A selector to restrict the list of returned objects by their labels. Defaults to everything. */
  labelSelector?: string;
  /** limit is a maximum number of responses to return for a list call. If more items exist, the server will set the `continue` field on the list metadata to a value that can be used with the same initial query to retrieve the next set of results. Setting a limit may return fewer than the requested amount of items (up to zero items) in the event all requested objects are filtered out and clients should only use the presence of the continue field to determine whether more results are available. Servers may choose not to support the limit argument and will return all of the available results. If limit is specified and the continue field is empty, clients may assume that no more results are available. This field is not supported if watch is true.
    
    The server guarantees that the objects returned when using continue will be identical to issuing a single list call without a limit - that is, no objects created, modified, or deleted after the first request is issued will be included in any subsequent continued requests. This is sometimes referred to as a consistent snapshot, and ensures that a client that is using limit to receive smaller chunks of a very large result can ensure they see all possible objects. If objects are updated during a chunked list the version of the object that was present at the time the first list result was calculated is returned. */
  limit?: number;
  /** If 'true', then the output is pretty printed. Defaults to 'false' unless the user-agent indicates a browser or command-line HTTP tool (curl and wget). */
  pretty?: string;
  /** resourceVersion sets a constraint on what resource versions a request may be served from. See https://kubernetes.io/docs/reference/using-api/api-concepts/#resource-versions for details.
    
    Defaults to unset */
  resourceVersion?: string;
  /** resourceVersionMatch determines how resourceVersion is applied to list calls. It is highly recommended that resourceVersionMatch be set for list calls where resourceVersion is set See https://kubernetes.io/docs/reference/using-api/api-concepts/#resource-versions for details.
    
    Defaults to unset */
  resourceVersionMatch?: string;
  /** `sendInitialEvents=true` may be set together with `watch=true`. In that case, the watch stream will begin with synthetic events to produce the current state of objects in the collection. Once all such events have been sent, a synthetic "Bookmark" event  will be sent. The bookmark will report the ResourceVersion (RV) corresponding to the set of objects, and be marked with `"k8s.io/initial-events-end": "true"` annotation. Afterwards, the watch stream will proceed as usual, sending watch events corresponding to changes (subsequent to the RV) to objects watched.
    
    When `sendInitialEvents` option is set, we require `resourceVersionMatch` option to also be set. The semantic of the watch request is as following: - `resourceVersionMatch` = NotOlderThan
      is interpreted as "data at least as new as the provided `resourceVersion`"
      and the bookmark event is send when the state is synced
      to a `resourceVersion` at least as fresh as the one provided by the ListOptions.
      If `resourceVersion` is unset, this is interpreted as "consistent read" and the
      bookmark event is send when the state is synced at least to the moment
      when request started being processed.
    - `resourceVersionMatch` set to any other value or unset
      Invalid error is returned.
    
    Defaults to true if `resourceVersion=""` or `resourceVersion="0"` (for backward compatibility reasons) and to false otherwise. */
  sendInitialEvents?: boolean;
  /** Timeout for the list/watch call. This limits the duration of the call, regardless of any activity or inactivity. */
  timeoutSeconds?: number;
  /** Watch for changes to the described resources and return them as a stream of add, update, and remove notifications. Specify resourceVersion. */
  watch?: boolean;
};
export type GetJobResponse = /** status 200 OK */ Job;
export type GetJobArg = {
  /** name of the Job */
  name: string;
  /** If 'true', then the output is pretty printed. Defaults to 'false' unless the user-agent indicates a browser or command-line HTTP tool (curl and wget). */
  pretty?: string;
};
export type ListRepositoryResponse = /** status 200 OK */ RepositoryList;
export type ListRepositoryArg = {
  /** If 'true', then the output is pretty printed. Defaults to 'false' unless the user-agent indicates a browser or command-line HTTP tool (curl and wget). */
  pretty?: string;
  /** allowWatchBookmarks requests watch events with type "BOOKMARK". Servers that do not implement bookmarks may ignore this flag and bookmarks are sent at the server's discretion. Clients should not assume bookmarks are returned at any specific interval, nor may they assume the server will send any BOOKMARK event during a session. If this is not a watch, this field is ignored. */
  allowWatchBookmarks?: boolean;
  /** The continue option should be set when retrieving more results from the server. Since this value is server defined, clients may only use the continue value from a previous query result with identical query parameters (except for the value of continue) and the server may reject a continue value it does not recognize. If the specified continue value is no longer valid whether due to expiration (generally five to fifteen minutes) or a configuration change on the server, the server will respond with a 410 ResourceExpired error together with a continue token. If the client needs a consistent list, it must restart their list without the continue field. Otherwise, the client may send another list request with the token received with the 410 error, the server will respond with a list starting from the next key, but from the latest snapshot, which is inconsistent from the previous list results - objects that are created, modified, or deleted after the first list request will be included in the response, as long as their keys are after the "next key".
    
    This field is not supported when watch is true. Clients may start a watch from the last resourceVersion value returned by the server and not miss any modifications. */
  continue?: string;
  /** A selector to restrict the list of returned objects by their fields. Defaults to everything. */
  fieldSelector?: string;
  /** A selector to restrict the list of returned objects by their labels. Defaults to everything. */
  labelSelector?: string;
  /** limit is a maximum number of responses to return for a list call. If more items exist, the server will set the `continue` field on the list metadata to a value that can be used with the same initial query to retrieve the next set of results. Setting a limit may return fewer than the requested amount of items (up to zero items) in the event all requested objects are filtered out and clients should only use the presence of the continue field to determine whether more results are available. Servers may choose not to support the limit argument and will return all of the available results. If limit is specified and the continue field is empty, clients may assume that no more results are available. This field is not supported if watch is true.
    
    The server guarantees that the objects returned when using continue will be identical to issuing a single list call without a limit - that is, no objects created, modified, or deleted after the first request is issued will be included in any subsequent continued requests. This is sometimes referred to as a consistent snapshot, and ensures that a client that is using limit to receive smaller chunks of a very large result can ensure they see all possible objects. If objects are updated during a chunked list the version of the object that was present at the time the first list result was calculated is returned. */
  limit?: number;
  /** resourceVersion sets a constraint on what resource versions a request may be served from. See https://kubernetes.io/docs/reference/using-api/api-concepts/#resource-versions for details.
    
    Defaults to unset */
  resourceVersion?: string;
  /** resourceVersionMatch determines how resourceVersion is applied to list calls. It is highly recommended that resourceVersionMatch be set for list calls where resourceVersion is set See https://kubernetes.io/docs/reference/using-api/api-concepts/#resource-versions for details.
    
    Defaults to unset */
  resourceVersionMatch?: string;
  /** `sendInitialEvents=true` may be set together with `watch=true`. In that case, the watch stream will begin with synthetic events to produce the current state of objects in the collection. Once all such events have been sent, a synthetic "Bookmark" event  will be sent. The bookmark will report the ResourceVersion (RV) corresponding to the set of objects, and be marked with `"k8s.io/initial-events-end": "true"` annotation. Afterwards, the watch stream will proceed as usual, sending watch events corresponding to changes (subsequent to the RV) to objects watched.
    
    When `sendInitialEvents` option is set, we require `resourceVersionMatch` option to also be set. The semantic of the watch request is as following: - `resourceVersionMatch` = NotOlderThan
      is interpreted as "data at least as new as the provided `resourceVersion`"
      and the bookmark event is send when the state is synced
      to a `resourceVersion` at least as fresh as the one provided by the ListOptions.
      If `resourceVersion` is unset, this is interpreted as "consistent read" and the
      bookmark event is send when the state is synced at least to the moment
      when request started being processed.
    - `resourceVersionMatch` set to any other value or unset
      Invalid error is returned.
    
    Defaults to true if `resourceVersion=""` or `resourceVersion="0"` (for backward compatibility reasons) and to false otherwise. */
  sendInitialEvents?: boolean;
  /** Timeout for the list/watch call. This limits the duration of the call, regardless of any activity or inactivity. */
  timeoutSeconds?: number;
  /** Watch for changes to the described resources and return them as a stream of add, update, and remove notifications. Specify resourceVersion. */
  watch?: boolean;
};
export type CreateRepositoryResponse = /** status 200 OK */
  | Repository
  | /** status 201 Created */ Repository
  | /** status 202 Accepted */ Repository;
export type CreateRepositoryArg = {
  /** If 'true', then the output is pretty printed. Defaults to 'false' unless the user-agent indicates a browser or command-line HTTP tool (curl and wget). */
  pretty?: string;
  /** When present, indicates that modifications should not be persisted. An invalid or unrecognized dryRun directive will result in an error response and no further processing of the request. Valid values are: - All: all dry run stages will be processed */
  dryRun?: string;
  /** fieldManager is a name associated with the actor or entity that is making these changes. The value must be less than or 128 characters long, and only contain printable characters, as defined by https://golang.org/pkg/unicode/#IsPrint. */
  fieldManager?: string;
  /** fieldValidation instructs the server on how to handle objects in the request (POST/PUT/PATCH) containing unknown or duplicate fields. Valid values are: - Ignore: This will ignore any unknown fields that are silently dropped from the object, and will ignore all but the last duplicate field that the decoder encounters. This is the default behavior prior to v1.23. - Warn: This will send a warning via the standard warning response header for each unknown field that is dropped from the object, and for each duplicate field that is encountered. The request will still succeed if there are no other errors, and will only persist the last of any duplicate fields. This is the default in v1.23+ - Strict: This will fail the request with a BadRequest error if any unknown fields would be dropped from the object, or if any duplicate fields are present. The error returned from the server will contain all unknown and duplicate fields encountered. */
  fieldValidation?: string;
  repository: Repository;
};
export type GetRepositoryResponse = /** status 200 OK */ Repository;
export type GetRepositoryArg = {
  /** name of the Repository */
  name: string;
  /** If 'true', then the output is pretty printed. Defaults to 'false' unless the user-agent indicates a browser or command-line HTTP tool (curl and wget). */
  pretty?: string;
};
export type ReplaceRepositoryResponse = /** status 200 OK */ Repository | /** status 201 Created */ Repository;
export type ReplaceRepositoryArg = {
  /** name of the Repository */
  name: string;
  /** If 'true', then the output is pretty printed. Defaults to 'false' unless the user-agent indicates a browser or command-line HTTP tool (curl and wget). */
  pretty?: string;
  /** When present, indicates that modifications should not be persisted. An invalid or unrecognized dryRun directive will result in an error response and no further processing of the request. Valid values are: - All: all dry run stages will be processed */
  dryRun?: string;
  /** fieldManager is a name associated with the actor or entity that is making these changes. The value must be less than or 128 characters long, and only contain printable characters, as defined by https://golang.org/pkg/unicode/#IsPrint. */
  fieldManager?: string;
  /** fieldValidation instructs the server on how to handle objects in the request (POST/PUT/PATCH) containing unknown or duplicate fields. Valid values are: - Ignore: This will ignore any unknown fields that are silently dropped from the object, and will ignore all but the last duplicate field that the decoder encounters. This is the default behavior prior to v1.23. - Warn: This will send a warning via the standard warning response header for each unknown field that is dropped from the object, and for each duplicate field that is encountered. The request will still succeed if there are no other errors, and will only persist the last of any duplicate fields. This is the default in v1.23+ - Strict: This will fail the request with a BadRequest error if any unknown fields would be dropped from the object, or if any duplicate fields are present. The error returned from the server will contain all unknown and duplicate fields encountered. */
  fieldValidation?: string;
  repository: Repository;
};
export type DeleteRepositoryResponse = /** status 200 OK */ Status | /** status 202 Accepted */ Status;
export type DeleteRepositoryArg = {
  /** name of the Repository */
  name: string;
  /** If 'true', then the output is pretty printed. Defaults to 'false' unless the user-agent indicates a browser or command-line HTTP tool (curl and wget). */
  pretty?: string;
  /** When present, indicates that modifications should not be persisted. An invalid or unrecognized dryRun directive will result in an error response and no further processing of the request. Valid values are: - All: all dry run stages will be processed */
  dryRun?: string;
  /** The duration in seconds before the object should be deleted. Value must be non-negative integer. The value zero indicates delete immediately. If this value is nil, the default grace period for the specified type will be used. Defaults to a per object value if not specified. zero means delete immediately. */
  gracePeriodSeconds?: number;
  /** if set to true, it will trigger an unsafe deletion of the resource in case the normal deletion flow fails with a corrupt object error. A resource is considered corrupt if it can not be retrieved from the underlying storage successfully because of a) its data can not be transformed e.g. decryption failure, or b) it fails to decode into an object. NOTE: unsafe deletion ignores finalizer constraints, skips precondition checks, and removes the object from the storage. WARNING: This may potentially break the cluster if the workload associated with the resource being unsafe-deleted relies on normal deletion flow. Use only if you REALLY know what you are doing. The default value is false, and the user must opt in to enable it */
  ignoreStoreReadErrorWithClusterBreakingPotential?: boolean;
  /** Deprecated: please use the PropagationPolicy, this field will be deprecated in 1.7. Should the dependent objects be orphaned. If true/false, the "orphan" finalizer will be added to/removed from the object's finalizers list. Either this field or PropagationPolicy may be set, but not both. */
  orphanDependents?: boolean;
  /** Whether and how garbage collection will be performed. Either this field or OrphanDependents may be set, but not both. The default policy is decided by the existing finalizer set in the metadata.finalizers and the resource-specific default policy. Acceptable values are: 'Orphan' - orphan the dependents; 'Background' - allow the garbage collector to delete the dependents in the background; 'Foreground' - a cascading policy that deletes all dependents in the foreground. */
  propagationPolicy?: string;
  deleteOptions: DeleteOptions;
};
export type CreateRepositoryExportResponse = /** status 200 OK */ Job;
export type CreateRepositoryExportArg = {
  /** name of the Job */
  name: string;
  body: {
    /** Target branch for export */
    branch?: string;
    /** The source folder (or empty) to export */
    folder?: string;
    /** Preserve history (if possible) */
    history?: boolean;
    /** File prefix */
    prefix?: string;
  };
};
export type GetRepositoryFilesResponse = /** status 200 OK */ {
  /** APIVersion defines the versioned schema of this representation of an object. Servers should convert recognized schemas to the latest internal value, and may reject unrecognized values. More info: https://git.k8s.io/community/contributors/devel/sig-architecture/api-conventions.md#resources */
  apiVersion?: string;
  items?: any[];
  /** Kind is a string value representing the REST resource this object represents. Servers may infer this from the endpoint the client submits requests to. Cannot be updated. In CamelCase. More info: https://git.k8s.io/community/contributors/devel/sig-architecture/api-conventions.md#types-kinds */
  kind?: string;
  metadata?: any;
};
export type GetRepositoryFilesArg = {
  /** name of the ResourceWrapper */
  name: string;
  /** branch or commit hash */
  ref?: string;
};
export type GetRepositoryFilesWithPathResponse = /** status 200 OK */ ResourceWrapper;
export type GetRepositoryFilesWithPathArg = {
  /** name of the ResourceWrapper */
  name: string;
  /** path to the resource */
  path: string;
  /** branch or commit hash */
  ref?: string;
};
export type ReplaceRepositoryFilesWithPathResponse = /** status 200 OK */ ResourceWrapper;
export type ReplaceRepositoryFilesWithPathArg = {
  /** name of the ResourceWrapper */
  name: string;
  /** path to the resource */
  path: string;
  /** branch or commit hash */
  ref?: string;
  /** optional message sent with any changes */
  message?: string;
  body: {
    [key: string]: any;
  };
};
export type CreateRepositoryFilesWithPathResponse = /** status 200 OK */ ResourceWrapper;
export type CreateRepositoryFilesWithPathArg = {
  /** name of the ResourceWrapper */
  name: string;
  /** path to the resource */
  path: string;
  /** branch or commit hash */
  ref?: string;
  /** optional message sent with any changes */
  message?: string;
  body: {
    [key: string]: any;
  };
};
export type DeleteRepositoryFilesWithPathResponse = /** status 200 OK */ ResourceWrapper;
export type DeleteRepositoryFilesWithPathArg = {
  /** name of the ResourceWrapper */
  name: string;
  /** path to the resource */
  path: string;
  /** branch or commit hash */
  ref?: string;
  /** optional message sent with any changes */
  message?: string;
};
export type GetRepositoryHistoryResponse = /** status 200 OK */ string;
export type GetRepositoryHistoryArg = {
  /** name of the HistoryList */
  name: string;
  /** branch or commit hash */
  ref?: string;
};
export type GetRepositoryHistoryWithPathResponse = /** status 200 OK */ string;
export type GetRepositoryHistoryWithPathArg = {
  /** name of the HistoryList */
  name: string;
  /** path to the resource */
  path: string;
  /** branch or commit hash */
  ref?: string;
};
export type GetRepositoryResourcesResponse = /** status 200 OK */ ResourceList;
export type GetRepositoryResourcesArg = {
  /** name of the ResourceList */
  name: string;
};
export type GetRepositoryStatusResponse = /** status 200 OK */ Repository;
export type GetRepositoryStatusArg = {
  /** name of the Repository */
  name: string;
  /** If 'true', then the output is pretty printed. Defaults to 'false' unless the user-agent indicates a browser or command-line HTTP tool (curl and wget). */
  pretty?: string;
};
export type ReplaceRepositoryStatusResponse = /** status 200 OK */ Repository | /** status 201 Created */ Repository;
export type ReplaceRepositoryStatusArg = {
  /** name of the Repository */
  name: string;
  /** If 'true', then the output is pretty printed. Defaults to 'false' unless the user-agent indicates a browser or command-line HTTP tool (curl and wget). */
  pretty?: string;
  /** When present, indicates that modifications should not be persisted. An invalid or unrecognized dryRun directive will result in an error response and no further processing of the request. Valid values are: - All: all dry run stages will be processed */
  dryRun?: string;
  /** fieldManager is a name associated with the actor or entity that is making these changes. The value must be less than or 128 characters long, and only contain printable characters, as defined by https://golang.org/pkg/unicode/#IsPrint. */
  fieldManager?: string;
  /** fieldValidation instructs the server on how to handle objects in the request (POST/PUT/PATCH) containing unknown or duplicate fields. Valid values are: - Ignore: This will ignore any unknown fields that are silently dropped from the object, and will ignore all but the last duplicate field that the decoder encounters. This is the default behavior prior to v1.23. - Warn: This will send a warning via the standard warning response header for each unknown field that is dropped from the object, and for each duplicate field that is encountered. The request will still succeed if there are no other errors, and will only persist the last of any duplicate fields. This is the default in v1.23+ - Strict: This will fail the request with a BadRequest error if any unknown fields would be dropped from the object, or if any duplicate fields are present. The error returned from the server will contain all unknown and duplicate fields encountered. */
  fieldValidation?: string;
  repository: Repository;
};
export type CreateRepositorySyncResponse = /** status 200 OK */ Job;
export type CreateRepositorySyncArg = {
  /** name of the Job */
  name: string;
  body: {
    /** Complete forces the sync to overwrite */
    complete?: boolean;
  };
};
export type CreateRepositoryTestResponse = /** status 200 OK */ TestResults;
export type CreateRepositoryTestArg = {
  /** name of the TestResults */
  name: string;
  body: {
    /** APIVersion defines the versioned schema of this representation of an object. Servers should convert recognized schemas to the latest internal value, and may reject unrecognized values. More info: https://git.k8s.io/community/contributors/devel/sig-architecture/api-conventions.md#resources */
    apiVersion?: string;
    /** Kind is a string value representing the REST resource this object represents. Servers may infer this from the endpoint the client submits requests to. Cannot be updated. In CamelCase. More info: https://git.k8s.io/community/contributors/devel/sig-architecture/api-conventions.md#types-kinds */
    kind?: string;
    metadata?: any;
    spec?: any;
    status?: any;
  };
};
export type GetRepositoryWebhookResponse = /** status 200 OK */ WebhookResponse;
export type GetRepositoryWebhookArg = {
  /** name of the WebhookResponse */
  name: string;
};
export type CreateRepositoryWebhookResponse = /** status 200 OK */ WebhookResponse;
export type CreateRepositoryWebhookArg = {
  /** name of the WebhookResponse */
  name: string;
};
export type GetResourceStatsResponse = /** status 200 undefined */ {
  /** APIVersion defines the versioned schema of this representation of an object. Servers should convert recognized schemas to the latest internal value, and may reject unrecognized values. More info: https://git.k8s.io/community/contributors/devel/sig-architecture/api-conventions.md#resources */
  apiVersion?: string;
  items?: any[];
  /** Kind is a string value representing the REST resource this object represents. Servers may infer this from the endpoint the client submits requests to. Cannot be updated. In CamelCase. More info: https://git.k8s.io/community/contributors/devel/sig-architecture/api-conventions.md#types-kinds */
  kind?: string;
  metadata?: any;
};
export type GetResourceStatsArg = {
  /** workspace */
  namespace: string;
};
export type Time = string;
export type FieldsV1 = object;
export type ManagedFieldsEntry = {
  /** APIVersion defines the version of this resource that this field set applies to. The format is "group/version" just like the top-level APIVersion field. It is necessary to track the version of a field set because it cannot be automatically converted. */
  apiVersion?: string;
  /** FieldsType is the discriminator for the different fields format and version. There is currently only one possible value: "FieldsV1" */
  fieldsType?: string;
  /** FieldsV1 holds the first JSON version format as described in the "FieldsV1" type. */
  fieldsV1?: FieldsV1;
  /** Manager is an identifier of the workflow managing these fields. */
  manager?: string;
  /** Operation is the type of operation which lead to this ManagedFieldsEntry being created. The only valid values for this field are 'Apply' and 'Update'. */
  operation?: string;
  /** Subresource is the name of the subresource used to update that object, or empty string if the object was updated through the main resource. The value of this field is used to distinguish between managers, even if they share the same name. For example, a status update will be distinct from a regular update using the same manager name. Note that the APIVersion field is not related to the Subresource field and it always corresponds to the version of the main resource. */
  subresource?: string;
  /** Time is the timestamp of when the ManagedFields entry was added. The timestamp will also be updated if a field is added, the manager changes any of the owned fields value or removes a field. The timestamp does not update when a field is removed from the entry because another manager took it over. */
  time?: Time;
};
export type OwnerReference = {
  /** API version of the referent. */
  apiVersion: string;
  /** If true, AND if the owner has the "foregroundDeletion" finalizer, then the owner cannot be deleted from the key-value store until this reference is removed. See https://kubernetes.io/docs/concepts/architecture/garbage-collection/#foreground-deletion for how the garbage collector interacts with this field and enforces the foreground deletion. Defaults to false. To set this field, a user needs "delete" permission of the owner, otherwise 422 (Unprocessable Entity) will be returned. */
  blockOwnerDeletion?: boolean;
  /** If true, this reference points to the managing controller. */
  controller?: boolean;
  /** Kind of the referent. More info: https://git.k8s.io/community/contributors/devel/sig-architecture/api-conventions.md#types-kinds */
  kind: string;
  /** Name of the referent. More info: https://kubernetes.io/docs/concepts/overview/working-with-objects/names#names */
  name: string;
  /** UID of the referent. More info: https://kubernetes.io/docs/concepts/overview/working-with-objects/names#uids */
  uid: string;
};
export type ObjectMeta = {
  /** Annotations is an unstructured key value map stored with a resource that may be set by external tools to store and retrieve arbitrary metadata. They are not queryable and should be preserved when modifying objects. More info: https://kubernetes.io/docs/concepts/overview/working-with-objects/annotations */
  annotations?: {
    [key: string]: string;
  };
  /** CreationTimestamp is a timestamp representing the server time when this object was created. It is not guaranteed to be set in happens-before order across separate operations. Clients may not set this value. It is represented in RFC3339 form and is in UTC.
    
    Populated by the system. Read-only. Null for lists. More info: https://git.k8s.io/community/contributors/devel/sig-architecture/api-conventions.md#metadata */
  creationTimestamp?: Time;
  /** Number of seconds allowed for this object to gracefully terminate before it will be removed from the system. Only set when deletionTimestamp is also set. May only be shortened. Read-only. */
  deletionGracePeriodSeconds?: number;
  /** DeletionTimestamp is RFC 3339 date and time at which this resource will be deleted. This field is set by the server when a graceful deletion is requested by the user, and is not directly settable by a client. The resource is expected to be deleted (no longer visible from resource lists, and not reachable by name) after the time in this field, once the finalizers list is empty. As long as the finalizers list contains items, deletion is blocked. Once the deletionTimestamp is set, this value may not be unset or be set further into the future, although it may be shortened or the resource may be deleted prior to this time. For example, a user may request that a pod is deleted in 30 seconds. The Kubelet will react by sending a graceful termination signal to the containers in the pod. After that 30 seconds, the Kubelet will send a hard termination signal (SIGKILL) to the container and after cleanup, remove the pod from the API. In the presence of network partitions, this object may still exist after this timestamp, until an administrator or automated process can determine the resource is fully terminated. If not set, graceful deletion of the object has not been requested.
    
    Populated by the system when a graceful deletion is requested. Read-only. More info: https://git.k8s.io/community/contributors/devel/sig-architecture/api-conventions.md#metadata */
  deletionTimestamp?: Time;
  /** Must be empty before the object is deleted from the registry. Each entry is an identifier for the responsible component that will remove the entry from the list. If the deletionTimestamp of the object is non-nil, entries in this list can only be removed. Finalizers may be processed and removed in any order.  Order is NOT enforced because it introduces significant risk of stuck finalizers. finalizers is a shared field, any actor with permission can reorder it. If the finalizer list is processed in order, then this can lead to a situation in which the component responsible for the first finalizer in the list is waiting for a signal (field value, external system, or other) produced by a component responsible for a finalizer later in the list, resulting in a deadlock. Without enforced ordering finalizers are free to order amongst themselves and are not vulnerable to ordering changes in the list. */
  finalizers?: string[];
  /** GenerateName is an optional prefix, used by the server, to generate a unique name ONLY IF the Name field has not been provided. If this field is used, the name returned to the client will be different than the name passed. This value will also be combined with a unique suffix. The provided value has the same validation rules as the Name field, and may be truncated by the length of the suffix required to make the value unique on the server.
    
    If this field is specified and the generated name exists, the server will return a 409.
    
    Applied only if Name is not specified. More info: https://git.k8s.io/community/contributors/devel/sig-architecture/api-conventions.md#idempotency */
  generateName?: string;
  /** A sequence number representing a specific generation of the desired state. Populated by the system. Read-only. */
  generation?: number;
  /** Map of string keys and values that can be used to organize and categorize (scope and select) objects. May match selectors of replication controllers and services. More info: https://kubernetes.io/docs/concepts/overview/working-with-objects/labels */
  labels?: {
    [key: string]: string;
  };
  /** ManagedFields maps workflow-id and version to the set of fields that are managed by that workflow. This is mostly for internal housekeeping, and users typically shouldn't need to set or understand this field. A workflow can be the user's name, a controller's name, or the name of a specific apply path like "ci-cd". The set of fields is always in the version that the workflow used when modifying the object. */
  managedFields?: ManagedFieldsEntry[];
  /** Name must be unique within a namespace. Is required when creating resources, although some resources may allow a client to request the generation of an appropriate name automatically. Name is primarily intended for creation idempotence and configuration definition. Cannot be updated. More info: https://kubernetes.io/docs/concepts/overview/working-with-objects/names#names */
  name?: string;
  /** Namespace defines the space within which each name must be unique. An empty namespace is equivalent to the "default" namespace, but "default" is the canonical representation. Not all objects are required to be scoped to a namespace - the value of this field for those objects will be empty.
    
    Must be a DNS_LABEL. Cannot be updated. More info: https://kubernetes.io/docs/concepts/overview/working-with-objects/namespaces */
  namespace?: string;
  /** List of objects depended by this object. If ALL objects in the list have been deleted, this object will be garbage collected. If this object is managed by a controller, then an entry in this list will point to this controller, with the controller field set to true. There cannot be more than one managing controller. */
  ownerReferences?: OwnerReference[];
  /** An opaque value that represents the internal version of this object that can be used by clients to determine when objects have changed. May be used for optimistic concurrency, change detection, and the watch operation on a resource or set of resources. Clients must treat these values as opaque and passed unmodified back to the server. They may only be valid for a particular resource or set of resources.
    
    Populated by the system. Read-only. Value must be treated as opaque by clients and . More info: https://git.k8s.io/community/contributors/devel/sig-architecture/api-conventions.md#concurrency-control-and-consistency */
  resourceVersion?: string;
  /** Deprecated: selfLink is a legacy read-only field that is no longer populated by the system. */
  selfLink?: string;
  /** UID is the unique in time and space value for this object. It is typically generated by the server on successful creation of a resource and is not allowed to change on PUT operations.
    
    Populated by the system. Read-only. More info: https://kubernetes.io/docs/concepts/overview/working-with-objects/names#uids */
  uid?: string;
};
export type ExportJobOptions = {
  /** Target branch for export */
  branch?: string;
  /** The source folder (or empty) to export */
  folder?: string;
  /** Preserve history (if possible) */
  history?: boolean;
  /** File prefix */
  prefix?: string;
};
export type PullRequestJobOptions = {
  hash?: string;
  /** Pull request number (when appropriate) */
  pr?: number;
  /** The branch of commit hash */
  ref?: string;
  /** URL to the originator (eg, PR URL) */
  url?: string;
};
export type SyncJobOptions = {
  /** Complete forces the sync to overwrite */
  complete?: boolean;
};
export type JobSpec = {
  /** Possible enum values:
     - `"export"` Export from grafana into the remote repository
     - `"pr"` Update a pull request -- send preview images, links etc
     - `"sync"` Sync the remote branch with the grafana instance */
  action: 'export' | 'pr' | 'sync';
  /** Required when the action is `export` */
  export?: ExportJobOptions;
  /** Pull request options */
  pr?: PullRequestJobOptions;
  /** The the repository reference (for now also in labels) */
  repository: string;
  /** Required when the action is `sync` */
  sync?: SyncJobOptions;
};
export type JobResourceSummary = {
  create?: number;
  delete?: number;
  /** Report errors for this resource type This may not be an exhaustive list and recommend looking at the logs for more info */
  errors?: string[];
  group?: string;
  /** No action required (useful for sync) */
  noop?: number;
  resource?: string;
  update?: number;
};
export type JobStatus = {
  errors?: string[];
  finished?: number;
  message?: string;
  /** Optional value 0-100 that can be set while running */
  progress?: number;
  started?: number;
  /** Possible enum values:
     - `"error"` Finished with errors
     - `"pending"` Job has been submitted, but not processed yet
     - `"success"` Finished with success
     - `"working"` The job is running */
  state?: 'error' | 'pending' | 'success' | 'working';
  /** Summary of processed actions */
  summary?: JobResourceSummary[];
};
export type Job = {
  /** APIVersion defines the versioned schema of this representation of an object. Servers should convert recognized schemas to the latest internal value, and may reject unrecognized values. More info: https://git.k8s.io/community/contributors/devel/sig-architecture/api-conventions.md#resources */
  apiVersion?: string;
  /** Kind is a string value representing the REST resource this object represents. Servers may infer this from the endpoint the client submits requests to. Cannot be updated. In CamelCase. More info: https://git.k8s.io/community/contributors/devel/sig-architecture/api-conventions.md#types-kinds */
  kind?: string;
  metadata?: ObjectMeta;
  spec?: JobSpec;
  status?: JobStatus;
};
export type ListMeta = {
  /** continue may be set if the user set a limit on the number of items returned, and indicates that the server has more data available. The value is opaque and may be used to issue another request to the endpoint that served this list to retrieve the next set of available objects. Continuing a consistent list may not be possible if the server configuration has changed or more than a few minutes have passed. The resourceVersion field returned when using this continue value will be identical to the value in the first response, unless you have received this token from an error message. */
  continue?: string;
  /** remainingItemCount is the number of subsequent items in the list which are not included in this list response. If the list request contained label or field selectors, then the number of remaining items is unknown and the field will be left unset and omitted during serialization. If the list is complete (either because it is not chunking or because this is the last chunk), then there are no more remaining items and this field will be left unset and omitted during serialization. Servers older than v1.15 do not set this field. The intended use of the remainingItemCount is *estimating* the size of a collection. Clients should not rely on the remainingItemCount to be set or to be exact. */
  remainingItemCount?: number;
  /** String that identifies the server's internal version of this object that can be used by clients to determine when objects have changed. Value must be treated as opaque by clients and passed unmodified back to the server. Populated by the system. Read-only. More info: https://git.k8s.io/community/contributors/devel/sig-architecture/api-conventions.md#concurrency-control-and-consistency */
  resourceVersion?: string;
  /** Deprecated: selfLink is a legacy read-only field that is no longer populated by the system. */
  selfLink?: string;
};
export type JobList = {
  /** APIVersion defines the versioned schema of this representation of an object. Servers should convert recognized schemas to the latest internal value, and may reject unrecognized values. More info: https://git.k8s.io/community/contributors/devel/sig-architecture/api-conventions.md#resources */
  apiVersion?: string;
  items?: Job[];
  /** Kind is a string value representing the REST resource this object represents. Servers may infer this from the endpoint the client submits requests to. Cannot be updated. In CamelCase. More info: https://git.k8s.io/community/contributors/devel/sig-architecture/api-conventions.md#types-kinds */
  kind?: string;
  metadata?: ListMeta;
};
export type EditingOptions = {
  /** End users can create new files in the remote file system */
  create: boolean;
  /** End users can delete existing files in the remote file system */
  delete: boolean;
  /** End users can update existing files in the remote file system */
  update: boolean;
};
export type GitHubRepositoryConfig = {
  /** The branch to use in the repository. By default, this is the main branch. */
  branch?: string;
  /** Whether we should commit to change branches and use a Pull Request flow to achieve this. By default, this is false (i.e. we will commit straight to the main branch). */
  branchWorkflow?: boolean;
  /** Whether we should show dashboard previews in the pull requests caused by the BranchWorkflow option. By default, this is false (i.e. we will not create previews). This option is a no-op if BranchWorkflow is `false` or default. */
  generateDashboardPreviews?: boolean;
  /** The owner of the repository (e.g. example in `example/test` or `https://github.com/example/test`). */
  owner?: string;
  /** The name of the repository (e.g. test in `example/test` or `https://github.com/example/test`). */
  repository?: string;
  /** Token for accessing the repository. */
  token?: string;
};
export type LocalRepositoryConfig = {
  path?: string;
};
export type S3RepositoryConfig = {
  bucket?: string;
  region?: string;
};
<<<<<<< HEAD
export type ComGithubGrafanaGrafanaPkgApisProvisioningV0Alpha1SyncOptions = {
  /** Enabled must be saved as true before any sync job will run */
  enabled: boolean;
  /** When non-zero, the sync will run periodically */
  intervalSeconds?: number;
  /** Where values should be saved
    
    Possible enum values:
     - `"folder"` Resources will be saved into a folder managed by this repository The folder k8s name will be the same as the repository k8s name
     - `"root"` Resources should be saved into the root grafana directory Only one repository may specify the `root` target */
  target: 'folder' | 'root';
};
export type ComGithubGrafanaGrafanaPkgApisProvisioningV0Alpha1RepositorySpec = {
  /** Repository description */
  description?: string;
  /** Edit options within the repository */
  editing: ComGithubGrafanaGrafanaPkgApisProvisioningV0Alpha1EditingOptions;
  /** The repository on GitHub. Mutually exclusive with local | s3 | github. */
  github?: ComGithubGrafanaGrafanaPkgApisProvisioningV0Alpha1GitHubRepositoryConfig;
  /** The repository on the local file system. Mutually exclusive with local | s3 | github. */
  local?: ComGithubGrafanaGrafanaPkgApisProvisioningV0Alpha1LocalRepositoryConfig;
  /** The repository in an S3 bucket. Mutually exclusive with local | s3 | github. */
  s3?: ComGithubGrafanaGrafanaPkgApisProvisioningV0Alpha1S3RepositoryConfig;
  /** Sync settings -- how values are pulled from the repository into grafana */
  sync: ComGithubGrafanaGrafanaPkgApisProvisioningV0Alpha1SyncOptions;
  /** The repository display name (shown in the UI) */
=======
export type RepositorySpec = {
  /** Describe the feature toggle */
  description?: string;
  /** Edit options within the repository */
  editing: EditingOptions;
  /** The folder that is backed by the repository. The value is a reference to the Kubernetes metadata name of the folder in the same namespace. */
  folder?: string;
  /** The repository on GitHub. Mutually exclusive with local and s3. */
  github?: GitHubRepositoryConfig;
  /** The repository on the local file system. Mutually exclusive with s3 and github. */
  local?: LocalRepositoryConfig;
  /** The repository in an S3 bucket. Mutually exclusive with local and github. */
  s3?: S3RepositoryConfig;
  /** Describe the feature toggle */
>>>>>>> 33a5a628
  title: string;
  /** The repository type.  When selected oneOf the values below should be non-nil
    
    Possible enum values:
     - `"github"`
     - `"local"`
     - `"s3"` */
  type: 'github' | 'local' | 's3';
};
export type HealthStatus = {
  /** When the health was checked last time */
  checked?: number;
  /** When not healthy, requests will not be executed */
  healthy: boolean;
  /** Summary messages (will be shown to users) */
  message?: string[];
};
export type ResourceCount = {
  count: number;
  group: string;
  repository?: string;
  resource: string;
};
export type SyncStatus = {
  /** When the sync job finished */
  finished?: number;
  /** The repository hash when the last sync ran */
  hash?: string;
  /** The ID for the job that ran this sync */
  job?: string;
  /** Summary messages (will be shown to users) */
  message?: string[];
  /** When the next sync check is scheduled */
  scheduled?: number;
  /** When the sync job started */
  started?: number;
  /** pending, running, success, error
    
    Possible enum values:
     - `"error"` Finished with errors
     - `"pending"` Job has been submitted, but not processed yet
     - `"success"` Finished with success
     - `"working"` The job is running */
  state: 'error' | 'pending' | 'success' | 'working';
};
export type WebhookStatus = {
  id?: number;
  secret?: string;
  subscribedEvents?: string[];
  url?: string;
};
export type RepositoryStatus = {
  /** This will get updated with the current health status (and updated periodically) */
  health: HealthStatus;
  /** The generation of the spec last time reconciliation ran */
  observedGeneration: number;
  /** The object count when sync last ran */
  stats?: ResourceCount[];
  /** Sync information with the last sync information */
  sync: SyncStatus;
  /** Webhook Information (if applicable) */
  webhook: WebhookStatus;
};
export type Repository = {
  /** APIVersion defines the versioned schema of this representation of an object. Servers should convert recognized schemas to the latest internal value, and may reject unrecognized values. More info: https://git.k8s.io/community/contributors/devel/sig-architecture/api-conventions.md#resources */
  apiVersion?: string;
  /** Kind is a string value representing the REST resource this object represents. Servers may infer this from the endpoint the client submits requests to. Cannot be updated. In CamelCase. More info: https://git.k8s.io/community/contributors/devel/sig-architecture/api-conventions.md#types-kinds */
  kind?: string;
  metadata?: ObjectMeta;
  spec?: RepositorySpec;
  status?: RepositoryStatus;
};
export type RepositoryList = {
  /** APIVersion defines the versioned schema of this representation of an object. Servers should convert recognized schemas to the latest internal value, and may reject unrecognized values. More info: https://git.k8s.io/community/contributors/devel/sig-architecture/api-conventions.md#resources */
  apiVersion?: string;
  items?: Repository[];
  /** Kind is a string value representing the REST resource this object represents. Servers may infer this from the endpoint the client submits requests to. Cannot be updated. In CamelCase. More info: https://git.k8s.io/community/contributors/devel/sig-architecture/api-conventions.md#types-kinds */
  kind?: string;
  metadata?: ListMeta;
};
export type StatusCause = {
  /** The field of the resource that has caused this error, as named by its JSON serialization. May include dot and postfix notation for nested attributes. Arrays are zero-indexed.  Fields may appear more than once in an array of causes due to fields having multiple errors. Optional.
    
    Examples:
      "name" - the field "name" on the current resource
      "items[0].name" - the field "name" on the first array entry in "items" */
  field?: string;
  /** A human-readable description of the cause of the error.  This field may be presented as-is to a reader. */
  message?: string;
  /** A machine-readable description of the cause of the error. If this value is empty there is no information available. */
  reason?: string;
};
export type StatusDetails = {
  /** The Causes array includes more details associated with the StatusReason failure. Not all StatusReasons may provide detailed causes. */
  causes?: StatusCause[];
  /** The group attribute of the resource associated with the status StatusReason. */
  group?: string;
  /** The kind attribute of the resource associated with the status StatusReason. On some operations may differ from the requested resource Kind. More info: https://git.k8s.io/community/contributors/devel/sig-architecture/api-conventions.md#types-kinds */
  kind?: string;
  /** The name attribute of the resource associated with the status StatusReason (when there is a single name which can be described). */
  name?: string;
  /** If specified, the time in seconds before the operation should be retried. Some errors may indicate the client must take an alternate action - for those errors this field may indicate how long to wait before taking the alternate action. */
  retryAfterSeconds?: number;
  /** UID of the resource. (when there is a single resource which can be described). More info: https://kubernetes.io/docs/concepts/overview/working-with-objects/names#uids */
  uid?: string;
};
export type Status = {
  /** APIVersion defines the versioned schema of this representation of an object. Servers should convert recognized schemas to the latest internal value, and may reject unrecognized values. More info: https://git.k8s.io/community/contributors/devel/sig-architecture/api-conventions.md#resources */
  apiVersion?: string;
  /** Suggested HTTP return code for this status, 0 if not set. */
  code?: number;
  /** Extended data associated with the reason.  Each reason may define its own extended details. This field is optional and the data returned is not guaranteed to conform to any schema except that defined by the reason type. */
  details?: StatusDetails;
  /** Kind is a string value representing the REST resource this object represents. Servers may infer this from the endpoint the client submits requests to. Cannot be updated. In CamelCase. More info: https://git.k8s.io/community/contributors/devel/sig-architecture/api-conventions.md#types-kinds */
  kind?: string;
  /** A human-readable description of the status of this operation. */
  message?: string;
  /** Standard list metadata. More info: https://git.k8s.io/community/contributors/devel/sig-architecture/api-conventions.md#types-kinds */
  metadata?: ListMeta;
  /** A machine-readable description of why this operation is in the "Failure" status. If this value is empty there is no information available. A Reason clarifies an HTTP status code but does not override it. */
  reason?: string;
  /** Status of the operation. One of: "Success" or "Failure". More info: https://git.k8s.io/community/contributors/devel/sig-architecture/api-conventions.md#spec-and-status */
  status?: string;
};
export type Preconditions = {
  /** Specifies the target ResourceVersion */
  resourceVersion?: string;
  /** Specifies the target UID. */
  uid?: string;
};
export type DeleteOptions = {
  /** APIVersion defines the versioned schema of this representation of an object. Servers should convert recognized schemas to the latest internal value, and may reject unrecognized values. More info: https://git.k8s.io/community/contributors/devel/sig-architecture/api-conventions.md#resources */
  apiVersion?: string;
  /** When present, indicates that modifications should not be persisted. An invalid or unrecognized dryRun directive will result in an error response and no further processing of the request. Valid values are: - All: all dry run stages will be processed */
  dryRun?: string[];
  /** The duration in seconds before the object should be deleted. Value must be non-negative integer. The value zero indicates delete immediately. If this value is nil, the default grace period for the specified type will be used. Defaults to a per object value if not specified. zero means delete immediately. */
  gracePeriodSeconds?: number;
  /** if set to true, it will trigger an unsafe deletion of the resource in case the normal deletion flow fails with a corrupt object error. A resource is considered corrupt if it can not be retrieved from the underlying storage successfully because of a) its data can not be transformed e.g. decryption failure, or b) it fails to decode into an object. NOTE: unsafe deletion ignores finalizer constraints, skips precondition checks, and removes the object from the storage. WARNING: This may potentially break the cluster if the workload associated with the resource being unsafe-deleted relies on normal deletion flow. Use only if you REALLY know what you are doing. The default value is false, and the user must opt in to enable it */
  ignoreStoreReadErrorWithClusterBreakingPotential?: boolean;
  /** Kind is a string value representing the REST resource this object represents. Servers may infer this from the endpoint the client submits requests to. Cannot be updated. In CamelCase. More info: https://git.k8s.io/community/contributors/devel/sig-architecture/api-conventions.md#types-kinds */
  kind?: string;
  /** Deprecated: please use the PropagationPolicy, this field will be deprecated in 1.7. Should the dependent objects be orphaned. If true/false, the "orphan" finalizer will be added to/removed from the object's finalizers list. Either this field or PropagationPolicy may be set, but not both. */
  orphanDependents?: boolean;
  /** Must be fulfilled before a deletion is carried out. If not possible, a 409 Conflict status will be returned. */
  preconditions?: Preconditions;
  /** Whether and how garbage collection will be performed. Either this field or OrphanDependents may be set, but not both. The default policy is decided by the existing finalizer set in the metadata.finalizers and the resource-specific default policy. Acceptable values are: 'Orphan' - orphan the dependents; 'Background' - allow the garbage collector to delete the dependents in the background; 'Foreground' - a cascading policy that deletes all dependents in the foreground. */
  propagationPolicy?: string;
};
export type LintIssue = {
  message: string;
  rule: string;
  /** Possible enum values:
     - `"error"`
     - `"exclude"`
     - `"fixed"`
     - `"quiet"`
     - `"warning"` */
  severity: 'error' | 'exclude' | 'fixed' | 'quiet' | 'warning';
};
export type Unstructured = {
  [key: string]: any;
};
export type ResourceType = {
  /** For non-k8s native formats, what did this start as
    
    Possible enum values:
     - `"access-control"` Access control https://github.com/grafana/grafana/blob/v11.3.1/conf/provisioning/access-control/sample.yaml
     - `"alerting"` Alert configuration https://github.com/grafana/grafana/blob/v11.3.1/conf/provisioning/alerting/sample.yaml
     - `"dashboard"` Dashboard JSON
     - `"datasources"` Datasource definitions eg: https://github.com/grafana/grafana/blob/v11.3.1/conf/provisioning/datasources/sample.yaml */
  classic?: 'access-control' | 'alerting' | 'dashboard' | 'datasources';
  group?: string;
  kind?: string;
  resource?: string;
  version?: string;
};
export type ResourceObjects = {
  /** The action required/used for dryRun
    
    Possible enum values:
     - `"create"`
     - `"delete"`
     - `"update"` */
  action?: 'create' | 'delete' | 'update';
  /** The value returned from a dryRun request */
  dryRun?: Unstructured;
  /** The same value, currently saved in the grafana database */
  existing?: Unstructured;
  /** The resource from the repository with all modifications applied eg, the name, folder etc will all be applied to this object */
  file?: Unstructured;
  /** The identified type for this object */
  type: ResourceType;
};
export type ResourceWrapper = {
  /** APIVersion defines the versioned schema of this representation of an object. Servers should convert recognized schemas to the latest internal value, and may reject unrecognized values. More info: https://git.k8s.io/community/contributors/devel/sig-architecture/api-conventions.md#resources */
  apiVersion?: string;
  /** If errors exist, show them here */
  errors?: string[];
  /** The repo hash value */
  hash?: string;
  /** Kind is a string value representing the REST resource this object represents. Servers may infer this from the endpoint the client submits requests to. Cannot be updated. In CamelCase. More info: https://git.k8s.io/community/contributors/devel/sig-architecture/api-conventions.md#types-kinds */
  kind?: string;
  /** Lint results */
  lint?: LintIssue[];
  /** Path to the remote file */
  path?: string;
  /** The commit hash (if exists) */
  ref?: string;
  /** Different flavors of the same object */
  resource: ResourceObjects;
  /** The modified time in the remote file system */
  timestamp?: Time;
};
export type ResourceListItem = {
  folder?: string;
  group: string;
  /** the k8s identifier */
  hash: string;
  name: string;
  path: string;
  resource: string;
  time?: number;
  title?: string;
};
export type ResourceList = {
  /** APIVersion defines the versioned schema of this representation of an object. Servers should convert recognized schemas to the latest internal value, and may reject unrecognized values. More info: https://git.k8s.io/community/contributors/devel/sig-architecture/api-conventions.md#resources */
  apiVersion?: string;
  items?: ResourceListItem[];
  /** Kind is a string value representing the REST resource this object represents. Servers may infer this from the endpoint the client submits requests to. Cannot be updated. In CamelCase. More info: https://git.k8s.io/community/contributors/devel/sig-architecture/api-conventions.md#types-kinds */
  kind?: string;
  metadata?: ListMeta;
};
export type TestResults = {
  /** APIVersion defines the versioned schema of this representation of an object. Servers should convert recognized schemas to the latest internal value, and may reject unrecognized values. More info: https://git.k8s.io/community/contributors/devel/sig-architecture/api-conventions.md#resources */
  apiVersion?: string;
  /** HTTP status code */
  code: number;
  /** Optional details */
  details?: Unstructured;
  /** Error descriptions */
  errors?: string[];
  /** Kind is a string value representing the REST resource this object represents. Servers may infer this from the endpoint the client submits requests to. Cannot be updated. In CamelCase. More info: https://git.k8s.io/community/contributors/devel/sig-architecture/api-conventions.md#types-kinds */
  kind?: string;
  /** Is the connection healthy */
  success: boolean;
};
export type WebhookResponse = {
  /** Optional message */
  added?: string;
  /** APIVersion defines the versioned schema of this representation of an object. Servers should convert recognized schemas to the latest internal value, and may reject unrecognized values. More info: https://git.k8s.io/community/contributors/devel/sig-architecture/api-conventions.md#resources */
  apiVersion?: string;
  /** HTTP Status code 200 implies that the payload was understood but nothing is required 202 implies that an async job has been scheduled to handle the request */
  code?: number;
  /** Jobs to be processed When the response is 202 (Accepted) the queued jobs will be returned */
  job?: JobSpec;
  /** Kind is a string value representing the REST resource this object represents. Servers may infer this from the endpoint the client submits requests to. Cannot be updated. In CamelCase. More info: https://git.k8s.io/community/contributors/devel/sig-architecture/api-conventions.md#types-kinds */
  kind?: string;
};
export const {
  useListJobQuery,
  useGetJobQuery,
  useListRepositoryQuery,
  useCreateRepositoryMutation,
  useGetRepositoryQuery,
  useReplaceRepositoryMutation,
  useDeleteRepositoryMutation,
  useCreateRepositoryExportMutation,
  useGetRepositoryFilesQuery,
  useGetRepositoryFilesWithPathQuery,
  useReplaceRepositoryFilesWithPathMutation,
  useCreateRepositoryFilesWithPathMutation,
  useDeleteRepositoryFilesWithPathMutation,
  useGetRepositoryHistoryQuery,
  useGetRepositoryHistoryWithPathQuery,
  useGetRepositoryResourcesQuery,
  useGetRepositoryStatusQuery,
  useReplaceRepositoryStatusMutation,
  useCreateRepositorySyncMutation,
  useCreateRepositoryTestMutation,
  useGetRepositoryWebhookQuery,
  useCreateRepositoryWebhookMutation,
  useGetResourceStatsQuery,
} = injectedRtkApi;<|MERGE_RESOLUTION|>--- conflicted
+++ resolved
@@ -759,34 +759,6 @@
   bucket?: string;
   region?: string;
 };
-<<<<<<< HEAD
-export type ComGithubGrafanaGrafanaPkgApisProvisioningV0Alpha1SyncOptions = {
-  /** Enabled must be saved as true before any sync job will run */
-  enabled: boolean;
-  /** When non-zero, the sync will run periodically */
-  intervalSeconds?: number;
-  /** Where values should be saved
-    
-    Possible enum values:
-     - `"folder"` Resources will be saved into a folder managed by this repository The folder k8s name will be the same as the repository k8s name
-     - `"root"` Resources should be saved into the root grafana directory Only one repository may specify the `root` target */
-  target: 'folder' | 'root';
-};
-export type ComGithubGrafanaGrafanaPkgApisProvisioningV0Alpha1RepositorySpec = {
-  /** Repository description */
-  description?: string;
-  /** Edit options within the repository */
-  editing: ComGithubGrafanaGrafanaPkgApisProvisioningV0Alpha1EditingOptions;
-  /** The repository on GitHub. Mutually exclusive with local | s3 | github. */
-  github?: ComGithubGrafanaGrafanaPkgApisProvisioningV0Alpha1GitHubRepositoryConfig;
-  /** The repository on the local file system. Mutually exclusive with local | s3 | github. */
-  local?: ComGithubGrafanaGrafanaPkgApisProvisioningV0Alpha1LocalRepositoryConfig;
-  /** The repository in an S3 bucket. Mutually exclusive with local | s3 | github. */
-  s3?: ComGithubGrafanaGrafanaPkgApisProvisioningV0Alpha1S3RepositoryConfig;
-  /** Sync settings -- how values are pulled from the repository into grafana */
-  sync: ComGithubGrafanaGrafanaPkgApisProvisioningV0Alpha1SyncOptions;
-  /** The repository display name (shown in the UI) */
-=======
 export type RepositorySpec = {
   /** Describe the feature toggle */
   description?: string;
@@ -801,7 +773,6 @@
   /** The repository in an S3 bucket. Mutually exclusive with local and github. */
   s3?: S3RepositoryConfig;
   /** Describe the feature toggle */
->>>>>>> 33a5a628
   title: string;
   /** The repository type.  When selected oneOf the values below should be non-nil
     
