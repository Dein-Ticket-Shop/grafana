--- conflicted
+++ resolved
@@ -157,7 +157,6 @@
     const timeColumn = query.azureLogAnalytics?.timeColumn || 'TimeGenerated';
   
     const kustoQuery = `
-<<<<<<< HEAD
       ${query.azureLogAnalytics?.builderQuery?.from?.property.name}
       | where ${timeColumn} >= datetime(${from}) and ${timeColumn} <= datetime(${to})
       | distinct ${filter.property.name}
@@ -165,15 +164,6 @@
     `;
   
     const results: any = await lastValueFrom(
-=======
-    ${query.azureLogAnalytics?.builderQuery?.from?.property.name}
-    | where ${timeColumn} >= datetime(${from}) and ${timeColumn} <= datetime(${to})
-    | distinct ${filter.property.name}
-    | limit 1000
-  `;
-
-    const results = await lastValueFrom(
->>>>>>> bae8d98a
       datasource.azureLogAnalyticsDatasource.query({
         requestId: 'azure-logs-builder-filter-values',
         interval: '',
@@ -198,15 +188,9 @@
   
     if (results.state === 'Done') {
       const values = results.data?.[0]?.fields?.[0]?.values ?? [];
-<<<<<<< HEAD
   
       const dynamicValues = values.toArray().map(
         (v: any): ComboboxOption<string> => ({
-=======
-
-      return values.toArray().map(
-        (v: unknown): ComboboxOption<string> => ({
->>>>>>> bae8d98a
           label: String(v),
           value: String(v),
         })
