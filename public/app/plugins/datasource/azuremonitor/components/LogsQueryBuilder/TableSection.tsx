import React from 'react';

import { SelectableValue } from '@grafana/data';
import { t } from '@grafana/i18n';
import { EditorField, EditorFieldGroup, EditorRow, InputGroup } from '@grafana/plugin-ui';
import { Button, Select } from '@grafana/ui';

import { BuilderQueryEditorExpressionType, BuilderQueryEditorPropertyType } from '../../dataquery.gen';
import {
  AzureMonitorQuery,
  AzureLogAnalyticsMetadataColumn,
  AzureLogAnalyticsMetadataTable,
<<<<<<< HEAD
  AzureMonitorOption,
=======
  TablePlan,
>>>>>>> bae8d98a
} from '../../types';

import { BuildAndUpdateOptions, inputFieldSize } from './utils';

interface TableSectionProps {
  allColumns: AzureLogAnalyticsMetadataColumn[];
  tables: AzureLogAnalyticsMetadataTable[];
  query: AzureMonitorQuery;
  buildAndUpdateQuery: (options: Partial<BuildAndUpdateOptions>) => void;
<<<<<<< HEAD
  variableOptionGroup: { label: string; options: AzureMonitorOption[] };
}

export const TableSection: React.FC<TableSectionProps> = (props) => {
  const { allColumns, query, tables, buildAndUpdateQuery, variableOptionGroup } = props;
  const builderQuery = query.azureLogAnalytics?.builderQuery;
  const selectedColumns = query.azureLogAnalytics?.builderQuery?.columns?.columns || [];

  const tableOptions: Array<SelectableValue<string>> = [
    ...tables.map((t) => ({
      label: t.name,
      value: t.name,
    })),
    ...variableOptionGroup.options.map((opt) => ({
      label: opt.label,
      value: opt.value,
    })),
  ];  
=======
  templateVariableOptions?: SelectableValue<string>;
  onQueryChange: (newQuery: AzureMonitorQuery) => void;
  isLoadingSchema: boolean;
}

export const TableSection: React.FC<TableSectionProps> = (props) => {
  const { allColumns, query, tables, buildAndUpdateQuery, templateVariableOptions, isLoadingSchema } = props;

  const builderQuery = query.azureLogAnalytics?.builderQuery;
  const selectedColumns = query.azureLogAnalytics?.builderQuery?.columns?.columns || [];

  const tableOptions: Array<SelectableValue<string>> = tables.map((t) => ({
    label: t.name,
    value: t.name,
    description: t.plan === TablePlan.Basic ? 'Selecting this table will switch the query mode to Basic Logs' : '',
  }));
>>>>>>> bae8d98a

  const columnOptions: Array<SelectableValue<string>> = allColumns.map((col) => ({
    label: col.name,
    value: col.name,
    type: col.type,
  }));

  const selectAllOption: SelectableValue<string> = {
    label: 'All Columns',
    value: '__all_columns__',
  };

  const selectableOptions: Array<SelectableValue<string>> = [selectAllOption, ...columnOptions];

  const handleTableChange = (selected: SelectableValue<string>) => {
    const selectedTable = tables.find((t) => t.name === selected.value);
    if (!selectedTable) {
      return;
    }

    buildAndUpdateQuery({
      from: {
        property: {
          name: selectedTable.name,
          type: BuilderQueryEditorPropertyType.String,
        },
        type: BuilderQueryEditorExpressionType.Property,
      },
      reduce: [],
      where: [],
      fuzzySearch: [],
      groupBy: [],
      orderBy: [],
      columns: [],
      basicLogsQuery: selectedTable.plan === TablePlan.Basic,
    });
  };

  const handleColumnsChange = (selected: SelectableValue<string> | Array<SelectableValue<string>> | null) => {
    const selectedArray = Array.isArray(selected) ? selected : selected ? [selected] : [];
  
    if (selectedArray.length === 0) {
      buildAndUpdateQuery({ columns: [] });
      return;
    }
  
    const includesAll = selectedArray.some((opt) => opt.value === '__all_columns__');
    const lastSelected = selectedArray[selectedArray.length - 1];
  
    if (includesAll && lastSelected.value === '__all_columns__') {
      buildAndUpdateQuery({
        columns: allColumns.map((col) => col.name),
      });
      return;
    }
  
    if (includesAll && selectedArray.length > 1) {
      const filtered = selectedArray.filter((opt) => opt.value !== '__all_columns__');
      buildAndUpdateQuery({
        columns: filtered.map((opt) => opt.value!),
      });
      return;
    }
  
    if (includesAll && selectedArray.length === 1) {
      buildAndUpdateQuery({
        columns: allColumns.map((col) => col.name),
      });
      return;
    }
  
    buildAndUpdateQuery({
      columns: selectedArray.map((opt) => opt.value!),
    });
  };  

  const onDeleteAllColumns = () => {
    buildAndUpdateQuery({
      columns: [],
    });
  };

  const allColumnNames = allColumns.length > 0 ? allColumns.map((col) => col.name) : [];

  const areAllColumnsSelected =
    allColumnNames.length > 0 &&
    selectedColumns.length > 0 &&
    selectedColumns.length === allColumnNames.length &&
    allColumnNames.every((col) => selectedColumns.includes(col));

  const columnSelectValue: Array<SelectableValue<string>> = areAllColumnsSelected
    ? [selectAllOption]
    : selectedColumns.map((col) => ({ label: col, value: col }));

  return (
    <EditorRow>
      <EditorFieldGroup>
        <EditorField label={t('components.table-section.label-table', 'Table')}>
          <Select
            aria-label={t('components.table-section.aria-label-table', 'Table')}
            value={builderQuery?.from?.property.name}
            options={tableOptions}
            placeholder={t('components.table-section.placeholder-select-table', 'Select a table')}
            onChange={handleTableChange}
            width={inputFieldSize}
            isLoading={isLoadingSchema}
          />
        </EditorField>
        <EditorField label={t('components.table-section.label-columns', 'Columns')}>
          <InputGroup>
            <Select
              aria-label={t('components.table-section.aria-label-columns', 'Columns')}
              isMulti
              isClearable
              closeMenuOnSelect={false}
              value={columnSelectValue}
              options={selectableOptions}
<<<<<<< HEAD
              placeholder="Select columns"
=======
              placeholder={t('components.table-section.placeholder-select-columns', 'Select columns')}
              onChange={handleColumnsChange}
>>>>>>> bae8d98a
              isDisabled={!builderQuery?.from?.property.name}
              onChange={(e) => {
                handleColumnsChange(e);
              }}
              width={inputFieldSize}
            />
            <Button variant="secondary" icon="times" onClick={onDeleteAllColumns} />
          </InputGroup>
        </EditorField>
      </EditorFieldGroup>
    </EditorRow>
  );
};<|MERGE_RESOLUTION|>--- conflicted
+++ resolved
@@ -10,11 +10,8 @@
   AzureMonitorQuery,
   AzureLogAnalyticsMetadataColumn,
   AzureLogAnalyticsMetadataTable,
-<<<<<<< HEAD
   AzureMonitorOption,
-=======
   TablePlan,
->>>>>>> bae8d98a
 } from '../../types';
 
 import { BuildAndUpdateOptions, inputFieldSize } from './utils';
@@ -24,7 +21,6 @@
   tables: AzureLogAnalyticsMetadataTable[];
   query: AzureMonitorQuery;
   buildAndUpdateQuery: (options: Partial<BuildAndUpdateOptions>) => void;
-<<<<<<< HEAD
   variableOptionGroup: { label: string; options: AzureMonitorOption[] };
 }
 
@@ -43,24 +39,6 @@
       value: opt.value,
     })),
   ];  
-=======
-  templateVariableOptions?: SelectableValue<string>;
-  onQueryChange: (newQuery: AzureMonitorQuery) => void;
-  isLoadingSchema: boolean;
-}
-
-export const TableSection: React.FC<TableSectionProps> = (props) => {
-  const { allColumns, query, tables, buildAndUpdateQuery, templateVariableOptions, isLoadingSchema } = props;
-
-  const builderQuery = query.azureLogAnalytics?.builderQuery;
-  const selectedColumns = query.azureLogAnalytics?.builderQuery?.columns?.columns || [];
-
-  const tableOptions: Array<SelectableValue<string>> = tables.map((t) => ({
-    label: t.name,
-    value: t.name,
-    description: t.plan === TablePlan.Basic ? 'Selecting this table will switch the query mode to Basic Logs' : '',
-  }));
->>>>>>> bae8d98a
 
   const columnOptions: Array<SelectableValue<string>> = allColumns.map((col) => ({
     label: col.name,
@@ -166,7 +144,6 @@
             placeholder={t('components.table-section.placeholder-select-table', 'Select a table')}
             onChange={handleTableChange}
             width={inputFieldSize}
-            isLoading={isLoadingSchema}
           />
         </EditorField>
         <EditorField label={t('components.table-section.label-columns', 'Columns')}>
@@ -178,12 +155,7 @@
               closeMenuOnSelect={false}
               value={columnSelectValue}
               options={selectableOptions}
-<<<<<<< HEAD
-              placeholder="Select columns"
-=======
               placeholder={t('components.table-section.placeholder-select-columns', 'Select columns')}
-              onChange={handleColumnsChange}
->>>>>>> bae8d98a
               isDisabled={!builderQuery?.from?.property.name}
               onChange={(e) => {
                 handleColumnsChange(e);
