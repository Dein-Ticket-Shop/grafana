--- conflicted
+++ resolved
@@ -12,15 +12,9 @@
     "d3-random": "^3.0.1",
     "lodash": "4.17.21",
     "micro-memoize": "^4.1.2",
-<<<<<<< HEAD
     "react": "19.0.0",
     "react-dom": "19.0.0",
-    "react-select": "5.9.0",
-=======
-    "react": "18.3.1",
-    "react-dom": "18.3.1",
     "react-select": "5.10.0",
->>>>>>> 927f7bef
     "react-use": "17.6.0",
     "rxjs": "7.8.1",
     "tslib": "2.8.1",
@@ -34,17 +28,10 @@
     "@testing-library/user-event": "14.6.1",
     "@types/d3-random": "^3.0.2",
     "@types/jest": "29.5.14",
-<<<<<<< HEAD
-    "@types/lodash": "4.17.14",
-    "@types/node": "22.10.7",
+    "@types/lodash": "4.17.15",
+    "@types/node": "22.12.0",
     "@types/react": "19.0.7",
     "@types/react-dom": "19.0.3",
-=======
-    "@types/lodash": "4.17.15",
-    "@types/node": "22.12.0",
-    "@types/react": "18.3.18",
-    "@types/react-dom": "18.3.5",
->>>>>>> 927f7bef
     "@types/uuid": "10.0.0",
     "ts-node": "10.9.2",
     "typescript": "5.7.3",
