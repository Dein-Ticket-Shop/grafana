import { FieldConfigProperty, PanelOptionsEditorBuilder, PanelPlugin } from '@grafana/data';
import { t } from '@grafana/i18n';
import { config } from '@grafana/runtime';
import { FrameState } from 'app/features/canvas/runtime/frame';

import { CanvasPanel, InstanceState } from './CanvasPanel';
import { getConnectionEditor } from './editor/connectionEditor';
import { getElementEditor } from './editor/element/elementEditor';
import { getLayerEditor } from './editor/layer/layerEditor';
import { PanZoomHelp } from './editor/panZoomHelp';
import { canvasMigrationHandler } from './migrations';
import { Options } from './panelcfg.gen';

export const addStandardCanvasEditorOptions = (builder: PanelOptionsEditorBuilder<Options>) => {
  const category = [t('canvas.category-canvas', 'Canvas')];
  builder.addBooleanSwitch({
    path: 'inlineEditing',
    name: t('canvas.name-inline-editing', 'Inline editing'),
    category,
    description: t('canvas.description-inline-editing', 'Enable editing the panel directly'),
    defaultValue: true,
  });

  builder.addBooleanSwitch({
    path: 'showAdvancedTypes',
    name: t('canvas.name-experimental-types', 'Experimental element types'),
    category,
    description: t('canvas.description-experimental-types', 'Enable selection of experimental element types'),
    defaultValue: true,
  });

  builder.addBooleanSwitch({
    path: 'panZoom',
    name: t('canvas.name-pan-zoom', 'Pan and zoom'),
    category,
    description: t('canvas.description-pan-zoom', 'Enable pan and zoom'),
    defaultValue: false,
    showIf: () => config.featureToggles.canvasPanelPanZoom,
  });
  builder.addCustomEditor({
    id: 'panZoomHelp',
    path: 'panZoomHelp',
    name: '',
    category,
    editor: PanZoomHelp,
    showIf: (opts) => config.featureToggles.canvasPanelPanZoom && opts.panZoom,
  });
  builder.addBooleanSwitch({
<<<<<<< HEAD
    path: 'zoomToContent',
    name: 'Zoom to content',
    description: 'Automatically zoom to fit content',
=======
    path: 'infinitePan',
    name: t('canvas.name-infinite-panning', 'Infinite panning'),
    category,
    description: t(
      'canvas.description-infinite-panning',
      'Enable infinite panning - useful for expansive canvases. Warning: this is an experimental feature and currently only works well with elements that are top / left constrained'
    ),
>>>>>>> 1e1fd3db
    defaultValue: false,
    showIf: () => config.featureToggles.canvasPanelPanZoom,
  });
};

export const plugin = new PanelPlugin<Options>(CanvasPanel)
  .setNoPadding() // extend to panel edges
  .useFieldConfig({
    standardOptions: {
      [FieldConfigProperty.Mappings]: {
        settings: {
          icon: true,
        },
      },
      [FieldConfigProperty.Links]: {
        settings: {
          showOneClick: false,
        },
      },
      [FieldConfigProperty.Actions]: {
        settings: {
          showOneClick: false,
        },
      },
    },
  })
  .setMigrationHandler(canvasMigrationHandler)
  .setPanelOptions((builder, context) => {
    const state: InstanceState = context.instanceState;

    addStandardCanvasEditorOptions(builder);

    if (state && state.scene) {
      builder.addNestedOptions(getLayerEditor(state));

      const selection = state.selected;
      const connectionSelection = state.selectedConnection;

      if (selection?.length === 1) {
        const element = selection[0];
        if (!(element instanceof FrameState)) {
          builder.addNestedOptions(
            getElementEditor({
              category: [
                t('canvas.category-selected-element', 'Selected element ({{element}})', {
                  element: element.options.name,
                }),
              ],
              element,
              scene: state.scene,
            })
          );
        }
      }

      if (connectionSelection) {
        builder.addNestedOptions(
          getConnectionEditor({
            category: [t('canvas.category-selected-connection', 'Selected connection')],
            connection: connectionSelection,
            scene: state.scene,
          })
        );
      }
    }
  });<|MERGE_RESOLUTION|>--- conflicted
+++ resolved
@@ -46,19 +46,9 @@
     showIf: (opts) => config.featureToggles.canvasPanelPanZoom && opts.panZoom,
   });
   builder.addBooleanSwitch({
-<<<<<<< HEAD
     path: 'zoomToContent',
     name: 'Zoom to content',
     description: 'Automatically zoom to fit content',
-=======
-    path: 'infinitePan',
-    name: t('canvas.name-infinite-panning', 'Infinite panning'),
-    category,
-    description: t(
-      'canvas.description-infinite-panning',
-      'Enable infinite panning - useful for expansive canvases. Warning: this is an experimental feature and currently only works well with elements that are top / left constrained'
-    ),
->>>>>>> 1e1fd3db
     defaultValue: false,
     showIf: () => config.featureToggles.canvasPanelPanZoom,
   });
