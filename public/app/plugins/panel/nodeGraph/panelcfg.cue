--- conflicted
+++ resolved
@@ -43,14 +43,7 @@
 					// Unit for the secondary stat to override what ever is set in the data frame.
 					secondaryStatUnit?: string
 				}
-<<<<<<< HEAD
 				ZoomMode: "cooperative" | "greedy" @cuetsy(kind="enum")
-				Options: {
-					nodes?: NodeOptions
-					edges?: EdgeOptions
-					// How to handle zoom/scroll events in the node graph
-					zoomMode?: ZoomMode
-=======
 				NodeNameOverrides: {
 					id?:            string
 					title?:         string
@@ -76,11 +69,12 @@
 					thickness?:     string
 				} @cuetsy(kind="interface")
 				Options: {
-					nodes?:             NodeOptions
-					edges?:             EdgeOptions
+					nodes?: NodeOptions
+					edges?: EdgeOptions
+					// How to handle zoom/scroll events in the node graph
+					zoomMode?:          ZoomMode
 					nodeNameOverrides?: NodeNameOverrides
 					edgeNameOverrides?: EdgeNameOverrides
->>>>>>> 253f3838
 				} @cuetsy(kind="interface")
 			}
 		}]
