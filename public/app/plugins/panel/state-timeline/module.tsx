--- conflicted
+++ resolved
@@ -5,11 +5,10 @@
   identityOverrideProcessor,
   PanelPlugin,
 } from '@grafana/data';
-<<<<<<< HEAD
+
 import { TimelineValueAlignment, VisibilityMode } from '@grafana/schema';
-=======
-import { AxisPlacement, VisibilityMode } from '@grafana/schema';
->>>>>>> b888f03d
+
+  
 import { commonOptionsBuilder } from '@grafana/ui';
 
 import { InsertNullsEditor } from '../timeseries/InsertNullsEditor';
