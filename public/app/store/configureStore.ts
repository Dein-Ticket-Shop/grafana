import { configureStore as reduxConfigureStore, createListenerMiddleware } from '@reduxjs/toolkit';
import { setupListeners } from '@reduxjs/toolkit/query';
import { Middleware } from 'redux';

import { browseDashboardsAPI } from 'app/features/browse-dashboards/api/browseDashboardsAPI';
import { publicDashboardApi } from 'app/features/dashboard/api/publicDashboardApi';
import { cloudMigrationAPI } from 'app/features/migrate-to-cloud/api';
import { userPreferencesAPI } from 'app/features/preferences/api';
import { provisioningAPI } from 'app/features/provisioning/api';
import { StoreState } from 'app/types/store';

import { folderAPI } from '../api/clients/folder';
import { iamAPI } from '../api/clients/iam';
import { provisioningAPI } from '../api/clients/provisioning';
import { buildInitialState } from '../core/reducers/navModel';
import { addReducer, createRootReducer } from '../core/reducers/root';
import { alertingApi } from '../features/alerting/unified/api/alertingApi';
<<<<<<< HEAD
import { folderAPI } from '../features/folders/api';
import { iamApi } from '../features/iam/api/api';
=======
>>>>>>> dd07d3db

import { setStore } from './store';

export function addRootReducer(reducers: any) {
  // this is ok now because we add reducers before configureStore is called
  // in the future if we want to add reducers during runtime
  // we'll have to solve this in a more dynamic way
  addReducer(reducers);
}

const listenerMiddleware = createListenerMiddleware();
const extraMiddleware: Middleware[] = [];

export function addExtraMiddleware(middleware: Middleware) {
  extraMiddleware.push(middleware);
}

export function configureStore(initialState?: Partial<StoreState>) {
  const store = reduxConfigureStore({
    reducer: createRootReducer(),
    middleware: (getDefaultMiddleware) =>
      getDefaultMiddleware({ thunk: true, serializableCheck: false, immutableCheck: false }).concat(
        listenerMiddleware.middleware,
        alertingApi.middleware,
        publicDashboardApi.middleware,
        browseDashboardsAPI.middleware,
        cloudMigrationAPI.middleware,
        userPreferencesAPI.middleware,
<<<<<<< HEAD
        provisioningAPI.middleware,
        iamApi.middleware,
=======
        iamAPI.middleware,
>>>>>>> dd07d3db
        provisioningAPI.middleware,
        folderAPI.middleware,
        ...extraMiddleware
      ),
    devTools: process.env.NODE_ENV !== 'production',
    preloadedState: {
      navIndex: buildInitialState(),
      ...initialState,
    },
  });

  // this enables "refetchOnFocus" and "refetchOnReconnect" for RTK Query
  setupListeners(store.dispatch);

  setStore(store);
  return store;
}

export type RootState = ReturnType<ReturnType<typeof configureStore>['getState']>;
export type AppDispatch = ReturnType<typeof configureStore>['dispatch'];<|MERGE_RESOLUTION|>--- conflicted
+++ resolved
@@ -6,7 +6,6 @@
 import { publicDashboardApi } from 'app/features/dashboard/api/publicDashboardApi';
 import { cloudMigrationAPI } from 'app/features/migrate-to-cloud/api';
 import { userPreferencesAPI } from 'app/features/preferences/api';
-import { provisioningAPI } from 'app/features/provisioning/api';
 import { StoreState } from 'app/types/store';
 
 import { folderAPI } from '../api/clients/folder';
@@ -15,11 +14,6 @@
 import { buildInitialState } from '../core/reducers/navModel';
 import { addReducer, createRootReducer } from '../core/reducers/root';
 import { alertingApi } from '../features/alerting/unified/api/alertingApi';
-<<<<<<< HEAD
-import { folderAPI } from '../features/folders/api';
-import { iamApi } from '../features/iam/api/api';
-=======
->>>>>>> dd07d3db
 
 import { setStore } from './store';
 
@@ -48,12 +42,8 @@
         browseDashboardsAPI.middleware,
         cloudMigrationAPI.middleware,
         userPreferencesAPI.middleware,
-<<<<<<< HEAD
         provisioningAPI.middleware,
-        iamApi.middleware,
-=======
         iamAPI.middleware,
->>>>>>> dd07d3db
         provisioningAPI.middleware,
         folderAPI.middleware,
         ...extraMiddleware
