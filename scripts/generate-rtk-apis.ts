// Generates Redux Toolkit API slices for certain APIs from the OpenAPI spec
import type { ConfigFile } from '@rtk-query/codegen-openapi';

const config: ConfigFile = {
  schemaFile: '', // leave this empty, and instead populate the outputFiles object below
  apiFile: '', // leave this empty, and instead populate the outputFiles object below
  exportName: 'generatedAPI',

  outputFiles: {
    '../public/app/features/migrate-to-cloud/api/endpoints.gen.ts': {
      schemaFile: '../public/openapi3.json',
      apiFile: '../public/app/features/migrate-to-cloud/api/baseAPI.ts',
      apiImport: 'baseAPI',
      hooks: true,
      filterEndpoints: [
        'getSessionList',
        'getSession',
        'deleteSession',
        'createSession',

        'getShapshotList',
        'getSnapshot',
        'uploadSnapshot',
        'createSnapshot',
        'cancelSnapshot',

        'createCloudMigrationToken',
        'deleteCloudMigrationToken',
        'getCloudMigrationToken',

        'getDashboardByUid',
        'getLibraryElementByUid',
      ],
    },
    '../public/app/features/preferences/api/user/endpoints.gen.ts': {
      schemaFile: '../public/openapi3.json',
      hooks: true,
      apiFile: '../public/app/features/preferences/api/user/baseAPI.ts',
      apiImport: 'baseAPI',
      filterEndpoints: ['getUserPreferences', 'updateUserPreferences', 'patchUserPreferences'],
    },
    '../public/app/features/iam/api/endpoints.gen.ts': {
      schemaFile: '../data/openapi/iam.grafana.app-v0alpha1.json',
      apiFile: '../public/app/features/iam/api/api.ts',
      apiImport: 'iamApi',
      filterEndpoints: ['getDisplayMapping'],
      exportName: 'generatedIamApi',
      flattenArg: false,
      tag: true,
    },
    '../public/app/features/provisioning/api/endpoints.gen.ts': {
      apiFile: '../public/app/features/provisioning/api/baseAPI.ts',
      schemaFile: '../data/openapi/provisioning.grafana.app-v0alpha1.json',
      apiImport: 'baseAPI',
      filterEndpoints,
      argSuffix: 'Arg',
      responseSuffix: 'Response',
      tag: true,
      hooks: true,
    },
  },
};

function filterEndpoints(name: string) {
<<<<<<< HEAD
  return (
    !name.toLowerCase().includes('forallnamespaces') &&
    !name.toLowerCase().includes('getapiresources') &&
    !name.toLowerCase().includes('update')
  );
=======
  return !name.toLowerCase().includes('getapiresources') && !name.toLowerCase().includes('update');
>>>>>>> f52b6a5a
}

export default config;<|MERGE_RESOLUTION|>--- conflicted
+++ resolved
@@ -62,15 +62,7 @@
 };
 
 function filterEndpoints(name: string) {
-<<<<<<< HEAD
-  return (
-    !name.toLowerCase().includes('forallnamespaces') &&
-    !name.toLowerCase().includes('getapiresources') &&
-    !name.toLowerCase().includes('update')
-  );
-=======
   return !name.toLowerCase().includes('getapiresources') && !name.toLowerCase().includes('update');
->>>>>>> f52b6a5a
 }
 
 export default config;